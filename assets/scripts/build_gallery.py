import ast
import importlib
import json
import logging
import os
import re
import sys
import traceback
from glob import glob
from io import StringIO
from subprocess import CalledProcessError, CompletedProcess, check_output, run
from typing import Dict, List

import click
import pkg_resources

logger = logging.getLogger(__name__)
chandler = logging.StreamHandler(stream=sys.stdout)
chandler.setLevel(logging.DEBUG)
chandler.setFormatter(
    logging.Formatter("%(asctime)s - %(levelname)s - %(message)s", "%Y-%m-%dT%H:%M:%S")
)
logger.addHandler(chandler)
logger.setLevel(logging.DEBUG)


expectation_tracebacks = StringIO()
expectation_checklists = StringIO()


def execute_shell_command(command: str) -> int:
    """
    Wrap subprocess command in a try/except block to provide a convenient method for pip installing dependencies.

    :param command: bash command -- as if typed in a shell/Terminal window
    :return: status code -- 0 if successful; all other values (1 is the most common) indicate an error
    """
    cwd: str = os.getcwd()

    path_env_var: str = os.pathsep.join([os.environ.get("PATH", os.defpath), cwd])
    env: dict = dict(os.environ, PATH=path_env_var)

    status_code: int = 0
    try:
        res: CompletedProcess = run(
            args=["bash", "-c", command],
            stdin=None,
            input=None,
            # stdout=None, # commenting out to prevent issues with `subprocess.run` in python <3.7.4
            # stderr=None, # commenting out to prevent issues with `subprocess.run` in python <3.7.4
            capture_output=True,
            shell=False,
            cwd=cwd,
            timeout=None,
            check=True,
            encoding=None,
            errors=None,
            text=None,
            env=env,
            universal_newlines=True,
        )
        sh_out: str = res.stdout.strip()
        logger.info(sh_out)
    except CalledProcessError as cpe:
        status_code = cpe.returncode
        sys.stderr.write(cpe.output)
        sys.stderr.flush()
        exception_message: str = "A Sub-Process call Exception occurred.\n"
        exception_traceback: str = traceback.format_exc()
        exception_message += (
            f'{type(cpe).__name__}: "{str(cpe)}".  Traceback: "{exception_traceback}".'
        )
        logger.error(exception_message)

    return status_code


def get_expectation_file_info_dict(
    include_core: bool = True,
    include_contrib: bool = True,
    only_these_expectations: List[str] = [],
) -> dict:
    rx = re.compile(r".*?([A-Za-z]+?Expectation\b).*")
    result = {}
    files_found = []
    oldpwd = os.getcwd()
    os.chdir(f"..{os.path.sep}..")
    repo_path = os.getcwd()
    logger.debug(
        "Finding Expectation files in the repo and getting their create/update times"
    )

    if include_core:
        files_found.extend(
            glob(
                os.path.join(
                    repo_path,
                    "great_expectations",
                    "expectations",
                    "core",
                    "expect_*.py",
                ),
                recursive=True,
            )
        )
    if include_contrib:
        files_found.extend(
            glob(
                os.path.join(repo_path, "contrib", "**", "expect_*.py"),
                recursive=True,
            )
        )

    for file_path in sorted(files_found):
        file_path = file_path.replace(f"{repo_path}{os.path.sep}", "")
        name = os.path.basename(file_path).replace(".py", "")
        if only_these_expectations and name not in only_these_expectations:
            continue

        updated_at_cmd = f'git log -1 --format="%ai %ar" -- {repr(file_path)}'
        created_at_cmd = (
            f'git log --diff-filter=A --format="%ai %ar" -- {repr(file_path)}'
        )
        result[name] = {
            "updated_at": check_output(updated_at_cmd, shell=True)
            .decode("utf-8")
            .strip(),
            "created_at": check_output(created_at_cmd, shell=True)
            .decode("utf-8")
            .strip(),
            "path": file_path,
        }
        logger.debug(
            f"{name} was created {result[name]['created_at']} and updated {result[name]['updated_at']}"
        )
        with open(file_path, "r") as fp:
            text = fp.read()

        exp_type_set = set()
        for line in re.split("\r?\n", text):
            match = rx.match(line)
            if match:
                if not line.strip().startswith("#"):
                    exp_type_set.add(match.group(1))
        if file_path.startswith("great_expectations"):
            _prefix = "Core "
        else:
            _prefix = "Contrib "
        result[name]["exp_type"] = _prefix + sorted(exp_type_set)[0]
        logger.debug(
            f"Expectation type {_prefix}{sorted(exp_type_set)[0]} for {name} in {file_path}"
        )

    os.chdir(oldpwd)
    return result


def get_contrib_requirements(filepath: str) -> Dict:
    """
    Parse the python file from filepath to identify a "library_metadata" dictionary in any defined classes, and return a requirements_info object that includes a list of pip-installable requirements for each class that defines them.

    Note, currently we are handling all dependencies at the module level. To support future expandability and detail, this method also returns per-class requirements in addition to the concatenated list.

    Args:
        filepath: the path to the file to parse and analyze

    Returns:
        A dictionary:
        {
            "requirements": [ all_requirements_found_in_any_library_metadata_in_file ],
            class_name: [ requirements ]
        }

    """
    with open(filepath) as file:
        tree = ast.parse(file.read())

    requirements_info = {"requirements": []}
    for child in ast.iter_child_nodes(tree):
        if not isinstance(child, ast.ClassDef):
            continue
        current_class = child.name
        for node in ast.walk(child):
            if isinstance(node, ast.Assign):
                try:
                    target_ids = [target.id for target in node.targets]
                except (ValueError, AttributeError):
                    # some assignment types assign to non-node objects (e.g. Tuple)
                    target_ids = []
                if "library_metadata" in target_ids:
                    library_metadata = ast.literal_eval(node.value)
                    requirements = library_metadata.get("requirements", [])
                    if type(requirements) == str:
                        requirements = [requirements]
                    requirements_info[current_class] = requirements
                    requirements_info["requirements"] += requirements

    return requirements_info


def build_gallery(
    include_core: bool = True,
    include_contrib: bool = True,
    ignore_suppress: bool = False,
    ignore_only_for: bool = False,
    only_these_expectations: List[str] = [],
    only_consider_these_backends: List[str] = [],
) -> Dict:
    """
    Build the gallery object by running diagnostics for each Expectation and returning the resulting reports.

    Args:
        include_core: if true, include Expectations defined in the core module
        include_contrib: if true, include Expectations defined in contrib:
        only_these_expectations: list of specific Expectations to include
        only_consider_these_backends: list of backends to consider running tests against

    Returns:
        None

    """
    gallery_info = dict()
    requirements_dict = {}
    logger.info("Loading great_expectations library.")
    installed_packages = pkg_resources.working_set
    installed_packages_txt = sorted(f"{i.key}=={i.version}" for i in installed_packages)
    logger.debug(f"Found the following packages: {installed_packages_txt}")

    expectation_file_info = get_expectation_file_info_dict(
        include_core=include_core,
        include_contrib=include_contrib,
        only_these_expectations=only_these_expectations,
    )
    import great_expectations

    core_expectations = (
        great_expectations.expectations.registry.list_registered_expectation_implementations()
    )
    if include_core:
        print("\n\n\n=== (Core) ===")
        logger.info("Getting base registered expectations list")
        logger.debug(f"Found the following expectations: {sorted(core_expectations)}")
        for expectation in core_expectations:
            if only_these_expectations and expectation not in only_these_expectations:
                # logger.debug(f"Skipping {expectation} since it's not requested")
                continue
            requirements_dict[expectation] = {"group": "core"}

    just_installed = set()
    failed_to_import_set = set()

    if include_contrib:
        print("\n\n\n=== (Contrib) ===")
        logger.info("Finding contrib modules")
        skip_dirs = ("cli", "tests")
        contrib_dir = os.path.join(
            os.path.dirname(__file__),
            "..",
            "..",
            "contrib",
        )

        for root, dirs, files in os.walk(contrib_dir):
            for dirname in skip_dirs:
                if dirname in dirs:
                    dirs.remove(dirname)
            if "expectations" in dirs:
                if root.endswith("great_expectations_experimental"):
                    sys.path.append(root)
                else:
                    # A package in contrib that may contain more Expectations
                    sys.path.append(os.path.dirname(root))
            for filename in files:
                if filename.endswith(".py") and filename.startswith("expect_"):
                    if (
                        only_these_expectations
                        and filename.replace(".py", "") not in only_these_expectations
                    ):
                        # logger.debug(f"Skipping {filename} since it's not requested")
                        continue
                    logger.debug(f"Getting requirements for module {filename}")
                    contrib_subdir_name = os.path.basename(os.path.dirname(root))
                    requirements_dict[filename[:-3]] = get_contrib_requirements(
                        os.path.join(root, filename)
                    )
                    requirements_dict[filename[:-3]]["group"] = contrib_subdir_name
        logger.info("Done finding contrib modules")

    for expectation in sorted(requirements_dict):
<<<<<<< HEAD
=======
        # Temp
        if expectation in [
            "expect_column_kl_divergence_to_be_less_than",  # Infinity values break JSON
            "expect_column_values_to_be_valid_arn",  # Contrib Expectation where pretty much no test passes on any backend
        ]:
            continue
>>>>>>> 40a86591
        group = requirements_dict[expectation]["group"]
        print(f"\n\n\n=== {expectation} ({group}) ===")
        requirements = requirements_dict[expectation].get("requirements", [])
        parsed_requirements = pkg_resources.parse_requirements(requirements)
        for req in parsed_requirements:
            is_satisfied = any(
                [installed_pkg in req for installed_pkg in installed_packages]
            )
            if is_satisfied or req in just_installed:
                continue
            logger.debug(f"Executing command: 'pip install \"{req}\"'")
            status_code = execute_shell_command(f'pip install "{req}"')
            if status_code == 0:
                just_installed.add(req)
            else:
                expectation_tracebacks.write(
                    f"\n\n----------------\n{expectation} ({group})\n"
                )
                expectation_tracebacks.write(f"Failed to pip install {req}\n\n")

        if group != "core":
            logger.debug(f"Importing {expectation}")
            try:
                if group == "great_expectations_experimental":
                    importlib.import_module(f"expectations.{expectation}", group)
                else:
                    importlib.import_module(f"{group}.expectations")
            except (ModuleNotFoundError, ImportError, Exception) as e:
                logger.error(f"Failed to load expectation: {expectation}")
                print(traceback.format_exc())
                expectation_tracebacks.write(
                    f"\n\n----------------\n{expectation} ({group})\n"
                )
                expectation_tracebacks.write(traceback.format_exc())
                failed_to_import_set.add(expectation)
                continue

        logger.debug(f"Running diagnostics for expectation: {expectation}")
        try:
            impl = great_expectations.expectations.registry.get_expectation_impl(
                expectation
            )
            diagnostics = impl().run_diagnostics(
                ignore_suppress=ignore_suppress,
                ignore_only_for=ignore_only_for,
                debug_logger=logger,
                only_consider_these_backends=only_consider_these_backends,
            )
            checklist_string = diagnostics.generate_checklist()
            expectation_checklists.write(
                f"\n\n----------------\n{expectation} ({group})\n"
            )
            expectation_checklists.write(f"{checklist_string}\n")
            if diagnostics["description"]["docstring"]:
                diagnostics["description"]["docstring"] = format_docstring_to_markdown(
                    diagnostics["description"]["docstring"]
                )
        except Exception:
            logger.error(f"Failed to run diagnostics for: {expectation}")
            print(traceback.format_exc())
            expectation_tracebacks.write(
                f"\n\n----------------\n{expectation} ({group})\n"
            )
            expectation_tracebacks.write(traceback.format_exc())
        else:
            try:
                gallery_info[expectation] = diagnostics.to_json_dict()
                gallery_info[expectation]["created_at"] = expectation_file_info[
                    expectation
                ]["created_at"]
                gallery_info[expectation]["updated_at"] = expectation_file_info[
                    expectation
                ]["updated_at"]
                gallery_info[expectation]["exp_type"] = expectation_file_info[
                    expectation
                ].get("exp_type")
            except TypeError as e:
                logger.error(f"Failed to create JSON for: {expectation}")
                print(traceback.format_exc())
                expectation_tracebacks.write(
                    f"\n\n----------------\n[JSON write fail] {expectation} ({group})\n"
                )
                expectation_tracebacks.write(traceback.format_exc())

    if just_installed:
        print("\n\n\n=== (Uninstalling) ===")
        logger.info(
            f"Uninstalling packages that were installed while running this script..."
        )
        for req in just_installed:
            logger.debug(f"Executing command: 'pip uninstall -y \"{req}\"'")
            execute_shell_command(f'pip uninstall -y "{req}"')

    expectation_filenames_set = set(requirements_dict.keys())
    full_registered_expectations_set = set(
        great_expectations.expectations.registry.list_registered_expectation_implementations()
    )
    if only_these_expectations:
        registered_expectations_set = (
            set(only_these_expectations) & full_registered_expectations_set
        )
        expectation_filenames_set = (
            set(only_these_expectations) & expectation_filenames_set
        )
    elif not include_core:
        registered_expectations_set = full_registered_expectations_set - set(
            core_expectations
        )
    else:
        registered_expectations_set = full_registered_expectations_set
    non_matched_filenames = (
        expectation_filenames_set - registered_expectations_set - failed_to_import_set
    )
    if failed_to_import_set:
        expectation_tracebacks.write(f"\n\n----------------\n(Not a traceback)\n")
        expectation_tracebacks.write("Expectations that failed to import:\n")
        for expectation in sorted(failed_to_import_set):
            expectation_tracebacks.write(f"- {expectation}\n")
    if non_matched_filenames:
        expectation_tracebacks.write(f"\n\n----------------\n(Not a traceback)\n")
        expectation_tracebacks.write(
            "Expectation filenames that don't match their defined Expectation name:\n"
        )
        for fname in sorted(non_matched_filenames):
            expectation_tracebacks.write(f"- {fname}\n")

        bad_names = sorted(
            list(registered_expectations_set - expectation_filenames_set)
        )
        expectation_tracebacks.write(
            f"\nRegistered Expectation names that don't match:\n"
        )
        for exp_name in bad_names:
            expectation_tracebacks.write(f"- {exp_name}\n")

    if include_core and not only_these_expectations:
        core_dir = os.path.join(
            os.path.dirname(__file__),
            "..",
            "..",
            "great_expectations",
            "expectations",
            "core",
        )
        core_expectations_filename_set = set(
            [
                fname.rsplit(".", 1)[0]
                for fname in os.listdir(core_dir)
                if fname.startswith("expect_")
            ]
        )
        core_expectations_not_in_gallery = core_expectations_filename_set - set(
            core_expectations
        )
        if core_expectations_not_in_gallery:
            expectation_tracebacks.write(f"\n\n----------------\n(Not a traceback)\n")
            expectation_tracebacks.write(
                f"Core Expectation files not included in core_expectations:\n"
            )
            for exp_name in sorted(core_expectations_not_in_gallery):
                expectation_tracebacks.write(f"- {exp_name}\n")

    return gallery_info


def format_docstring_to_markdown(docstr: str) -> str:
    """
    Add markdown formatting to a provided docstring

    Args:
        docstr: the original docstring that needs to be converted to markdown.

    Returns:
        str of Docstring formatted as markdown

    """
    r = re.compile(r"\s\s+", re.MULTILINE)
    clean_docstr_list = []
    prev_line = None
    in_code_block = False
    in_param = False
    first_code_indentation = None

    # Parse each line to determine if it needs formatting
    for original_line in docstr.split("\n"):
        # Remove excess spaces from lines formed by concatenated docstring lines.
        line = r.sub(" ", original_line)
        # In some old docstrings, this indicates the start of an example block.
        if line.strip() == "::":
            in_code_block = True
            clean_docstr_list.append("```")

        # All of our parameter/arg/etc lists start after a line ending in ':'.
        elif line.strip().endswith(":"):
            in_param = True
            # This adds a blank line before the header if one doesn't already exist.
            if prev_line != "":
                clean_docstr_list.append("")
            # Turn the line into an H4 header
            clean_docstr_list.append(f"#### {line.strip()}")
        elif line.strip() == "" and prev_line != "::":
            # All of our parameter groups end with a line break, but we don't want to exit a parameter block due to a
            # line break in a code block.  However, some code blocks start with a blank first line, so we want to make
            # sure we aren't immediately exiting the code block (hence the test for '::' on the previous line.
            in_param = False
            # Add the markdown indicator to close a code block, since we aren't in one now.
            if in_code_block:
                clean_docstr_list.append("```")
            in_code_block = False
            first_code_indentation = None
            clean_docstr_list.append(line)
        else:
            if in_code_block:
                # Determine the number of spaces indenting the first line of code so they can be removed from all lines
                # in the code block without wrecking the hierarchical indentation levels of future lines.
                if first_code_indentation == None and line.strip() != "":
                    first_code_indentation = len(
                        re.match(r"\s*", original_line, re.UNICODE).group(0)
                    )
                if line.strip() == "" and prev_line == "::":
                    # If the first line of the code block is a blank one, just skip it.
                    pass
                else:
                    # Append the line of code, minus the extra indentation from being written in an indented docstring.
                    clean_docstr_list.append(original_line[first_code_indentation:])
            elif ":" in line.replace(":ref:", "") and in_param:
                # This indicates a parameter. arg. or other definition.
                clean_docstr_list.append(f"- {line.strip()}")
            else:
                # This indicates a regular line of text.
                clean_docstr_list.append(f"{line.strip()}")
        prev_line = line.strip()
    clean_docstr = "\n".join(clean_docstr_list)
    return clean_docstr


@click.command()
@click.option(
    "--no-core",
    "-C",
    "no_core",
    is_flag=True,
    default=False,
    help="Do not include core Expectations",
)
@click.option(
    "--no-contrib",
    "-c",
    "no_contrib",
    is_flag=True,
    default=False,
    help="Do not include contrib/package Expectations",
)
@click.option(
    "--ignore-suppress",
    "-S",
    "ignore_suppress",
    is_flag=True,
    default=False,
    help="Ignore the suppress_test_for list on Expectation sample tests",
)
@click.option(
    "--ignore-only-for",
    "-O",
    "ignore_only_for",
    is_flag=True,
    default=False,
    help="Ignore the only_for list on Expectation sample tests",
)
@click.option(
    "--outfile-name",
    "-o",
    "outfile_name",
    default="expectation_library_v2.json",
    help="Name for the generated JSON file",
)
@click.option(
    "--backends",
    "-b",
    "backends",
    help="Backends to consider running tests against (comma-separated)",
)
@click.argument("args", nargs=-1)
def main(**kwargs):
    """Find all Expectations, run their diagnostics methods, and generate expectation_library_v2.json

    - args: snake_name of specific Expectations to include (useful for testing)
    """
    backends = []
    if kwargs["backends"]:
        backends = [name.strip() for name in kwargs["backends"].split(",")]
    gallery_info = build_gallery(
        include_core=not kwargs["no_core"],
        include_contrib=not kwargs["no_contrib"],
        ignore_suppress=kwargs["ignore_suppress"],
        ignore_only_for=kwargs["ignore_only_for"],
        only_these_expectations=kwargs["args"],
        only_consider_these_backends=backends,
    )
    tracebacks = expectation_tracebacks.getvalue()
    checklists = expectation_checklists.getvalue()
    if tracebacks != "":
        with open("./gallery-tracebacks.txt", "w") as outfile:
            outfile.write(tracebacks)
    if checklists != "":
        with open("./checklists.txt", "w") as outfile:
            outfile.write(checklists)
    with open(f"./{kwargs['outfile_name']}", "w") as outfile:
        json.dump(gallery_info, outfile, indent=4)


if __name__ == "__main__":
    main()<|MERGE_RESOLUTION|>--- conflicted
+++ resolved
@@ -287,15 +287,12 @@
         logger.info("Done finding contrib modules")
 
     for expectation in sorted(requirements_dict):
-<<<<<<< HEAD
-=======
         # Temp
         if expectation in [
             "expect_column_kl_divergence_to_be_less_than",  # Infinity values break JSON
             "expect_column_values_to_be_valid_arn",  # Contrib Expectation where pretty much no test passes on any backend
         ]:
             continue
->>>>>>> 40a86591
         group = requirements_dict[expectation]["group"]
         print(f"\n\n\n=== {expectation} ({group}) ===")
         requirements = requirements_dict[expectation].get("requirements", [])
