--- conflicted
+++ resolved
@@ -1,9 +1,17 @@
 {
   "meta": {
-    "great_expectations.__version__": "0.8.2.post0+33.ga701e12a.dirty",
-    "data_asset_name": "my_datasource/default/default",
+    "great_expectations.__version__": "__fixture__",
+    "data_asset_name": "my_datasource/my_generator/titanic_data",
     "expectation_suite_name": "default",
-    "run_id": "20191119T192259.818518Z"
+    "run_id": "__run_id_fixture__",
+    "batch_kwargs": {
+      "path": "project_dir/project_path/data/titanic/Titanic.csv",
+      "partition_id": "Titanic",
+      "reader_options": {
+        "sep": null,
+        "engine": "python"
+      }
+    }
   },
   "evaluation_parameters": {},
   "results": [
@@ -2200,22 +2208,5 @@
     "successful_expectations": 43,
     "unsuccessful_expectations": 8,
     "success_percent": 84.31372549019608
-<<<<<<< HEAD
-=======
-  },
-  "meta": {
-    "great_expectations.__version__": "__fixture__",
-    "data_asset_name": "my_datasource/my_generator/titanic_data",
-    "expectation_suite_name": "default",
-    "run_id": "__run_id_fixture__",
-    "batch_kwargs": {
-      "path": "project_dir/project_path/data/titanic/Titanic.csv",
-      "partition_id": "Titanic",
-      "reader_options": {
-        "sep": null,
-        "engine": "python"
-      }
-    }
->>>>>>> 8155b1f2
   }
 }