import datetime
from typing import Any, Dict

import pandas as pd
import pytest
from ruamel.yaml import YAML

from great_expectations.execution_engine.execution_engine import MetricDomainTypes
from great_expectations.rule_based_profiler import RuleBasedProfiler
from great_expectations.rule_based_profiler.domain_builder import ColumnDomainBuilder
from great_expectations.rule_based_profiler.expectation_configuration_builder import (
    DefaultExpectationConfigurationBuilder,
)
from great_expectations.rule_based_profiler.rule import Rule
from great_expectations.rule_based_profiler.types import (
    Domain,
    ParameterContainer,
    ParameterNode,
)
from tests.conftest import skip_if_python_below_minimum_version

<<<<<<< HEAD
yaml = YAML()


# TODO: AJB 20210525 This fixture is not yet used but may be helpful to generate batches for unit tests of multibatch
#  workflows.  It should probably be extended to add different column types / data.
@pytest.fixture
def multibatch_generic_csv_generator():
    """
    Construct a series of csv files with many data types for use in multibatch testing
    """
    skip_if_python_below_minimum_version()

    def _multibatch_generic_csv_generator(
        data_path: str,
        start_date: Optional[datetime.datetime] = None,
        num_event_batches: Optional[int] = 20,
        num_events_per_batch: Optional[int] = 5,
    ) -> List[str]:

        if start_date is None:
            start_date = datetime.datetime(2000, 1, 1)

        file_list = []
        category_strings = {
            0: "category0",
            1: "category1",
            2: "category2",
            3: "category3",
            4: "category4",
            5: "category5",
            6: "category6",
        }
        for batch_num in range(num_event_batches):
            # generate a dataframe with multiple column types
            batch_start_date = start_date + datetime.timedelta(
                days=(batch_num * num_events_per_batch)
            )
            # TODO: AJB 20210416 Add more column types
            df = pd.DataFrame(
                {
                    "event_date": [
                        (batch_start_date + datetime.timedelta(days=i)).strftime(
                            "%Y-%m-%d"
                        )
                        for i in range(num_events_per_batch)
                    ],
                    "batch_num": [batch_num + 1 for _ in range(num_events_per_batch)],
                    "string_cardinality_3": [
                        category_strings[i % 3] for i in range(num_events_per_batch)
                    ],
                }
            )
            filename = f"csv_batch_{batch_num + 1:03}_of_{num_event_batches:03}.csv"
            file_list.append(filename)
            # noinspection PyTypeChecker
            df.to_csv(
                os.path.join(data_path, filename),
                index_label="intra_batch_index",
            )

        return file_list

    return _multibatch_generic_csv_generator


@pytest.fixture
def multibatch_generic_csv_generator_context(monkeypatch, empty_data_context):
    skip_if_python_below_minimum_version()

    context: DataContext = empty_data_context
    monkeypatch.chdir(context.root_directory)
    data_relative_path = "../data"
    data_path = os.path.join(context.root_directory, data_relative_path)
    os.makedirs(data_path, exist_ok=True)

    data_connector_base_directory = "./"
    monkeypatch.setenv("base_directory", data_connector_base_directory)
    monkeypatch.setenv("data_fixtures_root", data_relative_path)

    datasource_name = "generic_csv_generator"
    data_connector_name = "daily_data_connector"
    asset_name = "daily_data_asset"
    datasource_config = rf"""
class_name: Datasource
module_name: great_expectations.datasource
execution_engine:
  module_name: great_expectations.execution_engine
  class_name: PandasExecutionEngine
data_connectors:
  {data_connector_name}:
    class_name: ConfiguredAssetFilesystemDataConnector
    assets:
      {asset_name}:
        module_name: great_expectations.datasource.data_connector.asset
        group_names:
          - batch_num
          - total_batches
        pattern: csv_batch_(\d.+)_of_(\d.+)\.csv
        reader_options:
          delimiter: ","
        class_name: Asset
        base_directory: $data_fixtures_root
        glob_directive: "*.csv"
    base_directory: $base_directory
    module_name: great_expectations.datasource.data_connector
        """

    context.add_datasource(name=datasource_name, **yaml.load(datasource_config))

    assert context.list_datasources() == [
        {
            "class_name": "Datasource",
            "data_connectors": {
                data_connector_name: {
                    "assets": {
                        asset_name: {
                            "base_directory": data_relative_path,
                            "class_name": "Asset",
                            "glob_directive": "*.csv",
                            "group_names": ["batch_num", "total_batches"],
                            "module_name": "great_expectations.datasource.data_connector.asset",
                            "pattern": "csv_batch_(\\d.+)_of_(\\d.+)\\.csv",
                        }
                    },
                    "base_directory": data_connector_base_directory,
                    "class_name": "ConfiguredAssetFilesystemDataConnector",
                    "module_name": "great_expectations.datasource.data_connector",
                }
            },
            "execution_engine": {
                "class_name": "PandasExecutionEngine",
                "module_name": "great_expectations.execution_engine",
            },
            "module_name": "great_expectations.datasource",
            "name": "generic_csv_generator",
        }
    ]
    return context


@pytest.fixture
@freeze_time("09/26/2019 13:42:41")
def alice_columnar_table_single_batch(empty_data_context):
    """
    About the "Alice" User Workflow Fixture

    Alice has a single table of columnar data called user_events (DataAsset) that she wants to check periodically as new
    data is added.

      - She knows what some of the columns mean, but not all - and there are MANY of them (only a subset currently shown
        in examples and fixtures).

      - She has organized other tables similarly so that for example column name suffixes indicate which are for user
        ids (_id) and which timestamps are for versioning (_ts).

    She wants to use a configurable profiler to generate a description (ExpectationSuite) about table so that she can:

        1. use it to validate the user_events table periodically and set up alerts for when things change

        2. have a place to add her domain knowledge of the data (that can also be validated against new data)

        3. if all goes well, generalize some of the Profiler to use on her other tables

    Alice configures her Profiler using the YAML configurations and data file locations captured in this fixture.
    """
    skip_if_python_below_minimum_version()

    verbose_profiler_config_file_path: str = file_relative_path(
        __file__,
        os.path.join(
            "..",
            "test_fixtures",
            "rule_based_profiler",
            "alpha",
            "alice_user_workflow_verbose_profiler_config.yml",
        ),
    )

    verbose_profiler_config: str
    with open(verbose_profiler_config_file_path) as f:
        verbose_profiler_config = f.read()

    my_rule_for_user_ids_expectation_configurations: List[ExpectationConfiguration] = [
        ExpectationConfiguration(
            **{
                "expectation_type": "expect_column_values_to_be_of_type",
                "kwargs": {
                    "column": "user_id",
                    "type_": "INTEGER",
                },
                "meta": {},
            }
        ),
        ExpectationConfiguration(
            **{
                "expectation_type": "expect_column_values_to_be_between",
                "kwargs": {
                    "min_value": 397433,  # From the data
                    "max_value": 999999999999,
                    "column": "user_id",
                },
                "meta": {},
            }
        ),
        ExpectationConfiguration(
            **{
                "expectation_type": "expect_column_values_to_not_be_null",
                "kwargs": {
                    "column": "user_id",
                },
                "meta": {},
            }
        ),
    ]

    event_ts_column_data: Dict[str, str] = {
        "column_name": "event_ts",
        "observed_max_time_str": "2004-10-19 11:05:20",
    }

    my_rule_for_timestamps_column_data: List[Dict[str, str]] = [
        event_ts_column_data,
        {
            "column_name": "server_ts",
            "observed_max_time_str": "2004-10-19 11:05:20",
        },
        {
            "column_name": "device_ts",
            "observed_max_time_str": "2004-10-19 11:05:22",
        },
    ]
    my_rule_for_timestamps_expectation_configurations: List[
        ExpectationConfiguration
    ] = []
    column_data: Dict[str, str]
    for column_data in my_rule_for_timestamps_column_data:
        my_rule_for_timestamps_expectation_configurations.extend(
            [
                ExpectationConfiguration(
                    **{
                        "expectation_type": "expect_column_values_to_be_of_type",
                        "kwargs": {
                            "column": column_data["column_name"],
                            "type_": "TIMESTAMP",
                        },
                        "meta": {},
                    }
                ),
                ExpectationConfiguration(
                    **{
                        "expectation_type": "expect_column_values_to_be_increasing",
                        "kwargs": {
                            "column": column_data["column_name"],
                        },
                        "meta": {},
                    }
                ),
                ExpectationConfiguration(
                    **{
                        "expectation_type": "expect_column_values_to_be_dateutil_parseable",
                        "kwargs": {
                            "column": column_data["column_name"],
                        },
                        "meta": {},
                    }
                ),
                ExpectationConfiguration(
                    **{
                        "expectation_type": "expect_column_min_to_be_between",
                        "kwargs": {
                            "column": column_data["column_name"],
                            "min_value": "2004-10-19T10:23:54",  # From variables
                            "max_value": "2004-10-19T10:23:54",  # From variables
                        },
                        "meta": {
                            "notes": {
                                "format": "markdown",
                                "content": [
                                    "### This expectation confirms no events occur before tracking started **2004-10-19 10:23:54**"
                                ],
                            }
                        },
                    }
                ),
                ExpectationConfiguration(
                    **{
                        "expectation_type": "expect_column_max_to_be_between",
                        "kwargs": {
                            "column": column_data["column_name"],
                            "min_value": "2004-10-19T10:23:54",  # From variables
                            "max_value": event_ts_column_data[
                                "observed_max_time_str"
                            ],  # Pin to event_ts column
                        },
                        "meta": {
                            "notes": {
                                "format": "markdown",
                                "content": [
                                    "### This expectation confirms that the event_ts contains the latest timestamp of all domains"
                                ],
                            }
                        },
                    }
                ),
            ]
        )

    expectation_configurations: List[ExpectationConfiguration] = []

    expectation_configurations.extend(my_rule_for_user_ids_expectation_configurations)
    expectation_configurations.extend(my_rule_for_timestamps_expectation_configurations)

    expectation_suite_name: str = "alice_columnar_table_single_batch"
    expected_expectation_suite: ExpectationSuite = ExpectationSuite(
        expectation_suite_name=expectation_suite_name, data_context=empty_data_context
    )
    expectation_configuration: ExpectationConfiguration
    for expectation_configuration in expectation_configurations:
        # NOTE Will 20211208 add_expectation() method, although being called by an ExpectationSuite instance, is being
        # called within a fixture, and we will prevent it from sending a usage_event by calling the private method
        # _add_expectation().
        expected_expectation_suite._add_expectation(
            expectation_configuration=expectation_configuration, send_usage_event=False
        )

    # NOTE that this expectation suite should fail when validated on the data in "sample_data_relative_path"
    # because the device_ts is ahead of the event_ts for the latest event
    sample_data_relative_path: str = "alice_columnar_table_single_batch_data.csv"

    profiler_config: dict = yaml.load(verbose_profiler_config)

    # Roundtrip through schema validation to remove any illegal fields add/or restore any missing fields.
    deserialized_config: dict = ruleBasedProfilerConfigSchema.load(profiler_config)
    serialized_config: dict = ruleBasedProfilerConfigSchema.dump(deserialized_config)

    # `class_name`/`module_name` are generally consumed through `instantiate_class_from_config`
    # so we need to manually remove those values if we wish to use the **kwargs instantiation pattern
    serialized_config.pop("class_name")
    serialized_config.pop("module_name")
    expected_expectation_suite.add_citation(
        comment="Suite created by Rule-Based Profiler with the configuration included.",
        profiler_config=serialized_config,
    )

    return {
        "profiler_config": verbose_profiler_config,
        "expected_expectation_suite_name": expectation_suite_name,
        "expected_expectation_suite": expected_expectation_suite,
        "sample_data_relative_path": sample_data_relative_path,
    }


@pytest.fixture
def alice_columnar_table_single_batch_context(
    monkeypatch,
    empty_data_context,
    alice_columnar_table_single_batch,
):
    skip_if_python_below_minimum_version()

    context: DataContext = empty_data_context
    monkeypatch.chdir(context.root_directory)
    data_relative_path: str = "../data"
    data_path: str = os.path.join(context.root_directory, data_relative_path)
    os.makedirs(data_path, exist_ok=True)

    # Copy data
    filename: str = alice_columnar_table_single_batch["sample_data_relative_path"]
    shutil.copy(
        file_relative_path(
            __file__,
            os.path.join(
                "..",
                "test_sets",
                f"{filename}",
            ),
        ),
        str(os.path.join(data_path, filename)),
    )

    data_connector_base_directory: str = "./"
    monkeypatch.setenv("base_directory", data_connector_base_directory)
    monkeypatch.setenv("data_fixtures_root", data_relative_path)

    datasource_name: str = "alice_columnar_table_single_batch_datasource"
    data_connector_name: str = "alice_columnar_table_single_batch_data_connector"
    data_asset_name: str = "alice_columnar_table_single_batch_data_asset"
    datasource_config: str = rf"""
class_name: Datasource
module_name: great_expectations.datasource
execution_engine:
  module_name: great_expectations.execution_engine
  class_name: PandasExecutionEngine
data_connectors:
  {data_connector_name}:
    class_name: ConfiguredAssetFilesystemDataConnector
    assets:
      {data_asset_name}:
        module_name: great_expectations.datasource.data_connector.asset
        group_names:
          - filename
        pattern: (.*)\.csv
        reader_options:
          delimiter: ","
        class_name: Asset
        base_directory: ${{data_fixtures_root}}
        glob_directive: "*.csv"
    base_directory: ${{base_directory}}
    module_name: great_expectations.datasource.data_connector
        """

    context.add_datasource(name=datasource_name, **yaml.load(datasource_config))

    assert context.list_datasources() == [
        {
            "class_name": "Datasource",
            "data_connectors": {
                data_connector_name: {
                    "assets": {
                        data_asset_name: {
                            "base_directory": data_relative_path,
                            "class_name": "Asset",
                            "glob_directive": "*.csv",
                            "group_names": ["filename"],
                            "module_name": "great_expectations.datasource.data_connector.asset",
                            "pattern": "(.*)\\.csv",
                        }
                    },
                    "base_directory": data_connector_base_directory,
                    "class_name": "ConfiguredAssetFilesystemDataConnector",
                    "module_name": "great_expectations.datasource.data_connector",
                },
            },
            "execution_engine": {
                "class_name": "PandasExecutionEngine",
                "module_name": "great_expectations.execution_engine",
            },
            "module_name": "great_expectations.datasource",
            "name": datasource_name,
        }
    ]
    return context


@pytest.fixture
@freeze_time("09/26/2019 13:42:41")
def bobby_columnar_table_multi_batch(empty_data_context):
    """
    About the "Bobby" User Workflow Fixture

    Bobby has multiple tables of columnar data called user_events (DataAsset) that he wants to check periodically as new
    data is added.

      - He knows what some of the columns are of the acconting/financial/account type.

    He wants to use a configurable profiler to generate a description (ExpectationSuite) about tables so that he can:

        1. monitor the average number of rows in the tables

        2. use it to validate min/max boundaries of all columns are of the acconting/financial/account type and set up
           alerts for when things change

        3. have a place to add his domain knowledge of the data (that can also be validated against new data)

        4. if all goes well, generalize some of the Profiler to use on his other tables

    Bobby uses a crude, highly inaccurate deterministic parametric estimator -- for illustrative purposes.

    Bobby configures his Profiler using the YAML configurations and data file locations captured in this fixture.
    """
    skip_if_python_below_minimum_version()

    verbose_profiler_config_file_path: str = file_relative_path(
        __file__,
        os.path.join(
            "..",
            "test_fixtures",
            "rule_based_profiler",
            "alpha",
            "bobby_user_workflow_verbose_profiler_config.yml",
        ),
    )

    verbose_profiler_config: str
    with open(verbose_profiler_config_file_path) as f:
        verbose_profiler_config = f.read()

    my_row_count_range_rule_expectation_configurations_oneshot_sampling_method: List[
        ExpectationConfiguration
    ] = [
        ExpectationConfiguration(
            **{
                "kwargs": {"min_value": 7505, "max_value": 8495},
                "expectation_type": "expect_table_row_count_to_be_between",
                "meta": {
                    "profiler_details": {
                        "metric_configuration": {
                            "metric_name": "table.row_count",
                            "domain_kwargs": {},
                        },
                        "num_batches": 2,
                    },
                },
            },
        ),
    ]

    my_column_ranges_rule_expectation_configurations_oneshot_sampling_method: List[
        ExpectationConfiguration
    ] = [
        ExpectationConfiguration(
            **{
                "expectation_type": "expect_column_min_to_be_between",
                "meta": {
                    "profiler_details": {
                        "metric_configuration": {
                            "metric_name": "column.min",
                            "domain_kwargs": {"column": "VendorID"},
                        },
                        "num_batches": 2,
                    }
                },
                "kwargs": {
                    "column": "VendorID",
                    "min_value": 1,
                    "max_value": 1,
                    "mostly": 1.0,
                },
            },
        ),
        ExpectationConfiguration(
            **{
                "expectation_type": "expect_column_max_to_be_between",
                "meta": {
                    "profiler_details": {
                        "metric_configuration": {
                            "metric_name": "column.max",
                            "domain_kwargs": {"column": "VendorID"},
                        },
                        "num_batches": 2,
                    }
                },
                "kwargs": {
                    "column": "VendorID",
                    "min_value": 4,
                    "max_value": 4,
                    "mostly": 1.0,
                },
            },
        ),
        ExpectationConfiguration(
            **{
                "expectation_type": "expect_column_min_to_be_between",
                "meta": {
                    "profiler_details": {
                        "metric_configuration": {
                            "metric_name": "column.min",
                            "domain_kwargs": {"column": "passenger_count"},
                        },
                        "num_batches": 2,
                    }
                },
                "kwargs": {
                    "column": "passenger_count",
                    "min_value": 0,
                    "max_value": 1,
                    "mostly": 1.0,
                },
            },
        ),
        ExpectationConfiguration(
            **{
                "expectation_type": "expect_column_max_to_be_between",
                "meta": {
                    "profiler_details": {
                        "metric_configuration": {
                            "metric_name": "column.max",
                            "domain_kwargs": {"column": "passenger_count"},
                        },
                        "num_batches": 2,
                    }
                },
                "kwargs": {
                    "column": "passenger_count",
                    "min_value": 6,
                    "max_value": 6,
                    "mostly": 1.0,
                },
            },
        ),
        ExpectationConfiguration(
            **{
                "expectation_type": "expect_column_min_to_be_between",
                "meta": {
                    "profiler_details": {
                        "metric_configuration": {
                            "metric_name": "column.min",
                            "domain_kwargs": {"column": "trip_distance"},
                        },
                        "num_batches": 2,
                    }
                },
                "kwargs": {
                    "column": "trip_distance",
                    "min_value": 0.0,
                    "max_value": 0.0,
                    "mostly": 1.0,
                },
            },
        ),
        ExpectationConfiguration(
            **{
                "expectation_type": "expect_column_max_to_be_between",
                "meta": {
                    "profiler_details": {
                        "metric_configuration": {
                            "metric_name": "column.max",
                            "domain_kwargs": {"column": "trip_distance"},
                        },
                        "num_batches": 2,
                    }
                },
                "kwargs": {
                    "column": "trip_distance",
                    "min_value": 37.62,
                    "max_value": 57.85,
                    "mostly": 1.0,
                },
            },
        ),
        ExpectationConfiguration(
            **{
                "expectation_type": "expect_column_min_to_be_between",
                "meta": {
                    "profiler_details": {
                        "metric_configuration": {
                            "metric_name": "column.min",
                            "domain_kwargs": {"column": "RatecodeID"},
                        },
                        "num_batches": 2,
                    }
                },
                "kwargs": {
                    "column": "RatecodeID",
                    "min_value": 1,
                    "max_value": 1,
                    "mostly": 1.0,
                },
            },
        ),
        ExpectationConfiguration(
            **{
                "expectation_type": "expect_column_max_to_be_between",
                "meta": {
                    "profiler_details": {
                        "metric_configuration": {
                            "metric_name": "column.max",
                            "domain_kwargs": {"column": "RatecodeID"},
                        },
                        "num_batches": 2,
                    }
                },
                "kwargs": {
                    "column": "RatecodeID",
                    "min_value": 5,
                    "max_value": 6,
                    "mostly": 1.0,
                },
            },
        ),
        ExpectationConfiguration(
            **{
                "expectation_type": "expect_column_min_to_be_between",
                "meta": {
                    "profiler_details": {
                        "metric_configuration": {
                            "metric_name": "column.min",
                            "domain_kwargs": {"column": "PULocationID"},
                        },
                        "num_batches": 2,
                    }
                },
                "kwargs": {
                    "column": "PULocationID",
                    "min_value": 1,
                    "max_value": 1,
                    "mostly": 1.0,
                },
            },
        ),
        ExpectationConfiguration(
            **{
                "expectation_type": "expect_column_max_to_be_between",
                "meta": {
                    "profiler_details": {
                        "metric_configuration": {
                            "metric_name": "column.max",
                            "domain_kwargs": {"column": "PULocationID"},
                        },
                        "num_batches": 2,
                    }
                },
                "kwargs": {
                    "column": "PULocationID",
                    "min_value": 265,
                    "max_value": 265,
                    "mostly": 1.0,
                },
            },
        ),
        ExpectationConfiguration(
            **{
                "expectation_type": "expect_column_min_to_be_between",
                "meta": {
                    "profiler_details": {
                        "metric_configuration": {
                            "metric_name": "column.min",
                            "domain_kwargs": {"column": "DOLocationID"},
                        },
                        "num_batches": 2,
                    }
                },
                "kwargs": {
                    "column": "DOLocationID",
                    "min_value": 1,
                    "max_value": 1,
                    "mostly": 1.0,
                },
            },
        ),
        ExpectationConfiguration(
            **{
                "expectation_type": "expect_column_max_to_be_between",
                "meta": {
                    "profiler_details": {
                        "metric_configuration": {
                            "metric_name": "column.max",
                            "domain_kwargs": {"column": "DOLocationID"},
                        },
                        "num_batches": 2,
                    }
                },
                "kwargs": {
                    "column": "DOLocationID",
                    "min_value": 265,
                    "max_value": 265,
                    "mostly": 1.0,
                },
            },
        ),
        ExpectationConfiguration(
            **{
                "expectation_type": "expect_column_min_to_be_between",
                "meta": {
                    "profiler_details": {
                        "metric_configuration": {
                            "metric_name": "column.min",
                            "domain_kwargs": {"column": "payment_type"},
                        },
                        "num_batches": 2,
                    }
                },
                "kwargs": {
                    "column": "payment_type",
                    "min_value": 1,
                    "max_value": 1,
                    "mostly": 1.0,
                },
            },
        ),
        ExpectationConfiguration(
            **{
                "expectation_type": "expect_column_max_to_be_between",
                "meta": {
                    "profiler_details": {
                        "metric_configuration": {
                            "metric_name": "column.max",
                            "domain_kwargs": {"column": "payment_type"},
                        },
                        "num_batches": 2,
                    }
                },
                "kwargs": {
                    "column": "payment_type",
                    "min_value": 4,
                    "max_value": 4,
                    "mostly": 1.0,
                },
            },
        ),
        ExpectationConfiguration(
            **{
                "expectation_type": "expect_column_min_to_be_between",
                "meta": {
                    "profiler_details": {
                        "metric_configuration": {
                            "metric_name": "column.min",
                            "domain_kwargs": {"column": "fare_amount"},
                        },
                        "num_batches": 2,
                    }
                },
                "kwargs": {
                    "column": "fare_amount",
                    "min_value": -51.84,
                    "max_value": -21.16,
                    "mostly": 1.0,
                },
            },
        ),
        ExpectationConfiguration(
            **{
                "expectation_type": "expect_column_max_to_be_between",
                "meta": {
                    "profiler_details": {
                        "metric_configuration": {
                            "metric_name": "column.max",
                            "domain_kwargs": {"column": "fare_amount"},
                        },
                        "num_batches": 2,
                    }
                },
                "kwargs": {
                    "column": "fare_amount",
                    "min_value": 228.94,
                    "max_value": 2990.05,
                    "mostly": 1.0,
                },
            },
        ),
        ExpectationConfiguration(
            **{
                "expectation_type": "expect_column_min_to_be_between",
                "meta": {
                    "profiler_details": {
                        "metric_configuration": {
                            "metric_name": "column.min",
                            "domain_kwargs": {"column": "extra"},
                        },
                        "num_batches": 2,
                    }
                },
                "kwargs": {
                    "column": "extra",
                    "min_value": -36.53,
                    "max_value": -1.18,
                    "mostly": 1.0,
                },
            },
        ),
        ExpectationConfiguration(
            **{
                "expectation_type": "expect_column_max_to_be_between",
                "meta": {
                    "profiler_details": {
                        "metric_configuration": {
                            "metric_name": "column.max",
                            "domain_kwargs": {"column": "extra"},
                        },
                        "num_batches": 2,
                    }
                },
                "kwargs": {
                    "column": "extra",
                    "min_value": 4.51,
                    "max_value": 6.99,
                    "mostly": 1.0,
                },
            },
        ),
        ExpectationConfiguration(
            **{
                "expectation_type": "expect_column_min_to_be_between",
                "meta": {
                    "profiler_details": {
                        "metric_configuration": {
                            "metric_name": "column.min",
                            "domain_kwargs": {"column": "mta_tax"},
                        },
                        "num_batches": 2,
                    }
                },
                "kwargs": {
                    "column": "mta_tax",
                    "min_value": -0.5,
                    "max_value": -0.5,
                    "mostly": 1.0,
                },
            },
        ),
        ExpectationConfiguration(
            **{
                "expectation_type": "expect_column_max_to_be_between",
                "meta": {
                    "profiler_details": {
                        "metric_configuration": {
                            "metric_name": "column.max",
                            "domain_kwargs": {"column": "mta_tax"},
                        },
                        "num_batches": 2,
                    }
                },
                "kwargs": {
                    "column": "mta_tax",
                    "min_value": 0.69,
                    "max_value": 37.32,
                    "mostly": 1.0,
                },
            },
        ),
        ExpectationConfiguration(
            **{
                "expectation_type": "expect_column_min_to_be_between",
                "meta": {
                    "profiler_details": {
                        "metric_configuration": {
                            "metric_name": "column.min",
                            "domain_kwargs": {"column": "tip_amount"},
                        },
                        "num_batches": 2,
                    }
                },
                "kwargs": {
                    "column": "tip_amount",
                    "min_value": 0.0,
                    "max_value": 0.0,
                    "mostly": 1.0,
                },
            },
        ),
        ExpectationConfiguration(
            **{
                "expectation_type": "expect_column_max_to_be_between",
                "meta": {
                    "profiler_details": {
                        "metric_configuration": {
                            "metric_name": "column.max",
                            "domain_kwargs": {"column": "tip_amount"},
                        },
                        "num_batches": 2,
                    }
                },
                "kwargs": {
                    "column": "tip_amount",
                    "min_value": 46.84,
                    "max_value": 74.86,
                    "mostly": 1.0,
                },
            },
        ),
        ExpectationConfiguration(
            **{
                "expectation_type": "expect_column_min_to_be_between",
                "meta": {
                    "profiler_details": {
                        "metric_configuration": {
                            "metric_name": "column.min",
                            "domain_kwargs": {"column": "tolls_amount"},
                        },
                        "num_batches": 2,
                    }
                },
                "kwargs": {
                    "column": "tolls_amount",
                    "min_value": 0.0,
                    "max_value": 0.0,
                    "mostly": 1.0,
                },
            },
        ),
        ExpectationConfiguration(
            **{
                "expectation_type": "expect_column_max_to_be_between",
                "meta": {
                    "profiler_details": {
                        "metric_configuration": {
                            "metric_name": "column.max",
                            "domain_kwargs": {"column": "tolls_amount"},
                        },
                        "num_batches": 2,
                    }
                },
                "kwargs": {
                    "column": "tolls_amount",
                    "min_value": 26.4,
                    "max_value": 497.67,
                    "mostly": 1.0,
                },
            },
        ),
        ExpectationConfiguration(
            **{
                "expectation_type": "expect_column_min_to_be_between",
                "meta": {
                    "profiler_details": {
                        "metric_configuration": {
                            "metric_name": "column.min",
                            "domain_kwargs": {"column": "improvement_surcharge"},
                        },
                        "num_batches": 2,
                    }
                },
                "kwargs": {
                    "column": "improvement_surcharge",
                    "min_value": -0.3,
                    "max_value": -0.3,
                    "mostly": 1.0,
                },
            },
        ),
        ExpectationConfiguration(
            **{
                "expectation_type": "expect_column_max_to_be_between",
                "meta": {
                    "profiler_details": {
                        "metric_configuration": {
                            "metric_name": "column.max",
                            "domain_kwargs": {"column": "improvement_surcharge"},
                        },
                        "num_batches": 2,
                    }
                },
                "kwargs": {
                    "column": "improvement_surcharge",
                    "min_value": 0.3,
                    "max_value": 0.3,
                    "mostly": 1.0,
                },
            },
        ),
        ExpectationConfiguration(
            **{
                "expectation_type": "expect_column_min_to_be_between",
                "meta": {
                    "profiler_details": {
                        "metric_configuration": {
                            "metric_name": "column.min",
                            "domain_kwargs": {"column": "total_amount"},
                        },
                        "num_batches": 2,
                    }
                },
                "kwargs": {
                    "column": "total_amount",
                    "min_value": -52.66,
                    "max_value": -24.44,
                    "mostly": 1.0,
                },
            },
        ),
        ExpectationConfiguration(
            **{
                "expectation_type": "expect_column_max_to_be_between",
                "meta": {
                    "profiler_details": {
                        "metric_configuration": {
                            "metric_name": "column.max",
                            "domain_kwargs": {"column": "total_amount"},
                        },
                        "num_batches": 2,
                    }
                },
                "kwargs": {
                    "column": "total_amount",
                    "min_value": 550.18,
                    "max_value": 2992.47,
                    "mostly": 1.0,
                },
            },
        ),
        ExpectationConfiguration(
            **{
                "expectation_type": "expect_column_min_to_be_between",
                "meta": {
                    "profiler_details": {
                        "metric_configuration": {
                            "metric_name": "column.min",
                            "domain_kwargs": {"column": "congestion_surcharge"},
                        },
                        "num_batches": 2,
                    }
                },
                "kwargs": {
                    "column": "congestion_surcharge",
                    "min_value": -2.49,
                    "max_value": -0.01,
                    "mostly": 1.0,
                },
            },
        ),
        ExpectationConfiguration(
            **{
                "expectation_type": "expect_column_max_to_be_between",
                "meta": {
                    "profiler_details": {
                        "metric_configuration": {
                            "metric_name": "column.max",
                            "domain_kwargs": {"column": "congestion_surcharge"},
                        },
                        "num_batches": 2,
                    }
                },
                "kwargs": {
                    "column": "congestion_surcharge",
                    "min_value": 0.01,
                    "max_value": 2.49,
                    "mostly": 1.0,
                },
            },
        ),
    ]

    my_column_regex_rule_expectation_configurations_oneshot_sampling_method: List[
        ExpectationConfiguration
    ] = [
        ExpectationConfiguration(
            **{
                "expectation_type": "expect_column_values_to_match_regex",
                "kwargs": {
                    "column": "pickup_datetime",
                },
                "meta": {
                    "notes": {
                        "format": "markdown",
                        "content": [
                            "### This expectation confirms that fields ending in _datetime are of the format detected by parameter builder SimpleDateFormatStringParameterBuilder"
                        ],
                    }
                },
            }
        ),
    ]

    expectation_configurations: List[ExpectationConfiguration] = []

    expectation_configurations.extend(
        my_row_count_range_rule_expectation_configurations_oneshot_sampling_method
    )
    expectation_configurations.extend(
        my_column_ranges_rule_expectation_configurations_oneshot_sampling_method
    )
    expectation_configurations.extend(
        my_column_regex_rule_expectation_configurations_oneshot_sampling_method
    )
    expectation_suite_name_oneshot_sampling_method: str = (
        "bobby_columnar_table_multi_batch_oneshot_sampling_method"
    )
    expected_expectation_suite_oneshot_sampling_method: ExpectationSuite = (
        ExpectationSuite(
            expectation_suite_name=expectation_suite_name_oneshot_sampling_method,
            data_context=empty_data_context,
        )
    )
    expectation_configuration: ExpectationConfiguration
    for expectation_configuration in expectation_configurations:
        # NOTE Will 20211208 add_expectation() method, although being called by an ExpectationSuite instance, is being
        # called within a fixture, and we will prevent it from sending a usage_event by calling the private method.
        expected_expectation_suite_oneshot_sampling_method._add_expectation(
            expectation_configuration=expectation_configuration, send_usage_event=False
        )

    profiler_config: dict = yaml.load(verbose_profiler_config)

    # Roundtrip through schema validation to remove any illegal fields add/or restore any missing fields.
    deserialized_config: dict = ruleBasedProfilerConfigSchema.load(profiler_config)
    serialized_config: dict = ruleBasedProfilerConfigSchema.dump(deserialized_config)

    # `class_name`/`module_name` are generally consumed through `instantiate_class_from_config`
    # so we need to manually remove those values if we wish to use the **kwargs instantiation pattern
    serialized_config.pop("class_name")
    serialized_config.pop("module_name")

    expected_expectation_suite_oneshot_sampling_method.add_citation(
        comment="Suite created by Rule-Based Profiler with the configuration included.",
        profiler_config=serialized_config,
    )

    return {
        "profiler_config": verbose_profiler_config,
        "test_configuration_oneshot_sampling_method": {
            "expectation_suite_name": expectation_suite_name_oneshot_sampling_method,
            "expected_expectation_suite": expected_expectation_suite_oneshot_sampling_method,
        },
    }


@pytest.fixture
def bobby_columnar_table_multi_batch_deterministic_data_context(
    tmp_path_factory,
    monkeypatch,
) -> DataContext:
    skip_if_python_below_minimum_version()

    # Re-enable GE_USAGE_STATS
    monkeypatch.delenv("GE_USAGE_STATS")

    project_path: str = str(tmp_path_factory.mktemp("taxi_data_context"))
    context_path: str = os.path.join(project_path, "great_expectations")
    os.makedirs(os.path.join(context_path, "expectations"), exist_ok=True)
    data_path: str = os.path.join(context_path, "..", "data")
    os.makedirs(os.path.join(data_path), exist_ok=True)
    shutil.copy(
        file_relative_path(
            __file__,
            os.path.join(
                "..",
                "integration",
                "fixtures",
                "yellow_tripdata_pandas_fixture",
                "great_expectations",
                "great_expectations.yml",
            ),
        ),
        str(os.path.join(context_path, "great_expectations.yml")),
    )
    shutil.copy(
        file_relative_path(
            __file__,
            os.path.join(
                "..",
                "test_sets",
                "taxi_yellow_tripdata_samples",
                "random_subsamples",
                "yellow_tripdata_7500_lines_sample_2019-01.csv",
            ),
        ),
        str(
            os.path.join(
                context_path, "..", "data", "yellow_tripdata_sample_2019-01.csv"
            )
        ),
    )
    shutil.copy(
        file_relative_path(
            __file__,
            os.path.join(
                "..",
                "test_sets",
                "taxi_yellow_tripdata_samples",
                "random_subsamples",
                "yellow_tripdata_8500_lines_sample_2019-02.csv",
            ),
        ),
        str(
            os.path.join(
                context_path, "..", "data", "yellow_tripdata_sample_2019-02.csv"
            )
        ),
    )
    shutil.copy(
        file_relative_path(
            __file__,
            os.path.join(
                "..",
                "test_sets",
                "taxi_yellow_tripdata_samples",
                "random_subsamples",
                "yellow_tripdata_9000_lines_sample_2019-03.csv",
            ),
        ),
        str(
            os.path.join(
                context_path, "..", "data", "yellow_tripdata_sample_2019-03.csv"
            )
        ),
    )

    context: DataContext = DataContext(context_root_dir=context_path)
    assert context.root_directory == context_path

    return context


@pytest.fixture
def bobster_columnar_table_multi_batch_normal_mean_5000_stdev_1000():
    """
    About the "Bobster" User Workflow Fixture

    Bobster has multiple tables of columnar data called user_events (DataAsset) that he wants to check periodically as
    new data is added.

      - He knows what some of the columns are of the acconting/financial/account type, but he is currently interested in
        the average table size (in terms of the number of rows in a table).

    He wants to use a configurable profiler to generate a description (ExpectationSuite) about tables so that he can:

        1. monitor the average number of rows in the tables

        2. have a place to add his domain knowledge of the data (that can also be validated against new data)

        3. if all goes well, generalize some of the Profiler to use on his other tables

    Bobster uses a custom implementation of the "bootstrap" non-parametric (i.e, data-driven) statistical estimator.

    Bobster configures his Profiler using the YAML configurations and data file locations captured in this fixture.
    """
    skip_if_python_below_minimum_version()

    verbose_profiler_config_file_path: str = file_relative_path(
        __file__,
        os.path.join(
            "..",
            "test_fixtures",
            "rule_based_profiler",
            "alpha",
            "bobster_user_workflow_verbose_profiler_config.yml",
        ),
    )

    verbose_profiler_config: str
    with open(verbose_profiler_config_file_path) as f:
        verbose_profiler_config = f.read()

    expectation_suite_name_bootstrap_sampling_method: str = (
        "bobby_columnar_table_multi_batch_bootstrap_sampling_method"
    )

    my_row_count_range_rule_expect_table_row_count_to_be_between_expectation_mean_value: int = (
        5000
    )
    my_row_count_range_rule_expect_table_row_count_to_be_between_expectation_std_value: float = (
        1.0e3
    )
    my_row_count_range_rule_expect_table_row_count_to_be_between_expectation_num_stds: float = (
        3.00
    )

    my_row_count_range_rule_expect_table_row_count_to_be_between_expectation_min_value_mean_value: int = round(
        float(
            my_row_count_range_rule_expect_table_row_count_to_be_between_expectation_mean_value
        )
        - (
            my_row_count_range_rule_expect_table_row_count_to_be_between_expectation_num_stds
            * my_row_count_range_rule_expect_table_row_count_to_be_between_expectation_std_value
        )
    )

    my_row_count_range_rule_expect_table_row_count_to_be_between_expectation_max_value_mean_value: int = round(
        float(
            my_row_count_range_rule_expect_table_row_count_to_be_between_expectation_mean_value
        )
        + (
            my_row_count_range_rule_expect_table_row_count_to_be_between_expectation_num_stds
            * my_row_count_range_rule_expect_table_row_count_to_be_between_expectation_std_value
        )
    )

    return {
        "profiler_config": verbose_profiler_config,
        "test_configuration_bootstrap_sampling_method": {
            "expectation_suite_name": expectation_suite_name_bootstrap_sampling_method,
            "expect_table_row_count_to_be_between_mean_value": my_row_count_range_rule_expect_table_row_count_to_be_between_expectation_mean_value,
            "expect_table_row_count_to_be_between_min_value_mean_value": my_row_count_range_rule_expect_table_row_count_to_be_between_expectation_min_value_mean_value,
            "expect_table_row_count_to_be_between_max_value_mean_value": my_row_count_range_rule_expect_table_row_count_to_be_between_expectation_max_value_mean_value,
        },
    }


@pytest.fixture
def bobster_columnar_table_multi_batch_normal_mean_5000_stdev_1000_data_context(
    tmp_path_factory,
    monkeypatch,
) -> DataContext:
    """
    This fixture generates three years' worth (36 months; i.e., 36 batches) of taxi trip data with the number of rows
    of a batch sampled from a normal distribution with the mean of 5,000 rows and the standard deviation of 1,000 rows.
    """
    skip_if_python_below_minimum_version()

    # Re-enable GE_USAGE_STATS
    monkeypatch.delenv("GE_USAGE_STATS")

    project_path: str = str(tmp_path_factory.mktemp("taxi_data_context"))
    context_path: str = os.path.join(project_path, "great_expectations")
    os.makedirs(os.path.join(context_path, "expectations"), exist_ok=True)
    data_path: str = os.path.join(context_path, "..", "data")
    os.makedirs(os.path.join(data_path), exist_ok=True)
    shutil.copy(
        file_relative_path(
            __file__,
            os.path.join(
                "..",
                "integration",
                "fixtures",
                "yellow_tripdata_pandas_fixture",
                "great_expectations",
                "great_expectations.yml",
            ),
        ),
        str(os.path.join(context_path, "great_expectations.yml")),
    )
    base_directory: str = file_relative_path(
        __file__,
        os.path.join(
            "..",
            "test_sets",
            "taxi_yellow_tripdata_samples",
        ),
    )
    file_name_list: List[str] = get_filesystem_one_level_directory_glob_path_list(
        base_directory_path=base_directory, glob_directive="*.csv"
    )
    file_name_list = sorted(file_name_list)
    num_files: int = len(file_name_list)

    rnd_num_sample: np.float64
    output_file_lenths: List[int] = [
        round(rnd_num_sample)
        for rnd_num_sample in np.random.normal(loc=5.0e3, scale=1.0e3, size=num_files)
    ]

    idx: int
    file_name: str

    output_file_name_length_map: Dict[str, int] = {
        file_name_list[idx]: output_file_lenths[idx]
        for idx, file_name in enumerate(file_name_list)
    }

    csv_source_path: str
    df: pd.DataFrame
    for file_name in file_name_list:
        csv_source_path = os.path.join(base_directory, file_name)
        df = pd.read_csv(filepath_or_buffer=csv_source_path)
        df = df.sample(
            n=output_file_name_length_map[file_name], replace=False, random_state=1
        )
        # noinspection PyTypeChecker
        df.to_csv(
            path_or_buf=os.path.join(context_path, "..", "data", file_name), index=False
        )

    context: DataContext = DataContext(context_root_dir=context_path)
    assert context.root_directory == context_path

    return context
=======
yaml = YAML(typ="safe")
>>>>>>> e79fdc34


@pytest.fixture
def pandas_test_df():
    skip_if_python_below_minimum_version()

    df: pd.DataFrame = pd.DataFrame(
        {
            "Age": pd.Series(
                [
                    7,
                    15,
                    21,
                    39,
                    None,
                ],
                dtype="float64",
            ),
            "Date": pd.Series(
                [
                    datetime.date(2020, 12, 31),
                    datetime.date(2021, 1, 1),
                    datetime.date(2021, 2, 21),
                    datetime.date(2021, 3, 20),
                    None,
                ],
                dtype="object",
            ),
            "Description": pd.Series(
                [
                    "child",
                    "teenager",
                    "young adult",
                    "adult",
                    None,
                ],
                dtype="object",
            ),
        }
    )
    df["Date"] = pd.to_datetime(df["Date"])
    return df


# noinspection PyPep8Naming
@pytest.fixture
def table_Users_domain():
    skip_if_python_below_minimum_version()

    return Domain(
        domain_type=MetricDomainTypes.TABLE,
        domain_kwargs=None,
        details=None,
    )


# noinspection PyPep8Naming
@pytest.fixture
def column_Age_domain():
    skip_if_python_below_minimum_version()

    return Domain(
        domain_type=MetricDomainTypes.COLUMN,
        domain_kwargs={
            "column": "Age",
            "batch_id": "c260e179bb1bc81d84bba72a8110d8e2",
        },
        details=None,
    )


# noinspection PyPep8Naming
@pytest.fixture
def column_Date_domain():
    skip_if_python_below_minimum_version()

    return Domain(
        domain_type=MetricDomainTypes.COLUMN,
        domain_kwargs={
            "column": "Date",
            "batch_id": "c260e179bb1bc81d84bba72a8110d8e2",
        },
        details=None,
    )


# noinspection PyPep8Naming
@pytest.fixture
def column_Description_domain():
    skip_if_python_below_minimum_version()

    return Domain(
        domain_type=MetricDomainTypes.COLUMN,
        domain_kwargs={
            "column": "Description",
            "batch_id": "c260e179bb1bc81d84bba72a8110d8e2",
        },
        details=None,
    )


@pytest.fixture
def single_part_name_parameter_container():
    skip_if_python_below_minimum_version()

    return ParameterContainer(
        parameter_nodes={
            "mean": ParameterNode(
                {
                    "mean": 5.0,
                }
            ),
        }
    )


@pytest.fixture
def multi_part_name_parameter_container():
    """
    $parameter.date_strings.yyyy_mm_dd_hh_mm_ss_tz_date_format.value
    $parameter.date_strings.yyyy_mm_dd_hh_mm_ss_tz_date_format.details
    $parameter.date_strings.yyyy_mm_dd_date_format.value
    $parameter.date_strings.yyyy_mm_dd_date_format.details
    $parameter.date_strings.mm_yyyy_dd_hh_mm_ss_tz_date_format.value
    $parameter.date_strings.mm_yyyy_dd_hh_mm_ss_tz_date_format.details
    $parameter.date_strings.mm_yyyy_dd_date_format.value
    $parameter.date_strings.mm_yyyy_dd_date_format.details
    $parameter.date_strings.tolerances.max_abs_error_time_milliseconds
    $parameter.date_strings.tolerances.max_num_conversion_attempts
    $parameter.tolerances.mostly
    $mean
    $parameter.monthly_taxi_fairs.mean_values.value[0]
    $parameter.monthly_taxi_fairs.mean_values.value[1]
    $parameter.monthly_taxi_fairs.mean_values.value[2]
    $parameter.monthly_taxi_fairs.mean_values.value[3]
    $parameter.monthly_taxi_fairs.mean_values.details
    $parameter.daily_taxi_fairs.mean_values.value["friday"]
    $parameter.daily_taxi_fairs.mean_values.value["saturday"]
    $parameter.daily_taxi_fairs.mean_values.value["sunday"]
    $parameter.daily_taxi_fairs.mean_values.value["monday"]
    $parameter.daily_taxi_fairs.mean_values.details
    $parameter.weekly_taxi_fairs.mean_values.value[1]['friday']
    $parameter.weekly_taxi_fairs.mean_values.value[18]['saturday']
    $parameter.weekly_taxi_fairs.mean_values.value[20]['sunday']
    $parameter.weekly_taxi_fairs.mean_values.value[21]['monday']
    $parameter.weekly_taxi_fairs.mean_values.details
    """
    skip_if_python_below_minimum_version()

    root_mean_node: ParameterNode = ParameterNode(
        {
            "mean": 6.5e-1,
        }
    )
    financial_tolerances_parameter_node: ParameterNode = ParameterNode(
        {
            "usd": 1.0,
        }
    )
    tolerances_parameter_node: ParameterNode = ParameterNode(
        {
            "mostly": 9.1e-1,
            "financial": financial_tolerances_parameter_node,
        }
    )
    date_strings_tolerances_parameter_node: ParameterNode = ParameterNode(
        {
            "max_abs_error_time_milliseconds": 100,
            "max_num_conversion_attempts": 5,
        }
    )
    date_strings_parameter_node: ParameterNode = ParameterNode(
        {
            "yyyy_mm_dd_hh_mm_ss_tz_date_format": ParameterNode(
                {
                    "value": "%Y-%m-%d %H:%M:%S %Z",
                    "details": ParameterNode(
                        {
                            "confidence": 7.8e-1,
                        },
                    ),
                }
            ),
            "yyyy_mm_dd_date_format": ParameterNode(
                {
                    "value": "%Y-%m-%d",
                    "details": ParameterNode(
                        {
                            "confidence": 7.8e-1,
                        },
                    ),
                }
            ),
            "mm_yyyy_dd_hh_mm_ss_tz_date_format": ParameterNode(
                {
                    "value": "%m-%Y-%d %H:%M:%S %Z",
                    "details": ParameterNode(
                        {
                            "confidence": 7.8e-1,
                        },
                    ),
                }
            ),
            "mm_yyyy_dd_date_format": ParameterNode(
                {
                    "value": "%m-%Y-%d",
                    "details": ParameterNode(
                        {
                            "confidence": 7.8e-1,
                        },
                    ),
                }
            ),
            "tolerances": date_strings_tolerances_parameter_node,
        }
    )
    monthly_taxi_fairs_parameter_node: ParameterNode = ParameterNode(
        {
            "mean_values": ParameterNode(
                {
                    "value": [
                        2.3,
                        9.8,
                        42.3,
                        8.1,
                        38.5,
                        53.7,
                        71.43,
                        16.34,
                        49.43,
                        74.35,
                        51.98,
                        46.42,
                        20.01,
                        69.44,
                        65.32,
                        8.83,
                        55.79,
                        82.2,
                        36.93,
                        83.78,
                        31.13,
                        76.93,
                        67.67,
                        25.12,
                        58.04,
                        79.78,
                        90.91,
                        15.26,
                        61.65,
                        78.78,
                        12.99,
                    ],
                    "details": ParameterNode(
                        {
                            "confidence": "low",
                        },
                    ),
                }
            ),
        }
    )
    daily_taxi_fairs_parameter_node: ParameterNode = ParameterNode(
        {
            "mean_values": ParameterNode(
                {
                    "value": {
                        "sunday": 71.43,
                        "monday": 74.35,
                        "tuesday": 42.3,
                        "wednesday": 42.3,
                        "thursday": 82.2,
                        "friday": 78.78,
                        "saturday": 91.39,
                    },
                    "details": ParameterNode(
                        {
                            "confidence": "medium",
                        },
                    ),
                }
            ),
        }
    )
    weekly_taxi_fairs_parameter_node: ParameterNode = ParameterNode(
        {
            "mean_values": ParameterNode(
                {
                    "value": [
                        {
                            "sunday": 71.43,
                            "monday": 74.35,
                            "tuesday": 42.3,
                            "wednesday": 42.3,
                            "thursday": 82.2,
                            "friday": 78.78,
                            "saturday": 91.39,
                        },
                        {
                            "sunday": 81.43,
                            "monday": 84.35,
                            "tuesday": 52.3,
                            "wednesday": 43.3,
                            "thursday": 22.2,
                            "friday": 98.78,
                            "saturday": 81.39,
                        },
                        {
                            "sunday": 61.43,
                            "monday": 34.35,
                            "tuesday": 82.3,
                            "wednesday": 72.3,
                            "thursday": 22.2,
                            "friday": 38.78,
                            "saturday": 51.39,
                        },
                        {
                            "sunday": 51.43,
                            "monday": 64.35,
                            "tuesday": 72.3,
                            "wednesday": 82.3,
                            "thursday": 22.2,
                            "friday": 98.78,
                            "saturday": 31.39,
                        },
                        {
                            "sunday": 72.43,
                            "monday": 77.35,
                            "tuesday": 46.3,
                            "wednesday": 47.3,
                            "thursday": 88.2,
                            "friday": 79.78,
                            "saturday": 93.39,
                        },
                        {
                            "sunday": 72.43,
                            "monday": 73.35,
                            "tuesday": 41.3,
                            "wednesday": 49.3,
                            "thursday": 80.2,
                            "friday": 78.78,
                            "saturday": 93.39,
                        },
                        {
                            "sunday": 74.43,
                            "monday": 78.35,
                            "tuesday": 49.3,
                            "wednesday": 43.3,
                            "thursday": 88.2,
                            "friday": 72.78,
                            "saturday": 97.39,
                        },
                        {
                            "sunday": 73.43,
                            "monday": 72.35,
                            "tuesday": 40.3,
                            "wednesday": 40.3,
                            "thursday": 89.2,
                            "friday": 77.78,
                            "saturday": 90.39,
                        },
                        {
                            "sunday": 72.43,
                            "monday": 73.35,
                            "tuesday": 45.3,
                            "wednesday": 44.3,
                            "thursday": 89.2,
                            "friday": 77.78,
                            "saturday": 96.39,
                        },
                        {
                            "sunday": 75.43,
                            "monday": 74.25,
                            "tuesday": 42.33,
                            "wednesday": 42.23,
                            "thursday": 82.21,
                            "friday": 78.76,
                            "saturday": 91.37,
                        },
                        {
                            "sunday": 71.43,
                            "monday": 74.37,
                            "tuesday": 42.3,
                            "wednesday": 42.32,
                            "thursday": 82.23,
                            "friday": 78.77,
                            "saturday": 91.49,
                        },
                        {
                            "sunday": 71.63,
                            "monday": 74.37,
                            "tuesday": 42.2,
                            "wednesday": 42.1,
                            "thursday": 82.29,
                            "friday": 78.79,
                            "saturday": 91.39,
                        },
                        {
                            "sunday": 71.42,
                            "monday": 74.33,
                            "tuesday": 42.33,
                            "wednesday": 42.34,
                            "thursday": 82.25,
                            "friday": 78.77,
                            "saturday": 91.69,
                        },
                        {
                            "sunday": 71.44,
                            "monday": 72.35,
                            "tuesday": 42.33,
                            "wednesday": 42.31,
                            "thursday": 82.29,
                            "friday": 78.68,
                            "saturday": 91.49,
                        },
                        {
                            "sunday": 71.44,
                            "monday": 74.32,
                            "tuesday": 42.32,
                            "wednesday": 42.32,
                            "thursday": 82.29,
                            "friday": 78.77,
                            "saturday": 91.49,
                        },
                        {
                            "sunday": 71.44,
                            "monday": 74.33,
                            "tuesday": 42.21,
                            "wednesday": 42.31,
                            "thursday": 82.27,
                            "friday": 78.74,
                            "saturday": 91.49,
                        },
                        {
                            "sunday": 71.33,
                            "monday": 74.25,
                            "tuesday": 42.31,
                            "wednesday": 42.03,
                            "thursday": 82.02,
                            "friday": 78.08,
                            "saturday": 91.38,
                        },
                        {
                            "sunday": 71.41,
                            "monday": 74.31,
                            "tuesday": 42.39,
                            "wednesday": 42.93,
                            "thursday": 82.92,
                            "friday": 78.75,
                            "saturday": 91.49,
                        },
                        {
                            "sunday": 72.43,
                            "monday": 73.35,
                            "tuesday": 42.3,
                            "wednesday": 32.3,
                            "thursday": 52.2,
                            "friday": 88.78,
                            "saturday": 81.39,
                        },
                        {
                            "sunday": 71.43,
                            "monday": 74.35,
                            "tuesday": 32.3,
                            "wednesday": 92.3,
                            "thursday": 72.2,
                            "friday": 74.78,
                            "saturday": 51.39,
                        },
                        {
                            "sunday": 72.43,
                            "monday": 64.35,
                            "tuesday": 52.3,
                            "wednesday": 42.39,
                            "thursday": 82.28,
                            "friday": 78.77,
                            "saturday": 91.36,
                        },
                        {
                            "sunday": 81.43,
                            "monday": 94.35,
                            "tuesday": 62.3,
                            "wednesday": 52.3,
                            "thursday": 92.2,
                            "friday": 88.78,
                            "saturday": 51.39,
                        },
                        {
                            "sunday": 21.43,
                            "monday": 34.35,
                            "tuesday": 42.34,
                            "wednesday": 62.3,
                            "thursday": 52.2,
                            "friday": 98.78,
                            "saturday": 81.39,
                        },
                        {
                            "sunday": 71.33,
                            "monday": 74.25,
                            "tuesday": 42.13,
                            "wednesday": 42.93,
                            "thursday": 82.82,
                            "friday": 78.78,
                            "saturday": 91.39,
                        },
                        {
                            "sunday": 72.43,
                            "monday": 73.35,
                            "tuesday": 44.3,
                            "wednesday": 45.3,
                            "thursday": 86.2,
                            "friday": 77.78,
                            "saturday": 98.39,
                        },
                        {
                            "sunday": 79.43,
                            "monday": 78.35,
                            "tuesday": 47.3,
                            "wednesday": 46.3,
                            "thursday": 85.2,
                            "friday": 74.78,
                            "saturday": 93.39,
                        },
                        {
                            "sunday": 71.42,
                            "monday": 74.31,
                            "tuesday": 42.0,
                            "wednesday": 42.1,
                            "thursday": 82.23,
                            "friday": 65.78,
                            "saturday": 91.26,
                        },
                        {
                            "sunday": 91.43,
                            "monday": 84.35,
                            "tuesday": 42.37,
                            "wednesday": 42.36,
                            "thursday": 82.25,
                            "friday": 78.74,
                            "saturday": 91.32,
                        },
                        {
                            "sunday": 71.33,
                            "monday": 74.45,
                            "tuesday": 42.35,
                            "wednesday": 42.36,
                            "thursday": 82.27,
                            "friday": 26.78,
                            "saturday": 71.39,
                        },
                        {
                            "sunday": 71.53,
                            "monday": 73.35,
                            "tuesday": 43.32,
                            "wednesday": 42.23,
                            "thursday": 82.32,
                            "friday": 78.18,
                            "saturday": 91.49,
                        },
                        {
                            "sunday": 71.53,
                            "monday": 74.25,
                            "tuesday": 52.3,
                            "wednesday": 52.3,
                            "thursday": 81.23,
                            "friday": 78.78,
                            "saturday": 78.39,
                        },
                    ],
                    "details": ParameterNode(
                        {
                            "confidence": "high",
                        },
                    ),
                }
            ),
        }
    )
    parameter_multi_part_name_parameter_node: ParameterNode = ParameterNode(
        {
            "date_strings": date_strings_parameter_node,
            "tolerances": tolerances_parameter_node,
            "monthly_taxi_fairs": monthly_taxi_fairs_parameter_node,
            "daily_taxi_fairs": daily_taxi_fairs_parameter_node,
            "weekly_taxi_fairs": weekly_taxi_fairs_parameter_node,
        }
    )
    root_parameter_node: ParameterNode = ParameterNode(
        {
            "parameter": parameter_multi_part_name_parameter_node,
        }
    )
    return ParameterContainer(
        parameter_nodes={
            "parameter": root_parameter_node,
            "mean": root_mean_node,
        }
    )


@pytest.fixture
def parameters_with_different_depth_level_values():
    skip_if_python_below_minimum_version()

    parameter_values: Dict[str, Any] = {
        "$parameter.date_strings.yyyy_mm_dd_hh_mm_ss_tz_date_format.value": "%Y-%m-%d %H:%M:%S %Z",
        "$parameter.date_strings.yyyy_mm_dd_hh_mm_ss_tz_date_format.details": {
            "confidence": 7.8e-1,
        },
        "$parameter.date_strings.yyyy_mm_dd_date_format.value": "%Y-%m-%d",
        "$parameter.date_strings.yyyy_mm_dd_date_format.details": {
            "confidence": 7.8e-1,
        },
        "$parameter.date_strings.mm_yyyy_dd_hh_mm_ss_tz_date_format.value": "%m-%Y-%d %H:%M:%S %Z",
        "$parameter.date_strings.mm_yyyy_dd_hh_mm_ss_tz_date_format.details": {
            "confidence": 7.8e-1,
        },
        "$parameter.date_strings.mm_yyyy_dd_date_format.value": "%m-%Y-%d",
        "$parameter.date_strings.mm_yyyy_dd_date_format.details": {
            "confidence": 7.8e-1,
        },
        "$parameter.date_strings.tolerances.max_abs_error_time_milliseconds": 100,
        "$parameter.date_strings.tolerances.max_num_conversion_attempts": 5,
        "$parameter.tolerances.mostly": 9.1e-1,
        "$parameter.tolerances.financial.usd": 1.0,
        "$mean": 6.5e-1,
        "$parameter.monthly_taxi_fairs.mean_values.value": [
            2.3,
            9.8,
            42.3,
            8.1,
            38.5,
            53.7,
            71.43,
            16.34,
            49.43,
            74.35,
            51.98,
            46.42,
            20.01,
            69.44,
            65.32,
            8.83,
            55.79,
            82.2,
            36.93,
            83.78,
            31.13,
            76.93,
            67.67,
            25.12,
            58.04,
            79.78,
            90.91,
            15.26,
            61.65,
            78.78,
            12.99,
        ],
        "$parameter.monthly_taxi_fairs.mean_values.details": {
            "confidence": "low",
        },
        "$parameter.daily_taxi_fairs.mean_values.value": {
            "sunday": 71.43,
            "monday": 74.35,
            "tuesday": 42.3,
            "wednesday": 42.3,
            "thursday": 82.2,
            "friday": 78.78,
            "saturday": 91.39,
        },
        "$parameter.daily_taxi_fairs.mean_values.details": {
            "confidence": "medium",
        },
        "$parameter.weekly_taxi_fairs.mean_values.value": [
            {
                "sunday": 71.43,
                "monday": 74.35,
                "tuesday": 42.3,
                "wednesday": 42.3,
                "thursday": 82.2,
                "friday": 78.78,
                "saturday": 91.39,
            },
            {
                "sunday": 81.43,
                "monday": 84.35,
                "tuesday": 52.3,
                "wednesday": 43.3,
                "thursday": 22.2,
                "friday": 98.78,
                "saturday": 81.39,
            },
            {
                "sunday": 61.43,
                "monday": 34.35,
                "tuesday": 82.3,
                "wednesday": 72.3,
                "thursday": 22.2,
                "friday": 38.78,
                "saturday": 51.39,
            },
            {
                "sunday": 51.43,
                "monday": 64.35,
                "tuesday": 72.3,
                "wednesday": 82.3,
                "thursday": 22.2,
                "friday": 98.78,
                "saturday": 31.39,
            },
            {
                "sunday": 72.43,
                "monday": 77.35,
                "tuesday": 46.3,
                "wednesday": 47.3,
                "thursday": 88.2,
                "friday": 79.78,
                "saturday": 93.39,
            },
            {
                "sunday": 72.43,
                "monday": 73.35,
                "tuesday": 41.3,
                "wednesday": 49.3,
                "thursday": 80.2,
                "friday": 78.78,
                "saturday": 93.39,
            },
            {
                "sunday": 74.43,
                "monday": 78.35,
                "tuesday": 49.3,
                "wednesday": 43.3,
                "thursday": 88.2,
                "friday": 72.78,
                "saturday": 97.39,
            },
            {
                "sunday": 73.43,
                "monday": 72.35,
                "tuesday": 40.3,
                "wednesday": 40.3,
                "thursday": 89.2,
                "friday": 77.78,
                "saturday": 90.39,
            },
            {
                "sunday": 72.43,
                "monday": 73.35,
                "tuesday": 45.3,
                "wednesday": 44.3,
                "thursday": 89.2,
                "friday": 77.78,
                "saturday": 96.39,
            },
            {
                "sunday": 75.43,
                "monday": 74.25,
                "tuesday": 42.33,
                "wednesday": 42.23,
                "thursday": 82.21,
                "friday": 78.76,
                "saturday": 91.37,
            },
            {
                "sunday": 71.43,
                "monday": 74.37,
                "tuesday": 42.3,
                "wednesday": 42.32,
                "thursday": 82.23,
                "friday": 78.77,
                "saturday": 91.49,
            },
            {
                "sunday": 71.63,
                "monday": 74.37,
                "tuesday": 42.2,
                "wednesday": 42.1,
                "thursday": 82.29,
                "friday": 78.79,
                "saturday": 91.39,
            },
            {
                "sunday": 71.42,
                "monday": 74.33,
                "tuesday": 42.33,
                "wednesday": 42.34,
                "thursday": 82.25,
                "friday": 78.77,
                "saturday": 91.69,
            },
            {
                "sunday": 71.44,
                "monday": 72.35,
                "tuesday": 42.33,
                "wednesday": 42.31,
                "thursday": 82.29,
                "friday": 78.68,
                "saturday": 91.49,
            },
            {
                "sunday": 71.44,
                "monday": 74.32,
                "tuesday": 42.32,
                "wednesday": 42.32,
                "thursday": 82.29,
                "friday": 78.77,
                "saturday": 91.49,
            },
            {
                "sunday": 71.44,
                "monday": 74.33,
                "tuesday": 42.21,
                "wednesday": 42.31,
                "thursday": 82.27,
                "friday": 78.74,
                "saturday": 91.49,
            },
            {
                "sunday": 71.33,
                "monday": 74.25,
                "tuesday": 42.31,
                "wednesday": 42.03,
                "thursday": 82.02,
                "friday": 78.08,
                "saturday": 91.38,
            },
            {
                "sunday": 71.41,
                "monday": 74.31,
                "tuesday": 42.39,
                "wednesday": 42.93,
                "thursday": 82.92,
                "friday": 78.75,
                "saturday": 91.49,
            },
            {
                "sunday": 72.43,
                "monday": 73.35,
                "tuesday": 42.3,
                "wednesday": 32.3,
                "thursday": 52.2,
                "friday": 88.78,
                "saturday": 81.39,
            },
            {
                "sunday": 71.43,
                "monday": 74.35,
                "tuesday": 32.3,
                "wednesday": 92.3,
                "thursday": 72.2,
                "friday": 74.78,
                "saturday": 51.39,
            },
            {
                "sunday": 72.43,
                "monday": 64.35,
                "tuesday": 52.3,
                "wednesday": 42.39,
                "thursday": 82.28,
                "friday": 78.77,
                "saturday": 91.36,
            },
            {
                "sunday": 81.43,
                "monday": 94.35,
                "tuesday": 62.3,
                "wednesday": 52.3,
                "thursday": 92.2,
                "friday": 88.78,
                "saturday": 51.39,
            },
            {
                "sunday": 21.43,
                "monday": 34.35,
                "tuesday": 42.34,
                "wednesday": 62.3,
                "thursday": 52.2,
                "friday": 98.78,
                "saturday": 81.39,
            },
            {
                "sunday": 71.33,
                "monday": 74.25,
                "tuesday": 42.13,
                "wednesday": 42.93,
                "thursday": 82.82,
                "friday": 78.78,
                "saturday": 91.39,
            },
            {
                "sunday": 72.43,
                "monday": 73.35,
                "tuesday": 44.3,
                "wednesday": 45.3,
                "thursday": 86.2,
                "friday": 77.78,
                "saturday": 98.39,
            },
            {
                "sunday": 79.43,
                "monday": 78.35,
                "tuesday": 47.3,
                "wednesday": 46.3,
                "thursday": 85.2,
                "friday": 74.78,
                "saturday": 93.39,
            },
            {
                "sunday": 71.42,
                "monday": 74.31,
                "tuesday": 42.0,
                "wednesday": 42.1,
                "thursday": 82.23,
                "friday": 65.78,
                "saturday": 91.26,
            },
            {
                "sunday": 91.43,
                "monday": 84.35,
                "tuesday": 42.37,
                "wednesday": 42.36,
                "thursday": 82.25,
                "friday": 78.74,
                "saturday": 91.32,
            },
            {
                "sunday": 71.33,
                "monday": 74.45,
                "tuesday": 42.35,
                "wednesday": 42.36,
                "thursday": 82.27,
                "friday": 26.78,
                "saturday": 71.39,
            },
            {
                "sunday": 71.53,
                "monday": 73.35,
                "tuesday": 43.32,
                "wednesday": 42.23,
                "thursday": 82.32,
                "friday": 78.18,
                "saturday": 91.49,
            },
            {
                "sunday": 71.53,
                "monday": 74.25,
                "tuesday": 52.3,
                "wednesday": 52.3,
                "thursday": 81.23,
                "friday": 78.78,
                "saturday": 78.39,
            },
        ],
        "$parameter.weekly_taxi_fairs.mean_values.details": {
            "confidence": "high",
        },
    }

    return parameter_values


@pytest.fixture
def variables_multi_part_name_parameter_container():
    skip_if_python_below_minimum_version()

    variables_multi_part_name_parameter_node: ParameterNode = ParameterNode(
        {
            "false_positive_threshold": 1.0e-2,
        }
    )
    root_variables_node: ParameterNode = ParameterNode(
        {
            "variables": variables_multi_part_name_parameter_node,  # $variables.false_positive_threshold
        }
    )
    variables: ParameterContainer = ParameterContainer(
        parameter_nodes={
            "variables": root_variables_node,
        }
    )
    return variables


@pytest.fixture
def rule_without_parameters(
    empty_data_context,
):
    skip_if_python_below_minimum_version()

    rule: Rule = Rule(
        name="rule_with_no_variables_no_parameters",
        domain_builder=ColumnDomainBuilder(data_context=empty_data_context),
        expectation_configuration_builders=[
            DefaultExpectationConfigurationBuilder(
                expectation_type="expect_my_validation"
            )
        ],
    )
    return rule


# noinspection PyPep8Naming
@pytest.fixture
def rule_with_parameters(
    empty_data_context,
    column_Age_domain,
    column_Date_domain,
    variables_multi_part_name_parameter_container,
    single_part_name_parameter_container,
    multi_part_name_parameter_container,
):
    skip_if_python_below_minimum_version()

    rule: Rule = Rule(
        name="rule_with_parameters",
        domain_builder=ColumnDomainBuilder(data_context=empty_data_context),
        expectation_configuration_builders=[
            DefaultExpectationConfigurationBuilder(
                expectation_type="expect_my_validation"
            )
        ],
    )
    rule._parameters = {
        column_Age_domain.id: single_part_name_parameter_container,
        column_Date_domain.id: multi_part_name_parameter_container,
    }
    return rule


@pytest.fixture
def profiler_with_placeholder_args(
    empty_data_context,
    profiler_config_with_placeholder_args,
):
    skip_if_python_below_minimum_version()

    profiler_config_dict: dict = profiler_config_with_placeholder_args.to_json_dict()
    profiler_config_dict.pop("class_name")
    profiler_config_dict.pop("module_name")
    profiler: RuleBasedProfiler = RuleBasedProfiler(
        **profiler_config_dict, data_context=empty_data_context
    )
    return profiler<|MERGE_RESOLUTION|>--- conflicted
+++ resolved
@@ -19,1446 +19,7 @@
 )
 from tests.conftest import skip_if_python_below_minimum_version
 
-<<<<<<< HEAD
-yaml = YAML()
-
-
-# TODO: AJB 20210525 This fixture is not yet used but may be helpful to generate batches for unit tests of multibatch
-#  workflows.  It should probably be extended to add different column types / data.
-@pytest.fixture
-def multibatch_generic_csv_generator():
-    """
-    Construct a series of csv files with many data types for use in multibatch testing
-    """
-    skip_if_python_below_minimum_version()
-
-    def _multibatch_generic_csv_generator(
-        data_path: str,
-        start_date: Optional[datetime.datetime] = None,
-        num_event_batches: Optional[int] = 20,
-        num_events_per_batch: Optional[int] = 5,
-    ) -> List[str]:
-
-        if start_date is None:
-            start_date = datetime.datetime(2000, 1, 1)
-
-        file_list = []
-        category_strings = {
-            0: "category0",
-            1: "category1",
-            2: "category2",
-            3: "category3",
-            4: "category4",
-            5: "category5",
-            6: "category6",
-        }
-        for batch_num in range(num_event_batches):
-            # generate a dataframe with multiple column types
-            batch_start_date = start_date + datetime.timedelta(
-                days=(batch_num * num_events_per_batch)
-            )
-            # TODO: AJB 20210416 Add more column types
-            df = pd.DataFrame(
-                {
-                    "event_date": [
-                        (batch_start_date + datetime.timedelta(days=i)).strftime(
-                            "%Y-%m-%d"
-                        )
-                        for i in range(num_events_per_batch)
-                    ],
-                    "batch_num": [batch_num + 1 for _ in range(num_events_per_batch)],
-                    "string_cardinality_3": [
-                        category_strings[i % 3] for i in range(num_events_per_batch)
-                    ],
-                }
-            )
-            filename = f"csv_batch_{batch_num + 1:03}_of_{num_event_batches:03}.csv"
-            file_list.append(filename)
-            # noinspection PyTypeChecker
-            df.to_csv(
-                os.path.join(data_path, filename),
-                index_label="intra_batch_index",
-            )
-
-        return file_list
-
-    return _multibatch_generic_csv_generator
-
-
-@pytest.fixture
-def multibatch_generic_csv_generator_context(monkeypatch, empty_data_context):
-    skip_if_python_below_minimum_version()
-
-    context: DataContext = empty_data_context
-    monkeypatch.chdir(context.root_directory)
-    data_relative_path = "../data"
-    data_path = os.path.join(context.root_directory, data_relative_path)
-    os.makedirs(data_path, exist_ok=True)
-
-    data_connector_base_directory = "./"
-    monkeypatch.setenv("base_directory", data_connector_base_directory)
-    monkeypatch.setenv("data_fixtures_root", data_relative_path)
-
-    datasource_name = "generic_csv_generator"
-    data_connector_name = "daily_data_connector"
-    asset_name = "daily_data_asset"
-    datasource_config = rf"""
-class_name: Datasource
-module_name: great_expectations.datasource
-execution_engine:
-  module_name: great_expectations.execution_engine
-  class_name: PandasExecutionEngine
-data_connectors:
-  {data_connector_name}:
-    class_name: ConfiguredAssetFilesystemDataConnector
-    assets:
-      {asset_name}:
-        module_name: great_expectations.datasource.data_connector.asset
-        group_names:
-          - batch_num
-          - total_batches
-        pattern: csv_batch_(\d.+)_of_(\d.+)\.csv
-        reader_options:
-          delimiter: ","
-        class_name: Asset
-        base_directory: $data_fixtures_root
-        glob_directive: "*.csv"
-    base_directory: $base_directory
-    module_name: great_expectations.datasource.data_connector
-        """
-
-    context.add_datasource(name=datasource_name, **yaml.load(datasource_config))
-
-    assert context.list_datasources() == [
-        {
-            "class_name": "Datasource",
-            "data_connectors": {
-                data_connector_name: {
-                    "assets": {
-                        asset_name: {
-                            "base_directory": data_relative_path,
-                            "class_name": "Asset",
-                            "glob_directive": "*.csv",
-                            "group_names": ["batch_num", "total_batches"],
-                            "module_name": "great_expectations.datasource.data_connector.asset",
-                            "pattern": "csv_batch_(\\d.+)_of_(\\d.+)\\.csv",
-                        }
-                    },
-                    "base_directory": data_connector_base_directory,
-                    "class_name": "ConfiguredAssetFilesystemDataConnector",
-                    "module_name": "great_expectations.datasource.data_connector",
-                }
-            },
-            "execution_engine": {
-                "class_name": "PandasExecutionEngine",
-                "module_name": "great_expectations.execution_engine",
-            },
-            "module_name": "great_expectations.datasource",
-            "name": "generic_csv_generator",
-        }
-    ]
-    return context
-
-
-@pytest.fixture
-@freeze_time("09/26/2019 13:42:41")
-def alice_columnar_table_single_batch(empty_data_context):
-    """
-    About the "Alice" User Workflow Fixture
-
-    Alice has a single table of columnar data called user_events (DataAsset) that she wants to check periodically as new
-    data is added.
-
-      - She knows what some of the columns mean, but not all - and there are MANY of them (only a subset currently shown
-        in examples and fixtures).
-
-      - She has organized other tables similarly so that for example column name suffixes indicate which are for user
-        ids (_id) and which timestamps are for versioning (_ts).
-
-    She wants to use a configurable profiler to generate a description (ExpectationSuite) about table so that she can:
-
-        1. use it to validate the user_events table periodically and set up alerts for when things change
-
-        2. have a place to add her domain knowledge of the data (that can also be validated against new data)
-
-        3. if all goes well, generalize some of the Profiler to use on her other tables
-
-    Alice configures her Profiler using the YAML configurations and data file locations captured in this fixture.
-    """
-    skip_if_python_below_minimum_version()
-
-    verbose_profiler_config_file_path: str = file_relative_path(
-        __file__,
-        os.path.join(
-            "..",
-            "test_fixtures",
-            "rule_based_profiler",
-            "alpha",
-            "alice_user_workflow_verbose_profiler_config.yml",
-        ),
-    )
-
-    verbose_profiler_config: str
-    with open(verbose_profiler_config_file_path) as f:
-        verbose_profiler_config = f.read()
-
-    my_rule_for_user_ids_expectation_configurations: List[ExpectationConfiguration] = [
-        ExpectationConfiguration(
-            **{
-                "expectation_type": "expect_column_values_to_be_of_type",
-                "kwargs": {
-                    "column": "user_id",
-                    "type_": "INTEGER",
-                },
-                "meta": {},
-            }
-        ),
-        ExpectationConfiguration(
-            **{
-                "expectation_type": "expect_column_values_to_be_between",
-                "kwargs": {
-                    "min_value": 397433,  # From the data
-                    "max_value": 999999999999,
-                    "column": "user_id",
-                },
-                "meta": {},
-            }
-        ),
-        ExpectationConfiguration(
-            **{
-                "expectation_type": "expect_column_values_to_not_be_null",
-                "kwargs": {
-                    "column": "user_id",
-                },
-                "meta": {},
-            }
-        ),
-    ]
-
-    event_ts_column_data: Dict[str, str] = {
-        "column_name": "event_ts",
-        "observed_max_time_str": "2004-10-19 11:05:20",
-    }
-
-    my_rule_for_timestamps_column_data: List[Dict[str, str]] = [
-        event_ts_column_data,
-        {
-            "column_name": "server_ts",
-            "observed_max_time_str": "2004-10-19 11:05:20",
-        },
-        {
-            "column_name": "device_ts",
-            "observed_max_time_str": "2004-10-19 11:05:22",
-        },
-    ]
-    my_rule_for_timestamps_expectation_configurations: List[
-        ExpectationConfiguration
-    ] = []
-    column_data: Dict[str, str]
-    for column_data in my_rule_for_timestamps_column_data:
-        my_rule_for_timestamps_expectation_configurations.extend(
-            [
-                ExpectationConfiguration(
-                    **{
-                        "expectation_type": "expect_column_values_to_be_of_type",
-                        "kwargs": {
-                            "column": column_data["column_name"],
-                            "type_": "TIMESTAMP",
-                        },
-                        "meta": {},
-                    }
-                ),
-                ExpectationConfiguration(
-                    **{
-                        "expectation_type": "expect_column_values_to_be_increasing",
-                        "kwargs": {
-                            "column": column_data["column_name"],
-                        },
-                        "meta": {},
-                    }
-                ),
-                ExpectationConfiguration(
-                    **{
-                        "expectation_type": "expect_column_values_to_be_dateutil_parseable",
-                        "kwargs": {
-                            "column": column_data["column_name"],
-                        },
-                        "meta": {},
-                    }
-                ),
-                ExpectationConfiguration(
-                    **{
-                        "expectation_type": "expect_column_min_to_be_between",
-                        "kwargs": {
-                            "column": column_data["column_name"],
-                            "min_value": "2004-10-19T10:23:54",  # From variables
-                            "max_value": "2004-10-19T10:23:54",  # From variables
-                        },
-                        "meta": {
-                            "notes": {
-                                "format": "markdown",
-                                "content": [
-                                    "### This expectation confirms no events occur before tracking started **2004-10-19 10:23:54**"
-                                ],
-                            }
-                        },
-                    }
-                ),
-                ExpectationConfiguration(
-                    **{
-                        "expectation_type": "expect_column_max_to_be_between",
-                        "kwargs": {
-                            "column": column_data["column_name"],
-                            "min_value": "2004-10-19T10:23:54",  # From variables
-                            "max_value": event_ts_column_data[
-                                "observed_max_time_str"
-                            ],  # Pin to event_ts column
-                        },
-                        "meta": {
-                            "notes": {
-                                "format": "markdown",
-                                "content": [
-                                    "### This expectation confirms that the event_ts contains the latest timestamp of all domains"
-                                ],
-                            }
-                        },
-                    }
-                ),
-            ]
-        )
-
-    expectation_configurations: List[ExpectationConfiguration] = []
-
-    expectation_configurations.extend(my_rule_for_user_ids_expectation_configurations)
-    expectation_configurations.extend(my_rule_for_timestamps_expectation_configurations)
-
-    expectation_suite_name: str = "alice_columnar_table_single_batch"
-    expected_expectation_suite: ExpectationSuite = ExpectationSuite(
-        expectation_suite_name=expectation_suite_name, data_context=empty_data_context
-    )
-    expectation_configuration: ExpectationConfiguration
-    for expectation_configuration in expectation_configurations:
-        # NOTE Will 20211208 add_expectation() method, although being called by an ExpectationSuite instance, is being
-        # called within a fixture, and we will prevent it from sending a usage_event by calling the private method
-        # _add_expectation().
-        expected_expectation_suite._add_expectation(
-            expectation_configuration=expectation_configuration, send_usage_event=False
-        )
-
-    # NOTE that this expectation suite should fail when validated on the data in "sample_data_relative_path"
-    # because the device_ts is ahead of the event_ts for the latest event
-    sample_data_relative_path: str = "alice_columnar_table_single_batch_data.csv"
-
-    profiler_config: dict = yaml.load(verbose_profiler_config)
-
-    # Roundtrip through schema validation to remove any illegal fields add/or restore any missing fields.
-    deserialized_config: dict = ruleBasedProfilerConfigSchema.load(profiler_config)
-    serialized_config: dict = ruleBasedProfilerConfigSchema.dump(deserialized_config)
-
-    # `class_name`/`module_name` are generally consumed through `instantiate_class_from_config`
-    # so we need to manually remove those values if we wish to use the **kwargs instantiation pattern
-    serialized_config.pop("class_name")
-    serialized_config.pop("module_name")
-    expected_expectation_suite.add_citation(
-        comment="Suite created by Rule-Based Profiler with the configuration included.",
-        profiler_config=serialized_config,
-    )
-
-    return {
-        "profiler_config": verbose_profiler_config,
-        "expected_expectation_suite_name": expectation_suite_name,
-        "expected_expectation_suite": expected_expectation_suite,
-        "sample_data_relative_path": sample_data_relative_path,
-    }
-
-
-@pytest.fixture
-def alice_columnar_table_single_batch_context(
-    monkeypatch,
-    empty_data_context,
-    alice_columnar_table_single_batch,
-):
-    skip_if_python_below_minimum_version()
-
-    context: DataContext = empty_data_context
-    monkeypatch.chdir(context.root_directory)
-    data_relative_path: str = "../data"
-    data_path: str = os.path.join(context.root_directory, data_relative_path)
-    os.makedirs(data_path, exist_ok=True)
-
-    # Copy data
-    filename: str = alice_columnar_table_single_batch["sample_data_relative_path"]
-    shutil.copy(
-        file_relative_path(
-            __file__,
-            os.path.join(
-                "..",
-                "test_sets",
-                f"{filename}",
-            ),
-        ),
-        str(os.path.join(data_path, filename)),
-    )
-
-    data_connector_base_directory: str = "./"
-    monkeypatch.setenv("base_directory", data_connector_base_directory)
-    monkeypatch.setenv("data_fixtures_root", data_relative_path)
-
-    datasource_name: str = "alice_columnar_table_single_batch_datasource"
-    data_connector_name: str = "alice_columnar_table_single_batch_data_connector"
-    data_asset_name: str = "alice_columnar_table_single_batch_data_asset"
-    datasource_config: str = rf"""
-class_name: Datasource
-module_name: great_expectations.datasource
-execution_engine:
-  module_name: great_expectations.execution_engine
-  class_name: PandasExecutionEngine
-data_connectors:
-  {data_connector_name}:
-    class_name: ConfiguredAssetFilesystemDataConnector
-    assets:
-      {data_asset_name}:
-        module_name: great_expectations.datasource.data_connector.asset
-        group_names:
-          - filename
-        pattern: (.*)\.csv
-        reader_options:
-          delimiter: ","
-        class_name: Asset
-        base_directory: ${{data_fixtures_root}}
-        glob_directive: "*.csv"
-    base_directory: ${{base_directory}}
-    module_name: great_expectations.datasource.data_connector
-        """
-
-    context.add_datasource(name=datasource_name, **yaml.load(datasource_config))
-
-    assert context.list_datasources() == [
-        {
-            "class_name": "Datasource",
-            "data_connectors": {
-                data_connector_name: {
-                    "assets": {
-                        data_asset_name: {
-                            "base_directory": data_relative_path,
-                            "class_name": "Asset",
-                            "glob_directive": "*.csv",
-                            "group_names": ["filename"],
-                            "module_name": "great_expectations.datasource.data_connector.asset",
-                            "pattern": "(.*)\\.csv",
-                        }
-                    },
-                    "base_directory": data_connector_base_directory,
-                    "class_name": "ConfiguredAssetFilesystemDataConnector",
-                    "module_name": "great_expectations.datasource.data_connector",
-                },
-            },
-            "execution_engine": {
-                "class_name": "PandasExecutionEngine",
-                "module_name": "great_expectations.execution_engine",
-            },
-            "module_name": "great_expectations.datasource",
-            "name": datasource_name,
-        }
-    ]
-    return context
-
-
-@pytest.fixture
-@freeze_time("09/26/2019 13:42:41")
-def bobby_columnar_table_multi_batch(empty_data_context):
-    """
-    About the "Bobby" User Workflow Fixture
-
-    Bobby has multiple tables of columnar data called user_events (DataAsset) that he wants to check periodically as new
-    data is added.
-
-      - He knows what some of the columns are of the acconting/financial/account type.
-
-    He wants to use a configurable profiler to generate a description (ExpectationSuite) about tables so that he can:
-
-        1. monitor the average number of rows in the tables
-
-        2. use it to validate min/max boundaries of all columns are of the acconting/financial/account type and set up
-           alerts for when things change
-
-        3. have a place to add his domain knowledge of the data (that can also be validated against new data)
-
-        4. if all goes well, generalize some of the Profiler to use on his other tables
-
-    Bobby uses a crude, highly inaccurate deterministic parametric estimator -- for illustrative purposes.
-
-    Bobby configures his Profiler using the YAML configurations and data file locations captured in this fixture.
-    """
-    skip_if_python_below_minimum_version()
-
-    verbose_profiler_config_file_path: str = file_relative_path(
-        __file__,
-        os.path.join(
-            "..",
-            "test_fixtures",
-            "rule_based_profiler",
-            "alpha",
-            "bobby_user_workflow_verbose_profiler_config.yml",
-        ),
-    )
-
-    verbose_profiler_config: str
-    with open(verbose_profiler_config_file_path) as f:
-        verbose_profiler_config = f.read()
-
-    my_row_count_range_rule_expectation_configurations_oneshot_sampling_method: List[
-        ExpectationConfiguration
-    ] = [
-        ExpectationConfiguration(
-            **{
-                "kwargs": {"min_value": 7505, "max_value": 8495},
-                "expectation_type": "expect_table_row_count_to_be_between",
-                "meta": {
-                    "profiler_details": {
-                        "metric_configuration": {
-                            "metric_name": "table.row_count",
-                            "domain_kwargs": {},
-                        },
-                        "num_batches": 2,
-                    },
-                },
-            },
-        ),
-    ]
-
-    my_column_ranges_rule_expectation_configurations_oneshot_sampling_method: List[
-        ExpectationConfiguration
-    ] = [
-        ExpectationConfiguration(
-            **{
-                "expectation_type": "expect_column_min_to_be_between",
-                "meta": {
-                    "profiler_details": {
-                        "metric_configuration": {
-                            "metric_name": "column.min",
-                            "domain_kwargs": {"column": "VendorID"},
-                        },
-                        "num_batches": 2,
-                    }
-                },
-                "kwargs": {
-                    "column": "VendorID",
-                    "min_value": 1,
-                    "max_value": 1,
-                    "mostly": 1.0,
-                },
-            },
-        ),
-        ExpectationConfiguration(
-            **{
-                "expectation_type": "expect_column_max_to_be_between",
-                "meta": {
-                    "profiler_details": {
-                        "metric_configuration": {
-                            "metric_name": "column.max",
-                            "domain_kwargs": {"column": "VendorID"},
-                        },
-                        "num_batches": 2,
-                    }
-                },
-                "kwargs": {
-                    "column": "VendorID",
-                    "min_value": 4,
-                    "max_value": 4,
-                    "mostly": 1.0,
-                },
-            },
-        ),
-        ExpectationConfiguration(
-            **{
-                "expectation_type": "expect_column_min_to_be_between",
-                "meta": {
-                    "profiler_details": {
-                        "metric_configuration": {
-                            "metric_name": "column.min",
-                            "domain_kwargs": {"column": "passenger_count"},
-                        },
-                        "num_batches": 2,
-                    }
-                },
-                "kwargs": {
-                    "column": "passenger_count",
-                    "min_value": 0,
-                    "max_value": 1,
-                    "mostly": 1.0,
-                },
-            },
-        ),
-        ExpectationConfiguration(
-            **{
-                "expectation_type": "expect_column_max_to_be_between",
-                "meta": {
-                    "profiler_details": {
-                        "metric_configuration": {
-                            "metric_name": "column.max",
-                            "domain_kwargs": {"column": "passenger_count"},
-                        },
-                        "num_batches": 2,
-                    }
-                },
-                "kwargs": {
-                    "column": "passenger_count",
-                    "min_value": 6,
-                    "max_value": 6,
-                    "mostly": 1.0,
-                },
-            },
-        ),
-        ExpectationConfiguration(
-            **{
-                "expectation_type": "expect_column_min_to_be_between",
-                "meta": {
-                    "profiler_details": {
-                        "metric_configuration": {
-                            "metric_name": "column.min",
-                            "domain_kwargs": {"column": "trip_distance"},
-                        },
-                        "num_batches": 2,
-                    }
-                },
-                "kwargs": {
-                    "column": "trip_distance",
-                    "min_value": 0.0,
-                    "max_value": 0.0,
-                    "mostly": 1.0,
-                },
-            },
-        ),
-        ExpectationConfiguration(
-            **{
-                "expectation_type": "expect_column_max_to_be_between",
-                "meta": {
-                    "profiler_details": {
-                        "metric_configuration": {
-                            "metric_name": "column.max",
-                            "domain_kwargs": {"column": "trip_distance"},
-                        },
-                        "num_batches": 2,
-                    }
-                },
-                "kwargs": {
-                    "column": "trip_distance",
-                    "min_value": 37.62,
-                    "max_value": 57.85,
-                    "mostly": 1.0,
-                },
-            },
-        ),
-        ExpectationConfiguration(
-            **{
-                "expectation_type": "expect_column_min_to_be_between",
-                "meta": {
-                    "profiler_details": {
-                        "metric_configuration": {
-                            "metric_name": "column.min",
-                            "domain_kwargs": {"column": "RatecodeID"},
-                        },
-                        "num_batches": 2,
-                    }
-                },
-                "kwargs": {
-                    "column": "RatecodeID",
-                    "min_value": 1,
-                    "max_value": 1,
-                    "mostly": 1.0,
-                },
-            },
-        ),
-        ExpectationConfiguration(
-            **{
-                "expectation_type": "expect_column_max_to_be_between",
-                "meta": {
-                    "profiler_details": {
-                        "metric_configuration": {
-                            "metric_name": "column.max",
-                            "domain_kwargs": {"column": "RatecodeID"},
-                        },
-                        "num_batches": 2,
-                    }
-                },
-                "kwargs": {
-                    "column": "RatecodeID",
-                    "min_value": 5,
-                    "max_value": 6,
-                    "mostly": 1.0,
-                },
-            },
-        ),
-        ExpectationConfiguration(
-            **{
-                "expectation_type": "expect_column_min_to_be_between",
-                "meta": {
-                    "profiler_details": {
-                        "metric_configuration": {
-                            "metric_name": "column.min",
-                            "domain_kwargs": {"column": "PULocationID"},
-                        },
-                        "num_batches": 2,
-                    }
-                },
-                "kwargs": {
-                    "column": "PULocationID",
-                    "min_value": 1,
-                    "max_value": 1,
-                    "mostly": 1.0,
-                },
-            },
-        ),
-        ExpectationConfiguration(
-            **{
-                "expectation_type": "expect_column_max_to_be_between",
-                "meta": {
-                    "profiler_details": {
-                        "metric_configuration": {
-                            "metric_name": "column.max",
-                            "domain_kwargs": {"column": "PULocationID"},
-                        },
-                        "num_batches": 2,
-                    }
-                },
-                "kwargs": {
-                    "column": "PULocationID",
-                    "min_value": 265,
-                    "max_value": 265,
-                    "mostly": 1.0,
-                },
-            },
-        ),
-        ExpectationConfiguration(
-            **{
-                "expectation_type": "expect_column_min_to_be_between",
-                "meta": {
-                    "profiler_details": {
-                        "metric_configuration": {
-                            "metric_name": "column.min",
-                            "domain_kwargs": {"column": "DOLocationID"},
-                        },
-                        "num_batches": 2,
-                    }
-                },
-                "kwargs": {
-                    "column": "DOLocationID",
-                    "min_value": 1,
-                    "max_value": 1,
-                    "mostly": 1.0,
-                },
-            },
-        ),
-        ExpectationConfiguration(
-            **{
-                "expectation_type": "expect_column_max_to_be_between",
-                "meta": {
-                    "profiler_details": {
-                        "metric_configuration": {
-                            "metric_name": "column.max",
-                            "domain_kwargs": {"column": "DOLocationID"},
-                        },
-                        "num_batches": 2,
-                    }
-                },
-                "kwargs": {
-                    "column": "DOLocationID",
-                    "min_value": 265,
-                    "max_value": 265,
-                    "mostly": 1.0,
-                },
-            },
-        ),
-        ExpectationConfiguration(
-            **{
-                "expectation_type": "expect_column_min_to_be_between",
-                "meta": {
-                    "profiler_details": {
-                        "metric_configuration": {
-                            "metric_name": "column.min",
-                            "domain_kwargs": {"column": "payment_type"},
-                        },
-                        "num_batches": 2,
-                    }
-                },
-                "kwargs": {
-                    "column": "payment_type",
-                    "min_value": 1,
-                    "max_value": 1,
-                    "mostly": 1.0,
-                },
-            },
-        ),
-        ExpectationConfiguration(
-            **{
-                "expectation_type": "expect_column_max_to_be_between",
-                "meta": {
-                    "profiler_details": {
-                        "metric_configuration": {
-                            "metric_name": "column.max",
-                            "domain_kwargs": {"column": "payment_type"},
-                        },
-                        "num_batches": 2,
-                    }
-                },
-                "kwargs": {
-                    "column": "payment_type",
-                    "min_value": 4,
-                    "max_value": 4,
-                    "mostly": 1.0,
-                },
-            },
-        ),
-        ExpectationConfiguration(
-            **{
-                "expectation_type": "expect_column_min_to_be_between",
-                "meta": {
-                    "profiler_details": {
-                        "metric_configuration": {
-                            "metric_name": "column.min",
-                            "domain_kwargs": {"column": "fare_amount"},
-                        },
-                        "num_batches": 2,
-                    }
-                },
-                "kwargs": {
-                    "column": "fare_amount",
-                    "min_value": -51.84,
-                    "max_value": -21.16,
-                    "mostly": 1.0,
-                },
-            },
-        ),
-        ExpectationConfiguration(
-            **{
-                "expectation_type": "expect_column_max_to_be_between",
-                "meta": {
-                    "profiler_details": {
-                        "metric_configuration": {
-                            "metric_name": "column.max",
-                            "domain_kwargs": {"column": "fare_amount"},
-                        },
-                        "num_batches": 2,
-                    }
-                },
-                "kwargs": {
-                    "column": "fare_amount",
-                    "min_value": 228.94,
-                    "max_value": 2990.05,
-                    "mostly": 1.0,
-                },
-            },
-        ),
-        ExpectationConfiguration(
-            **{
-                "expectation_type": "expect_column_min_to_be_between",
-                "meta": {
-                    "profiler_details": {
-                        "metric_configuration": {
-                            "metric_name": "column.min",
-                            "domain_kwargs": {"column": "extra"},
-                        },
-                        "num_batches": 2,
-                    }
-                },
-                "kwargs": {
-                    "column": "extra",
-                    "min_value": -36.53,
-                    "max_value": -1.18,
-                    "mostly": 1.0,
-                },
-            },
-        ),
-        ExpectationConfiguration(
-            **{
-                "expectation_type": "expect_column_max_to_be_between",
-                "meta": {
-                    "profiler_details": {
-                        "metric_configuration": {
-                            "metric_name": "column.max",
-                            "domain_kwargs": {"column": "extra"},
-                        },
-                        "num_batches": 2,
-                    }
-                },
-                "kwargs": {
-                    "column": "extra",
-                    "min_value": 4.51,
-                    "max_value": 6.99,
-                    "mostly": 1.0,
-                },
-            },
-        ),
-        ExpectationConfiguration(
-            **{
-                "expectation_type": "expect_column_min_to_be_between",
-                "meta": {
-                    "profiler_details": {
-                        "metric_configuration": {
-                            "metric_name": "column.min",
-                            "domain_kwargs": {"column": "mta_tax"},
-                        },
-                        "num_batches": 2,
-                    }
-                },
-                "kwargs": {
-                    "column": "mta_tax",
-                    "min_value": -0.5,
-                    "max_value": -0.5,
-                    "mostly": 1.0,
-                },
-            },
-        ),
-        ExpectationConfiguration(
-            **{
-                "expectation_type": "expect_column_max_to_be_between",
-                "meta": {
-                    "profiler_details": {
-                        "metric_configuration": {
-                            "metric_name": "column.max",
-                            "domain_kwargs": {"column": "mta_tax"},
-                        },
-                        "num_batches": 2,
-                    }
-                },
-                "kwargs": {
-                    "column": "mta_tax",
-                    "min_value": 0.69,
-                    "max_value": 37.32,
-                    "mostly": 1.0,
-                },
-            },
-        ),
-        ExpectationConfiguration(
-            **{
-                "expectation_type": "expect_column_min_to_be_between",
-                "meta": {
-                    "profiler_details": {
-                        "metric_configuration": {
-                            "metric_name": "column.min",
-                            "domain_kwargs": {"column": "tip_amount"},
-                        },
-                        "num_batches": 2,
-                    }
-                },
-                "kwargs": {
-                    "column": "tip_amount",
-                    "min_value": 0.0,
-                    "max_value": 0.0,
-                    "mostly": 1.0,
-                },
-            },
-        ),
-        ExpectationConfiguration(
-            **{
-                "expectation_type": "expect_column_max_to_be_between",
-                "meta": {
-                    "profiler_details": {
-                        "metric_configuration": {
-                            "metric_name": "column.max",
-                            "domain_kwargs": {"column": "tip_amount"},
-                        },
-                        "num_batches": 2,
-                    }
-                },
-                "kwargs": {
-                    "column": "tip_amount",
-                    "min_value": 46.84,
-                    "max_value": 74.86,
-                    "mostly": 1.0,
-                },
-            },
-        ),
-        ExpectationConfiguration(
-            **{
-                "expectation_type": "expect_column_min_to_be_between",
-                "meta": {
-                    "profiler_details": {
-                        "metric_configuration": {
-                            "metric_name": "column.min",
-                            "domain_kwargs": {"column": "tolls_amount"},
-                        },
-                        "num_batches": 2,
-                    }
-                },
-                "kwargs": {
-                    "column": "tolls_amount",
-                    "min_value": 0.0,
-                    "max_value": 0.0,
-                    "mostly": 1.0,
-                },
-            },
-        ),
-        ExpectationConfiguration(
-            **{
-                "expectation_type": "expect_column_max_to_be_between",
-                "meta": {
-                    "profiler_details": {
-                        "metric_configuration": {
-                            "metric_name": "column.max",
-                            "domain_kwargs": {"column": "tolls_amount"},
-                        },
-                        "num_batches": 2,
-                    }
-                },
-                "kwargs": {
-                    "column": "tolls_amount",
-                    "min_value": 26.4,
-                    "max_value": 497.67,
-                    "mostly": 1.0,
-                },
-            },
-        ),
-        ExpectationConfiguration(
-            **{
-                "expectation_type": "expect_column_min_to_be_between",
-                "meta": {
-                    "profiler_details": {
-                        "metric_configuration": {
-                            "metric_name": "column.min",
-                            "domain_kwargs": {"column": "improvement_surcharge"},
-                        },
-                        "num_batches": 2,
-                    }
-                },
-                "kwargs": {
-                    "column": "improvement_surcharge",
-                    "min_value": -0.3,
-                    "max_value": -0.3,
-                    "mostly": 1.0,
-                },
-            },
-        ),
-        ExpectationConfiguration(
-            **{
-                "expectation_type": "expect_column_max_to_be_between",
-                "meta": {
-                    "profiler_details": {
-                        "metric_configuration": {
-                            "metric_name": "column.max",
-                            "domain_kwargs": {"column": "improvement_surcharge"},
-                        },
-                        "num_batches": 2,
-                    }
-                },
-                "kwargs": {
-                    "column": "improvement_surcharge",
-                    "min_value": 0.3,
-                    "max_value": 0.3,
-                    "mostly": 1.0,
-                },
-            },
-        ),
-        ExpectationConfiguration(
-            **{
-                "expectation_type": "expect_column_min_to_be_between",
-                "meta": {
-                    "profiler_details": {
-                        "metric_configuration": {
-                            "metric_name": "column.min",
-                            "domain_kwargs": {"column": "total_amount"},
-                        },
-                        "num_batches": 2,
-                    }
-                },
-                "kwargs": {
-                    "column": "total_amount",
-                    "min_value": -52.66,
-                    "max_value": -24.44,
-                    "mostly": 1.0,
-                },
-            },
-        ),
-        ExpectationConfiguration(
-            **{
-                "expectation_type": "expect_column_max_to_be_between",
-                "meta": {
-                    "profiler_details": {
-                        "metric_configuration": {
-                            "metric_name": "column.max",
-                            "domain_kwargs": {"column": "total_amount"},
-                        },
-                        "num_batches": 2,
-                    }
-                },
-                "kwargs": {
-                    "column": "total_amount",
-                    "min_value": 550.18,
-                    "max_value": 2992.47,
-                    "mostly": 1.0,
-                },
-            },
-        ),
-        ExpectationConfiguration(
-            **{
-                "expectation_type": "expect_column_min_to_be_between",
-                "meta": {
-                    "profiler_details": {
-                        "metric_configuration": {
-                            "metric_name": "column.min",
-                            "domain_kwargs": {"column": "congestion_surcharge"},
-                        },
-                        "num_batches": 2,
-                    }
-                },
-                "kwargs": {
-                    "column": "congestion_surcharge",
-                    "min_value": -2.49,
-                    "max_value": -0.01,
-                    "mostly": 1.0,
-                },
-            },
-        ),
-        ExpectationConfiguration(
-            **{
-                "expectation_type": "expect_column_max_to_be_between",
-                "meta": {
-                    "profiler_details": {
-                        "metric_configuration": {
-                            "metric_name": "column.max",
-                            "domain_kwargs": {"column": "congestion_surcharge"},
-                        },
-                        "num_batches": 2,
-                    }
-                },
-                "kwargs": {
-                    "column": "congestion_surcharge",
-                    "min_value": 0.01,
-                    "max_value": 2.49,
-                    "mostly": 1.0,
-                },
-            },
-        ),
-    ]
-
-    my_column_regex_rule_expectation_configurations_oneshot_sampling_method: List[
-        ExpectationConfiguration
-    ] = [
-        ExpectationConfiguration(
-            **{
-                "expectation_type": "expect_column_values_to_match_regex",
-                "kwargs": {
-                    "column": "pickup_datetime",
-                },
-                "meta": {
-                    "notes": {
-                        "format": "markdown",
-                        "content": [
-                            "### This expectation confirms that fields ending in _datetime are of the format detected by parameter builder SimpleDateFormatStringParameterBuilder"
-                        ],
-                    }
-                },
-            }
-        ),
-    ]
-
-    expectation_configurations: List[ExpectationConfiguration] = []
-
-    expectation_configurations.extend(
-        my_row_count_range_rule_expectation_configurations_oneshot_sampling_method
-    )
-    expectation_configurations.extend(
-        my_column_ranges_rule_expectation_configurations_oneshot_sampling_method
-    )
-    expectation_configurations.extend(
-        my_column_regex_rule_expectation_configurations_oneshot_sampling_method
-    )
-    expectation_suite_name_oneshot_sampling_method: str = (
-        "bobby_columnar_table_multi_batch_oneshot_sampling_method"
-    )
-    expected_expectation_suite_oneshot_sampling_method: ExpectationSuite = (
-        ExpectationSuite(
-            expectation_suite_name=expectation_suite_name_oneshot_sampling_method,
-            data_context=empty_data_context,
-        )
-    )
-    expectation_configuration: ExpectationConfiguration
-    for expectation_configuration in expectation_configurations:
-        # NOTE Will 20211208 add_expectation() method, although being called by an ExpectationSuite instance, is being
-        # called within a fixture, and we will prevent it from sending a usage_event by calling the private method.
-        expected_expectation_suite_oneshot_sampling_method._add_expectation(
-            expectation_configuration=expectation_configuration, send_usage_event=False
-        )
-
-    profiler_config: dict = yaml.load(verbose_profiler_config)
-
-    # Roundtrip through schema validation to remove any illegal fields add/or restore any missing fields.
-    deserialized_config: dict = ruleBasedProfilerConfigSchema.load(profiler_config)
-    serialized_config: dict = ruleBasedProfilerConfigSchema.dump(deserialized_config)
-
-    # `class_name`/`module_name` are generally consumed through `instantiate_class_from_config`
-    # so we need to manually remove those values if we wish to use the **kwargs instantiation pattern
-    serialized_config.pop("class_name")
-    serialized_config.pop("module_name")
-
-    expected_expectation_suite_oneshot_sampling_method.add_citation(
-        comment="Suite created by Rule-Based Profiler with the configuration included.",
-        profiler_config=serialized_config,
-    )
-
-    return {
-        "profiler_config": verbose_profiler_config,
-        "test_configuration_oneshot_sampling_method": {
-            "expectation_suite_name": expectation_suite_name_oneshot_sampling_method,
-            "expected_expectation_suite": expected_expectation_suite_oneshot_sampling_method,
-        },
-    }
-
-
-@pytest.fixture
-def bobby_columnar_table_multi_batch_deterministic_data_context(
-    tmp_path_factory,
-    monkeypatch,
-) -> DataContext:
-    skip_if_python_below_minimum_version()
-
-    # Re-enable GE_USAGE_STATS
-    monkeypatch.delenv("GE_USAGE_STATS")
-
-    project_path: str = str(tmp_path_factory.mktemp("taxi_data_context"))
-    context_path: str = os.path.join(project_path, "great_expectations")
-    os.makedirs(os.path.join(context_path, "expectations"), exist_ok=True)
-    data_path: str = os.path.join(context_path, "..", "data")
-    os.makedirs(os.path.join(data_path), exist_ok=True)
-    shutil.copy(
-        file_relative_path(
-            __file__,
-            os.path.join(
-                "..",
-                "integration",
-                "fixtures",
-                "yellow_tripdata_pandas_fixture",
-                "great_expectations",
-                "great_expectations.yml",
-            ),
-        ),
-        str(os.path.join(context_path, "great_expectations.yml")),
-    )
-    shutil.copy(
-        file_relative_path(
-            __file__,
-            os.path.join(
-                "..",
-                "test_sets",
-                "taxi_yellow_tripdata_samples",
-                "random_subsamples",
-                "yellow_tripdata_7500_lines_sample_2019-01.csv",
-            ),
-        ),
-        str(
-            os.path.join(
-                context_path, "..", "data", "yellow_tripdata_sample_2019-01.csv"
-            )
-        ),
-    )
-    shutil.copy(
-        file_relative_path(
-            __file__,
-            os.path.join(
-                "..",
-                "test_sets",
-                "taxi_yellow_tripdata_samples",
-                "random_subsamples",
-                "yellow_tripdata_8500_lines_sample_2019-02.csv",
-            ),
-        ),
-        str(
-            os.path.join(
-                context_path, "..", "data", "yellow_tripdata_sample_2019-02.csv"
-            )
-        ),
-    )
-    shutil.copy(
-        file_relative_path(
-            __file__,
-            os.path.join(
-                "..",
-                "test_sets",
-                "taxi_yellow_tripdata_samples",
-                "random_subsamples",
-                "yellow_tripdata_9000_lines_sample_2019-03.csv",
-            ),
-        ),
-        str(
-            os.path.join(
-                context_path, "..", "data", "yellow_tripdata_sample_2019-03.csv"
-            )
-        ),
-    )
-
-    context: DataContext = DataContext(context_root_dir=context_path)
-    assert context.root_directory == context_path
-
-    return context
-
-
-@pytest.fixture
-def bobster_columnar_table_multi_batch_normal_mean_5000_stdev_1000():
-    """
-    About the "Bobster" User Workflow Fixture
-
-    Bobster has multiple tables of columnar data called user_events (DataAsset) that he wants to check periodically as
-    new data is added.
-
-      - He knows what some of the columns are of the acconting/financial/account type, but he is currently interested in
-        the average table size (in terms of the number of rows in a table).
-
-    He wants to use a configurable profiler to generate a description (ExpectationSuite) about tables so that he can:
-
-        1. monitor the average number of rows in the tables
-
-        2. have a place to add his domain knowledge of the data (that can also be validated against new data)
-
-        3. if all goes well, generalize some of the Profiler to use on his other tables
-
-    Bobster uses a custom implementation of the "bootstrap" non-parametric (i.e, data-driven) statistical estimator.
-
-    Bobster configures his Profiler using the YAML configurations and data file locations captured in this fixture.
-    """
-    skip_if_python_below_minimum_version()
-
-    verbose_profiler_config_file_path: str = file_relative_path(
-        __file__,
-        os.path.join(
-            "..",
-            "test_fixtures",
-            "rule_based_profiler",
-            "alpha",
-            "bobster_user_workflow_verbose_profiler_config.yml",
-        ),
-    )
-
-    verbose_profiler_config: str
-    with open(verbose_profiler_config_file_path) as f:
-        verbose_profiler_config = f.read()
-
-    expectation_suite_name_bootstrap_sampling_method: str = (
-        "bobby_columnar_table_multi_batch_bootstrap_sampling_method"
-    )
-
-    my_row_count_range_rule_expect_table_row_count_to_be_between_expectation_mean_value: int = (
-        5000
-    )
-    my_row_count_range_rule_expect_table_row_count_to_be_between_expectation_std_value: float = (
-        1.0e3
-    )
-    my_row_count_range_rule_expect_table_row_count_to_be_between_expectation_num_stds: float = (
-        3.00
-    )
-
-    my_row_count_range_rule_expect_table_row_count_to_be_between_expectation_min_value_mean_value: int = round(
-        float(
-            my_row_count_range_rule_expect_table_row_count_to_be_between_expectation_mean_value
-        )
-        - (
-            my_row_count_range_rule_expect_table_row_count_to_be_between_expectation_num_stds
-            * my_row_count_range_rule_expect_table_row_count_to_be_between_expectation_std_value
-        )
-    )
-
-    my_row_count_range_rule_expect_table_row_count_to_be_between_expectation_max_value_mean_value: int = round(
-        float(
-            my_row_count_range_rule_expect_table_row_count_to_be_between_expectation_mean_value
-        )
-        + (
-            my_row_count_range_rule_expect_table_row_count_to_be_between_expectation_num_stds
-            * my_row_count_range_rule_expect_table_row_count_to_be_between_expectation_std_value
-        )
-    )
-
-    return {
-        "profiler_config": verbose_profiler_config,
-        "test_configuration_bootstrap_sampling_method": {
-            "expectation_suite_name": expectation_suite_name_bootstrap_sampling_method,
-            "expect_table_row_count_to_be_between_mean_value": my_row_count_range_rule_expect_table_row_count_to_be_between_expectation_mean_value,
-            "expect_table_row_count_to_be_between_min_value_mean_value": my_row_count_range_rule_expect_table_row_count_to_be_between_expectation_min_value_mean_value,
-            "expect_table_row_count_to_be_between_max_value_mean_value": my_row_count_range_rule_expect_table_row_count_to_be_between_expectation_max_value_mean_value,
-        },
-    }
-
-
-@pytest.fixture
-def bobster_columnar_table_multi_batch_normal_mean_5000_stdev_1000_data_context(
-    tmp_path_factory,
-    monkeypatch,
-) -> DataContext:
-    """
-    This fixture generates three years' worth (36 months; i.e., 36 batches) of taxi trip data with the number of rows
-    of a batch sampled from a normal distribution with the mean of 5,000 rows and the standard deviation of 1,000 rows.
-    """
-    skip_if_python_below_minimum_version()
-
-    # Re-enable GE_USAGE_STATS
-    monkeypatch.delenv("GE_USAGE_STATS")
-
-    project_path: str = str(tmp_path_factory.mktemp("taxi_data_context"))
-    context_path: str = os.path.join(project_path, "great_expectations")
-    os.makedirs(os.path.join(context_path, "expectations"), exist_ok=True)
-    data_path: str = os.path.join(context_path, "..", "data")
-    os.makedirs(os.path.join(data_path), exist_ok=True)
-    shutil.copy(
-        file_relative_path(
-            __file__,
-            os.path.join(
-                "..",
-                "integration",
-                "fixtures",
-                "yellow_tripdata_pandas_fixture",
-                "great_expectations",
-                "great_expectations.yml",
-            ),
-        ),
-        str(os.path.join(context_path, "great_expectations.yml")),
-    )
-    base_directory: str = file_relative_path(
-        __file__,
-        os.path.join(
-            "..",
-            "test_sets",
-            "taxi_yellow_tripdata_samples",
-        ),
-    )
-    file_name_list: List[str] = get_filesystem_one_level_directory_glob_path_list(
-        base_directory_path=base_directory, glob_directive="*.csv"
-    )
-    file_name_list = sorted(file_name_list)
-    num_files: int = len(file_name_list)
-
-    rnd_num_sample: np.float64
-    output_file_lenths: List[int] = [
-        round(rnd_num_sample)
-        for rnd_num_sample in np.random.normal(loc=5.0e3, scale=1.0e3, size=num_files)
-    ]
-
-    idx: int
-    file_name: str
-
-    output_file_name_length_map: Dict[str, int] = {
-        file_name_list[idx]: output_file_lenths[idx]
-        for idx, file_name in enumerate(file_name_list)
-    }
-
-    csv_source_path: str
-    df: pd.DataFrame
-    for file_name in file_name_list:
-        csv_source_path = os.path.join(base_directory, file_name)
-        df = pd.read_csv(filepath_or_buffer=csv_source_path)
-        df = df.sample(
-            n=output_file_name_length_map[file_name], replace=False, random_state=1
-        )
-        # noinspection PyTypeChecker
-        df.to_csv(
-            path_or_buf=os.path.join(context_path, "..", "data", file_name), index=False
-        )
-
-    context: DataContext = DataContext(context_root_dir=context_path)
-    assert context.root_directory == context_path
-
-    return context
-=======
 yaml = YAML(typ="safe")
->>>>>>> e79fdc34
 
 
 @pytest.fixture
