import datetime
import gzip
import json
import locale
import logging
import os
import random
import shutil
import sys
from pathlib import Path
from typing import Dict, List, Optional, Union

import numpy as np
import pandas as pd
import pytest
from freezegun import freeze_time
from ruamel.yaml import YAML

import great_expectations as ge
from great_expectations import DataContext
from great_expectations.core import ExpectationConfiguration, expectationSuiteSchema
from great_expectations.core.expectation_suite import ExpectationSuite
from great_expectations.core.expectation_validation_result import (
    ExpectationValidationResult,
)
from great_expectations.core.util import get_or_create_spark_application
from great_expectations.data_context.store.profiler_store import ProfilerStore
from great_expectations.data_context.types.base import (
    CheckpointConfig,
    DataContextConfig,
    GeCloudConfig,
)
from great_expectations.data_context.types.resource_identifiers import (
    ConfigurationIdentifier,
    ExpectationSuiteIdentifier,
    GeCloudIdentifier,
)
from great_expectations.data_context.util import (
    file_relative_path,
    instantiate_class_from_config,
)
from great_expectations.dataset.pandas_dataset import PandasDataset
from great_expectations.datasource import (
    LegacyDatasource,
    SimpleSqlalchemyDatasource,
    SqlAlchemyDatasource,
)
from great_expectations.datasource.new_datasource import BaseDatasource, Datasource
from great_expectations.execution_engine import SqlAlchemyExecutionEngine
from great_expectations.rule_based_profiler.config import RuleBasedProfilerConfig
from great_expectations.self_check.util import (
    build_test_backends_list as build_test_backends_list_v3,
)
from great_expectations.self_check.util import (
    expectationSuiteSchema,
    expectationSuiteValidationResultSchema,
    get_dataset,
    get_sqlite_connection_url,
)
from great_expectations.util import is_library_loadable
from tests.test_utils import create_files_in_directory

RULE_BASED_PROFILER_MIN_PYTHON_VERSION: tuple = (3, 7)

yaml = YAML()
###
#
# NOTE: THESE TESTS ARE WRITTEN WITH THE en_US.UTF-8 LOCALE AS DEFAULT FOR STRING FORMATTING
#
###

locale.setlocale(locale.LC_ALL, "en_US.UTF-8")

logger = logging.getLogger(__name__)


def skip_if_python_below_minimum_version():
    """
    All test fixtures for Rule-Based Profiler must execute this method; for example:
        ```
        skip_if_python_below_minimum_version()
        ```
    for as long as the support for Python versions less than 3.7 is provided.  In particular, Python-3.6 support for
    "dataclasses.asdict()" does not handle None values as well as the more recent versions of Python do.
    """
    if sys.version_info < RULE_BASED_PROFILER_MIN_PYTHON_VERSION:
        pytest.skip(
            "skipping fixture because Python version 3.7 (or greater) is required"
        )


def pytest_configure(config):
    config.addinivalue_line(
        "markers",
        "smoketest: mark test as smoketest--it does not have useful assertions but may produce side effects "
        "that require manual inspection.",
    )
    config.addinivalue_line(
        "markers",
        "rendered_output: produces rendered output that should be manually reviewed.",
    )
    config.addinivalue_line(
        "markers",
        "aws_integration: runs aws integration test that may be very slow and requires credentials",
    )


def pytest_addoption(parser):
    parser.addoption(
        "--no-spark",
        action="store_true",
        help="If set, suppress all tests against the spark test suite",
    )
    parser.addoption(
        "--no-sqlalchemy",
        action="store_true",
        help="If set, suppress all tests using sqlalchemy",
    )
    parser.addoption(
        "--no-postgresql",
        action="store_true",
        help="If set, suppress all tests against postgresql",
    )
    parser.addoption(
        "--mysql",
        action="store_true",
        help="If set, execute tests against mysql",
    )
    parser.addoption(
        "--mssql",
        action="store_true",
        help="If set, execute tests against mssql",
    )
    parser.addoption(
        "--bigquery",
        action="store_true",
        help="If set, execute tests against bigquery",
    )
    parser.addoption(
<<<<<<< HEAD
        "--aws",
        action="store_true",
        help="If set, execute tests against AWS resources like S3, RedShift and Athena",
=======
        "--trino",
        action="store_true",
        help="If set, execute tests against trino",
>>>>>>> 5edb9724
    )
    parser.addoption(
        "--aws-integration",
        action="store_true",
        help="If set, run aws integration tests for usage_statistics",
    )
    parser.addoption(
        "--docs-tests",
        action="store_true",
        help="If set, run integration tests for docs",
    )
    parser.addoption(
        "--performance-tests",
        action="store_true",
        help="If set, run performance tests (which might also require additional arguments like --bigquery)",
    )


def build_test_backends_list(metafunc):
    test_backend_names: List[str] = build_test_backends_list_cfe(metafunc)
    backend_name_class_name_map: Dict[str, str] = {
        "pandas": "PandasDataset",
        "spark": "SparkDFDataset",
    }
    backend_name: str
    """
    In order to get the support for the "trino" SQLAlchemy dialect as well as receive the benefits of other latest
    capabilities, users are encouraged to upgrade their Great Expectations installation to the latest version.
    """
    return [
        (backend_name_class_name_map.get(backend_name) or backend_name)
        for backend_name in test_backend_names if backend_name != "trino"
    ]


def build_test_backends_list_cfe(metafunc):
    include_pandas: bool = True
    include_spark: bool = not metafunc.config.getoption("--no-spark")
    include_sqlalchemy: bool = not metafunc.config.getoption("--no-sqlalchemy")
    include_postgresql = not metafunc.config.getoption("--no-postgresql")
    include_mysql: bool = metafunc.config.getoption("--mysql")
    include_mssql: bool = metafunc.config.getoption("--mssql")
    include_bigquery: bool = metafunc.config.getoption("--bigquery")
<<<<<<< HEAD
    include_aws: bool = metafunc.config.getoption("--aws")
=======
    include_trino: bool = metafunc.config.getoption("--trino")
>>>>>>> 5edb9724
    test_backend_names: List[str] = build_test_backends_list_v3(
        include_pandas=include_pandas,
        include_spark=include_spark,
        include_sqlalchemy=include_sqlalchemy,
        include_postgresql=include_postgresql,
        include_mysql=include_mysql,
        include_mssql=include_mssql,
        include_bigquery=include_bigquery,
        include_trino=include_trino,
    )
    return test_backend_names


def pytest_generate_tests(metafunc):
    test_backends = build_test_backends_list(metafunc)
    if "test_backend" in metafunc.fixturenames:
        metafunc.parametrize("test_backend", test_backends, scope="module")
    if "test_backends" in metafunc.fixturenames:
        metafunc.parametrize("test_backends", [test_backends], scope="module")


def pytest_collection_modifyitems(config, items):
    if config.getoption("--aws-integration"):
        # --aws-integration given in cli: do not skip aws-integration tests
        return
    if config.getoption("--docs-tests"):
        # --docs-tests given in cli: do not skip documentation integration tests
        return
    skip_aws_integration = pytest.mark.skip(
        reason="need --aws-integration option to run"
    )
    skip_docs_integration = pytest.mark.skip(reason="need --docs-tests option to run")
    for item in items:
        if "aws_integration" in item.keywords:
            item.add_marker(skip_aws_integration)
        if "docs" in item.keywords:
            item.add_marker(skip_docs_integration)


@pytest.fixture(autouse=True)
def no_usage_stats(monkeypatch):
    # Do not generate usage stats from test runs
    monkeypatch.setenv("GE_USAGE_STATS", "False")


@pytest.fixture(scope="module")
def sa(test_backends):
    if not any(
        [
            dbms in test_backends
            for dbms in ["postgresql", "sqlite", "mysql", "mssql", "trino"]
        ]
    ):
        pytest.skip("No recognized sqlalchemy backend selected.")
    else:
        try:
            import sqlalchemy as sa

            return sa
        except ImportError:
            raise ValueError("SQL Database tests require sqlalchemy to be installed.")


@pytest.mark.order(index=2)
@pytest.fixture
def spark_session(test_backends):
    if "SparkDFDataset" not in test_backends:
        pytest.skip("No spark backend selected.")

    try:
        import pyspark
        from pyspark.sql import SparkSession

        return get_or_create_spark_application(
            spark_config={
                "spark.sql.catalogImplementation": "hive",
                "spark.executor.memory": "450m",
                # "spark.driver.allowMultipleContexts": "true",  # This directive does not appear to have any effect.
            }
        )
    except ImportError:
        raise ValueError("spark tests are requested, but pyspark is not installed")


@pytest.fixture
def basic_spark_df_execution_engine(spark_session):
    from great_expectations.execution_engine import SparkDFExecutionEngine

    conf: List[tuple] = spark_session.sparkContext.getConf().getAll()
    spark_config: Dict[str, str] = dict(conf)
    execution_engine: SparkDFExecutionEngine = SparkDFExecutionEngine(
        spark_config=spark_config,
    )
    return execution_engine


@pytest.mark.order(index=3)
@pytest.fixture
def spark_session_v012(test_backends):
    if "SparkDFDataset" not in test_backends:
        pytest.skip("No spark backend selected.")

    try:
        import pyspark
        from pyspark.sql import SparkSession

        return get_or_create_spark_application(
            spark_config={
                "spark.sql.catalogImplementation": "hive",
                "spark.executor.memory": "450m",
                # "spark.driver.allowMultipleContexts": "true",  # This directive does not appear to have any effect.
            }
        )
    except ImportError:
        raise ValueError("spark tests are requested, but pyspark is not installed")


@pytest.fixture
def empty_expectation_suite():
    expectation_suite = {
        "expectation_suite_name": "default",
        "meta": {},
        "expectations": [],
    }
    return expectation_suite


@pytest.fixture
def basic_expectation_suite(empty_data_context_stats_enabled):
    context: DataContext = empty_data_context_stats_enabled
    expectation_suite = ExpectationSuite(
        expectation_suite_name="default",
        meta={},
        expectations=[
            ExpectationConfiguration(
                expectation_type="expect_column_to_exist",
                kwargs={"column": "infinities"},
            ),
            ExpectationConfiguration(
                expectation_type="expect_column_to_exist", kwargs={"column": "nulls"}
            ),
            ExpectationConfiguration(
                expectation_type="expect_column_to_exist", kwargs={"column": "naturals"}
            ),
            ExpectationConfiguration(
                expectation_type="expect_column_values_to_be_unique",
                kwargs={"column": "naturals"},
            ),
        ],
        data_context=context,
    )
    return expectation_suite


@pytest.fixture
def file_data_asset(tmp_path):
    tmp_path = str(tmp_path)
    path = os.path.join(tmp_path, "file_data_asset.txt")
    with open(path, "w+") as file:
        file.write(json.dumps([0, 1, 2, 3, 4]))

    return ge.data_asset.FileDataAsset(file_path=path)


@pytest.fixture
def numeric_high_card_dict():
    data = {
        "norm_0_1": [
            0.7225866251125405,
            -0.5951819764073379,
            -0.2679313226299394,
            -0.22503289285616823,
            0.1432092195399402,
            1.1874676802669433,
            1.2766412196640815,
            0.15197071140718296,
            -0.08787273509474242,
            -0.14524643717509128,
            -1.236408169492396,
            -0.1595432263317598,
            1.0856768114741797,
            0.5082788229519655,
            0.26419244684748955,
            -0.2532308428977167,
            -0.6362679196021943,
            -3.134120304969242,
            -1.8990888524318292,
            0.15701781863102648,
            -0.775788419966582,
            -0.7400872167978756,
            -0.10578357492485335,
            0.30287010067847436,
            -1.2127058770179304,
            -0.6750567678010801,
            0.3341434318919877,
            1.8336516507046157,
            1.105410842250908,
            -0.7711783703442725,
            -0.20834347267477862,
            -0.06315849766945486,
            0.003016997583954831,
            -1.0500016329150343,
            -0.9168020284223636,
            0.306128397266698,
            1.0980602112281863,
            -0.10465519493772572,
            0.4557797534454941,
            -0.2524452955086468,
            -1.6176089110359837,
            0.46251282530754667,
            0.45751208998354903,
            0.4222844954971609,
            0.9651098606162691,
            -0.1364401431697167,
            -0.4988616288584964,
            -0.29549238375582904,
            0.6950204582392359,
            0.2975369992016046,
            -1.0159498719807218,
            1.3704532401348395,
            1.1210419577766673,
            1.2051869452003332,
            0.10749349867353084,
            -3.1876892257116562,
            1.316240976262548,
            -1.3777452919511493,
            -1.0666211985935259,
            1.605446695828751,
            -0.39682821266996865,
            -0.2828059717857655,
            1.30488698803017,
            -2.116606225467923,
            -0.2026680301462151,
            -0.05504008273574069,
            -0.028520163428411835,
            0.4424105678123449,
            -0.3427628263418371,
            0.23805293411919937,
            -0.7515414823259695,
            -0.1272505897548366,
            1.803348436304099,
            -2.0178252709022124,
            0.4860300090112474,
            1.2304054166426217,
            0.7228668982068365,
            1.7400607500575112,
            0.3480274098246697,
            -0.3887978895385282,
            -1.6511926233909175,
            0.14517929503564567,
            -1.1599010576123796,
            -0.016133552438119002,
            0.47157644883706273,
            0.27657785075518254,
            1.4464286976282463,
            -1.2605489185634533,
            -1.2548765025615338,
            0.0755319579826929,
            1.0476733637516833,
            -0.7038690219524807,
            -0.9580696842862921,
            -0.18135657098008018,
            -0.18163993379314564,
            0.4092798531146971,
            -2.049808182546896,
            -1.2447062617916826,
            -1.6681140306283337,
            1.0709944517933483,
            -0.7059385234342846,
            -0.8033587669003331,
            -1.8152275905903312,
            0.11729996097670137,
            2.2994900038012376,
            -0.1291192451734159,
            -0.6731565869164164,
            -0.06690994571366346,
            -0.40330072968473235,
            -0.23927186025094221,
            2.7756216937096676,
            0.06441299443146056,
            -0.5095247173507204,
            -0.5228853558871007,
            0.806629654091097,
            -2.110096084114651,
            -0.1233374136509439,
            -1.021178519845751,
            0.058906278340351045,
            -0.26316852406211017,
            -1.2990807244026237,
            -0.1937986598084067,
            0.3909222793445317,
            0.578027315076297,
            -0.11837271520846208,
            -1.134297652720464,
            0.496915417153268,
            -0.5315184110418045,
            0.5284176849952198,
            -1.6810338988102331,
            0.41220454054009154,
            1.0554031136792,
            -1.4222775023918832,
            -1.1664353586956209,
            0.018952180522661358,
            -0.04620616876577671,
            -0.8446292647938418,
            -0.6889432180332509,
            -0.16012081070647954,
            0.5680940644754282,
            -1.9792941921407943,
            0.35441842206114726,
            0.12433268557499534,
            0.25366905921805377,
            0.6262297786892028,
            1.327981424671081,
            1.774834324890265,
            -0.9725604763128438,
            0.42824027889428,
            0.19725541390327114,
            1.4640606982992412,
            1.6484993842838995,
            0.009848260786412894,
            -2.318740403198263,
            -0.4125245127403577,
            -0.15500831770388285,
            1.010740123094443,
            0.7509498708766653,
            -0.021415407776108144,
            0.6466776546788641,
            -1.421096837521404,
            0.5632248951325018,
            -1.230539161899903,
            -0.26766333435961503,
            -1.7208241092827994,
            -1.068122926814994,
            -1.6339248620455546,
            0.07225436117508208,
            -1.2018233250224348,
            -0.07213000691963527,
            -1.0080992229563746,
            -1.151378048476321,
            -0.2660104149809121,
            1.6307779136408695,
            0.8394822016824073,
            -0.23362802143120032,
            -0.36799502320054384,
            0.35359852278856263,
            0.5830948999779656,
            -0.730683771776052,
            1.4715728371820667,
            -1.0668090648998136,
            -1.025762014881618,
            0.21056106958224155,
            -0.5141254207774576,
            -0.1592942838690149,
            0.7688711617969363,
            -2.464535892598544,
            -0.33306989349452987,
            0.9457207224940593,
            0.36108072442574435,
            -0.6490066877470516,
            -0.8714147266896871,
            0.6567118414749348,
            -0.18543305444915045,
            0.11156511615955596,
            0.7299392157186994,
            -0.9902398239693843,
            -1.3231344439063761,
            -1.1402773433114928,
            0.3696183719476138,
            -1.0512718152423168,
            -0.6093518314203102,
            0.0010622538704462257,
            -0.17676306948277776,
            -0.6291120128576891,
            1.6390197341434742,
            -0.8105788162716191,
            -2.0105672384392204,
            -0.7909143328024505,
            -0.10510684692203587,
            -0.013384480496840259,
            0.37683659744804815,
            -0.15123337965442354,
            1.8427651248902048,
            1.0371006855495906,
            0.29198928612503655,
            -1.7455852392709181,
            1.0854545339796853,
            1.8156620972829793,
            1.2399563224061596,
            1.1196530775769857,
            0.4349954478175989,
            0.11093680938321168,
            0.9945934589378227,
            -0.5779739742428905,
            1.0398502505219054,
            -0.09401160691650227,
            0.22793239636661505,
            -1.8664992140331715,
            -0.16104499274010126,
            -0.8497511318264537,
            -0.005035074822415585,
            -1.7956896952184151,
            1.8304783101189757,
            0.19094408763231646,
            1.3353023874309002,
            0.5889134606052353,
            -0.48487660139277866,
            0.4817014755127622,
            1.5981632863770983,
            2.1416849775567943,
            -0.5524061711669017,
            0.3364804821524787,
            -0.8609687548167294,
            0.24548635047971906,
            -0.1281468603588133,
            -0.03871410517044196,
            -0.2678174852638268,
            0.41800607312114096,
            -0.2503930647517959,
            0.8432391494945226,
            -0.5684563173706987,
            -0.6737077809046504,
            2.0559579098493606,
            -0.29098826888414253,
            -0.08572747304559661,
            -0.301857666880195,
            -0.3446199959065524,
            0.7391340848217359,
            -0.3087136212446006,
            0.5245553707204758,
            -3.063281336805349,
            0.47471623010413705,
            0.3733427291759615,
            -0.26216851429591426,
            -0.5433523111756248,
            0.3305385199964823,
            -1.4866150542941634,
            -0.4699911958560942,
            0.7312367186673805,
            -0.22346998944216903,
            -0.4102860865811592,
            -0.3003478250288424,
            -0.3436168605845268,
            0.9456524589400904,
            -0.03710285453384255,
            0.10330609878001526,
            0.6919858329179392,
            0.8673477607085118,
            0.380742577915601,
            0.5785785515837437,
            -0.011421905830097267,
            0.587187810965595,
            -1.172536467775141,
            -0.532086162097372,
            -0.34440413367820183,
            -1.404900386188497,
            -0.1916375229779241,
            1.6910999461291834,
            -0.6070351182769795,
            -0.8371447893868493,
            0.8853944070432224,
            1.4062946075925473,
            -0.4575973141608374,
            1.1458755768004445,
            0.2619874618238163,
            1.7105876844856704,
            -1.3938976454537522,
            -0.11403217166441704,
            -1.0354305240085717,
            -0.4285770475062154,
            0.10326635421187867,
            0.6911853442971228,
            0.6293835213179542,
            -0.819693698713199,
            -0.7378190403744175,
            -1.495947672573938,
            -1.2406693914431872,
            -1.0486341638186725,
            -1.3715759883075953,
            3.585407817418151,
            -0.8007079372574223,
            -1.527336776754733,
            -0.4716571043072485,
            -0.6967311271405545,
            1.0003347462169225,
            -0.30569565002022697,
            0.3646134876772732,
            0.49083033603832493,
            0.07754580794955847,
            -0.13467337850920083,
            0.02134473458605164,
            0.5025183900540823,
            -0.940929087894874,
            1.441600637127558,
            -0.0857298131221344,
            -0.575175243519591,
            0.42622029657630595,
            -0.3239674701415489,
            0.22648849821602596,
            -0.6636465305318631,
            0.30415000329164754,
            -0.6170241274574016,
            0.07578674772163065,
            0.2952841441615124,
            0.8120317689468056,
            -0.46861353019671337,
            0.04718559572470416,
            -0.3105660017232523,
            -0.28898463203535724,
            0.9575298065734561,
            -0.1977556031830993,
            0.009658232624257272,
            1.1432743259603295,
            -1.8989396918936858,
            0.20787070770386357,
            1.4256750543782999,
            -0.03838329973778874,
            -0.9051229357470373,
            -1.2002277085489457,
            2.405569956130733,
            1.895817948326675,
            -0.8260858325924574,
            0.5759061866255807,
            2.7022875569683342,
            1.0591327405967745,
            0.21449833798124354,
            0.19970388388081273,
            0.018242139911433558,
            -0.630960146999549,
            -2.389646042147776,
            0.5424304992480339,
            -1.2159551561948718,
            -1.6851632640204128,
            -0.4812221268109694,
            0.6217652794219579,
            -0.380139431677482,
            -0.2643524783321051,
            0.5106648694993016,
            -0.895602157034141,
            -0.20559568725141816,
            1.5449271875734911,
            1.544075783565114,
            0.17877619857826843,
            1.9729717339967108,
            0.8302033109816261,
            -0.39118561199170965,
            -0.4428357598297098,
            -0.02550407946753186,
            -1.0202977138210447,
            2.6604654314300835,
            1.9163029269361842,
            0.34697436596877657,
            -0.8078124769022497,
            -1.3876596649099957,
            0.44707250163663864,
            -0.6752837232272447,
            -0.851291770954755,
            0.7599767868730256,
            0.8134109401706875,
            -1.6766750539980289,
            -0.06051832829232975,
            -0.4652931327216134,
            -0.9249124398287735,
            1.9022739762222731,
            1.7632300613807597,
            1.675335012283785,
            0.47529854476887495,
            -0.7892463423254658,
            0.3910120652706098,
            0.5812432547936405,
            0.2693084649672777,
            -0.08138564925779349,
            0.9150619269526952,
            -0.8637356349272142,
            -0.14137853834901817,
            -0.20192754829896423,
            0.04718228147088756,
            -0.9743600144318,
            -0.9936290943927825,
            0.3544612180477054,
            0.6839546770735121,
            1.5089070357620178,
            1.301167565172228,
            -1.5396145667672985,
            0.42854366341485456,
            -1.5876582617301032,
            -0.0316985879141714,
            0.3144220016570915,
            -0.05054766725644431,
            0.2934139006870167,
            0.11396170275994542,
            -0.6472140129693643,
            1.6556030742445431,
            1.0319410208453506,
            0.3292217603989991,
            -0.058758121958605435,
            -0.19917171648476298,
            -0.5192866115874029,
            0.1997510689920335,
            -1.3675686656161756,
            -1.7761517497832053,
            -0.11260276070167097,
            0.9717892642758689,
            0.0840815981843948,
            -0.40211265381258554,
            0.27384496844034517,
            -1.0403875081272367,
            1.2884781173493884,
            -1.8066239592554476,
            1.1136979156298865,
            -0.06223155785690416,
            1.3930381289015936,
            0.4586305673655182,
            1.3159249757827194,
            -0.5369892835955705,
            0.17827408233621184,
            0.22693934439969682,
            0.8216240002114816,
            -1.0422409752281838,
            0.3329686606709231,
            -1.5128804353968217,
            1.0323052869815534,
            1.1640486934424354,
            1.6450118078345612,
            -0.6717687395070293,
            -0.08135119186406627,
            1.2746921873544188,
            -0.8255794145095643,
            0.7123504776564864,
            0.6953336934741682,
            2.191382322698439,
            1.4155790749261592,
            2.4681081786912866,
            -2.2904357033803815,
            -0.8375155191566624,
            1.1040106662196736,
            0.7084133268872015,
            -3.401968681942055,
            0.23237090512844757,
            1.1199436238058174,
            0.6333916486592628,
            -0.6012340913121055,
            -0.3693951838866523,
            -1.7742670566875682,
            -0.36431378282545124,
            -0.4042586409194551,
            -0.04648644034604476,
            1.5138191613743486,
            -0.2053670782251071,
            1.8679122383251414,
            0.8355881018692999,
            -0.5369705129279005,
            -0.7909355080370954,
            2.1080036780007987,
            0.019537331188020687,
            -1.4672982688640615,
            -1.486842866467901,
            -1.1036839537574874,
            1.0800858540685894,
            -0.2313974176207594,
            0.47763272078271807,
            -1.9196070490691473,
            -0.8193535127855751,
            -0.6853651905832031,
            -0.18272370464882973,
            -0.33413577684633056,
            2.2261342671906106,
            1.6853726343573683,
            0.8563421109235769,
            1.0468799885096596,
            0.12189082561416206,
            -1.3596466927672854,
            -0.7607432068282968,
            0.7061728288620306,
            -0.4384478018639071,
            0.8620104661898899,
            1.04258758121448,
            -1.1464159128515612,
            0.9617945424413628,
            0.04987102831355013,
            -0.8472878887606543,
            0.32986774370339184,
            1.278319839581162,
            -0.4040926804592034,
            -0.6691567800662129,
            0.9415431940597389,
            0.3974846022291844,
            -0.8425204662387112,
            -1.506166868030291,
            -0.04248497940038203,
            0.26434168799067986,
            -1.5698380163561454,
            -0.6651727917714935,
            1.2400220571204048,
            -0.1251830593977037,
            0.6156254221302833,
            0.43585628657139575,
            -1.6014619037611209,
            1.9152323656075512,
            -0.8847911114213622,
            1.359854519784993,
            -0.5554989575409871,
            0.25064804193232354,
            0.7976616257678464,
            0.37834567410982123,
            -0.6300374359617635,
            -1.0613465068052854,
            -0.866474302027355,
            1.2458556977164312,
            0.577814049080149,
            2.069400463823993,
            0.9068690176961165,
            -0.5031387968484738,
            -0.3640749863516844,
            -1.041502465417534,
            0.6732994659644133,
            -0.006355018868252906,
            -0.3650517541386253,
            1.0975063446734974,
            -2.203726812834859,
            1.060685913143899,
            -0.4618706570892267,
            0.06475263817517128,
            -0.19326357638969882,
            -0.01812119454736379,
            0.1337618009668529,
            1.1838276997792907,
            0.4273677345455913,
            -0.4912341608307858,
            0.2349993979417651,
            0.9566260826411601,
            -0.7948243131958422,
            -0.6168334352331588,
            0.3369425926447926,
            0.8547756445246633,
            0.2666330662219728,
            2.431868771129661,
            1.0089732701876513,
            -0.1162341515974066,
            -1.1746306816795218,
            -0.08227639025627424,
            0.794676385688044,
            0.15005011094018297,
            -0.8763821573601055,
            -1.0811684990769739,
            0.6311588092267179,
            0.026124278982220386,
            0.8306502001533514,
            1.0856487813261877,
            -0.018702855899823106,
            -0.07338137135247896,
            -0.8435746484744243,
            -0.18091216366556986,
            0.2295807891528797,
            -1.0689295774443397,
            -1.5621175533013612,
            1.3314045672598216,
            0.6211561903553582,
            1.0479302317100871,
            -1.1509436982013124,
            0.447985084931758,
            0.19917261474342404,
            0.3582887259341301,
            0.9953552868908098,
            0.8948165434511316,
            0.4949033431999123,
            -0.23004847985703908,
            0.6411581535557106,
            -1.1589671573242186,
            -0.13691519182560624,
            -0.8849560872785238,
            0.6629182075027006,
            2.2608150731789696,
            2.2823614453180294,
            -1.2291376923498247,
            -0.9267975556981378,
            0.2597417839242135,
            -0.7667310491821938,
            0.10503294084132372,
            2.960320355577672,
            -1.0645098483081497,
            -1.2888339889815872,
            -0.6564570556444346,
            0.4742489396354781,
            0.8879606773334898,
            -0.6477585196839569,
            -0.7309497810668936,
            1.7025953934976548,
            0.1789174966941155,
            -0.4839093362740933,
            -0.8917713440107442,
            1.4521776747175792,
            -0.1676974219641624,
            -0.500672037099228,
            -0.2947747621553442,
            0.929636971325952,
            -0.7614935150071248,
            1.6886298813725842,
            -0.8136217834373227,
            1.2030997228178093,
            1.382267485738376,
            2.594387458306705,
            -0.7703668776292266,
            -0.7642584795112598,
            1.3356598324609947,
            -0.5745269784148925,
            -2.212092904499444,
            -1.727975556661197,
            -0.18543087256023608,
            -0.10167435635752538,
            1.3480966068787303,
            0.0142803272337873,
            -0.480077631815393,
            -0.32270216749876185,
            -1.7884435311074431,
            -0.5695640948971382,
            -0.22859087912027687,
            -0.08783386938029487,
            -0.18151955278624396,
            0.2031493507095467,
            0.06444304447669409,
            -0.4339138073294572,
            0.236563959074551,
            -0.2937958719187449,
            0.1611232843821199,
            -0.6574871644742827,
            1.3141902865107886,
            0.6093649138398077,
            0.056674985715912514,
            -1.828714441504608,
            -0.46768482587669535,
            0.6489735384886999,
            0.5035677725398181,
            -0.887590772676158,
            -0.3222316759913631,
            -0.35172770495027483,
            -0.4329205472963193,
            -0.8449916868048998,
            0.38282765028957993,
            1.3171924061732359,
            0.2956667124648384,
            0.5390909497681301,
            -0.7591989862253667,
            -1.1520792974885883,
            -0.39344757869384944,
            0.6192677330177175,
            -0.05578834574542242,
            0.593015990282657,
            0.9374465229256678,
            0.647772562443425,
            1.1071167572595217,
            -1.3015016617832518,
            1.267300472456379,
            -0.5807673178649629,
            0.9343468385348384,
            -0.28554893036513673,
            0.4487573993840033,
            0.6749018890520516,
            -1.20482985206765,
            0.17291806504654686,
            -0.4124576407610529,
            -0.9203236505429044,
            -0.7461342369802754,
            -0.19694162321688435,
            0.46556512963300906,
            0.5198366004764268,
            -1.7222561645076129,
            -0.7078891617994071,
            -1.1653209054214695,
            1.5560964971092122,
            0.3335520152642012,
            0.008390825910327906,
            0.11336719644324977,
            0.3158913817073965,
            0.4704483453862008,
            -0.5700583482495889,
            -1.276634964816531,
            -1.7880560933777756,
            -0.26514994709973827,
            0.6194447367446946,
            -0.654762456435761,
            1.0621929196158544,
            0.4454719444987052,
            -0.9323145612076791,
            1.3197357985874438,
            -0.8792938558447049,
            -0.2470423905508279,
            0.5128954444799875,
            -0.09202044992462606,
            -1.3082892596744382,
            -0.34428948138804927,
            0.012422196356164879,
            1.4626152292162142,
            0.34678216997159833,
            0.409462409138861,
            0.32838364873801185,
            1.8776849459782967,
            1.6816627852133539,
            -0.24894138693568296,
            0.7150105850753732,
            0.22929306929129853,
            -0.21434910504054566,
            1.3339497173912471,
            -1.2497042452057836,
            -0.04487255356399775,
            -0.6486304639082145,
            -0.8048044333264733,
            -1.8090170501469942,
            1.481689285694336,
            -1.4772553200884717,
            -0.36792462539303805,
            -1.103508260812736,
            -0.2135236993720317,
            0.40889179796540165,
            1.993585196733386,
            0.43879096427562897,
            -0.44512875171982147,
            -1.1780830020629518,
            -1.666001035275436,
            -0.2977294957665528,
            1.7299614542270356,
            0.9882265798853356,
            2.2412430815464597,
            0.5801434875813244,
            -0.739190619909163,
            -1.2663490594895201,
            0.5735521649879137,
            1.2105709455012765,
            1.9112159951415644,
            -2.259218931706201,
            -0.563310876529377,
            -2.4119185903750493,
            0.9662624485722368,
            -0.22788851242764951,
            0.9198283887420099,
            0.7855927065251492,
            -0.7459868094792474,
            0.10543289218409971,
            0.6401750224618271,
            -0.0077375118689326705,
            -0.11647036625911977,
            -0.4722391874001602,
            -0.2718425102733572,
            -0.8796746964457087,
            0.6112903638894259,
            0.5347851929096421,
            -0.4749419210717794,
            1.0633720764557604,
            -0.2590556665572949,
            2.590182301241823,
            1.4524061372706638,
            -0.8503733047335056,
            0.5609357391481067,
            -1.5661825434426477,
            0.8019667474525984,
            1.2716795425969496,
            0.20011166646917924,
            -0.7105405282282679,
            -0.5593129072748189,
            -1.2401371010520867,
            -0.7002520937780202,
            -2.236596391787529,
            -1.8130090502823886,
            -0.23990633860801777,
            1.7428780878151378,
            1.4661206538178901,
            -0.8678567353744017,
            0.2957423562639015,
            0.13935419069962593,
            1.399598845123674,
            0.059729544605779575,
            -0.9607778026198247,
            0.18474907798482051,
            1.0117193651915666,
            -0.9173540069396245,
            0.8934765521365161,
            -0.665655291396948,
            -0.32955768273493324,
            0.3062873812209283,
            0.177342106982554,
            0.3595522704599547,
            -1.5964209653110262,
            0.6705899137346863,
            -1.1034642863469553,
            -1.0029562484065524,
            0.10622956543479244,
            0.4261871936541378,
            0.7777501694354336,
            -0.806235923997437,
            -0.8272801398172428,
            -1.2783440745845536,
            0.5982979227669168,
            -0.28214494859284556,
            1.101560367699546,
            -0.14008021262664466,
            -0.38717961692054237,
            0.9962925044431369,
            -0.7391490127960976,
            -0.06294945881724459,
            0.7283671247384875,
            -0.8458895297768138,
            0.22808829204347086,
            0.43685668023014523,
            0.9204095286935638,
            -0.028241645704951284,
            0.15951784765135396,
            0.8068984900818966,
            -0.34387965576978663,
            0.573828962760762,
            -0.13374515460012618,
            -0.5552788325377814,
            0.5644705833909952,
            -0.7500532220469983,
            0.33436674493862256,
            -0.8595435026628129,
            -0.38943898244735853,
            0.6401502590131951,
            -1.2968645995363652,
            0.5861622311675501,
            0.2311759458689689,
            0.10962292708600496,
            -0.26025023584932205,
            -0.5398478003611565,
            -1.0514168636922954,
            1.2689172189127857,
            1.7029909647408918,
            -0.02325431623491577,
            -0.3064675950620902,
            -1.5816446841009473,
            0.6874254059433739,
            0.7755967316475798,
            1.4119333324396597,
            0.14198739135512406,
            0.2927714469848192,
            -0.7239793888399496,
            0.3506448783535265,
            -0.7568480706640158,
            -1.2158508387501554,
            0.22197589131086445,
            -0.5621415304506887,
            -1.2381112050191665,
            -1.917208333033256,
            -0.3321665793941188,
            -0.5916951886991071,
            -1.244826507645294,
            -0.29767661008214463,
            0.8590635852032509,
            -1.8579290298421591,
            -1.0470546224962876,
            -2.540080936704841,
            0.5458326769958273,
            0.042222128206941614,
            0.6080450228346708,
            0.6542717901662132,
            -1.7292955132690793,
            -0.4793123354077725,
            0.7341767020417185,
            -1.3322222208234826,
            -0.5076389542432337,
            0.684399163420284,
            0.3948487980667425,
            -1.7919279627150193,
            1.582925890933478,
            0.8341846456063038,
            0.11776890377042544,
            1.7471239793853526,
            1.2269451783893597,
            0.4235463733287474,
            1.5908284320029056,
            -1.635191535538596,
            0.04419903330064594,
            -1.264385360373252,
            0.5370192519783876,
            1.2368603501240771,
            -0.9241079150337286,
            -0.3428051342915208,
            0.0882286441353256,
            -2.210824604513402,
            -1.9000343283757128,
            0.4633735273417207,
            -0.32534396967175094,
            0.026187836765356437,
            0.18253601230609245,
            0.8519745761039671,
            -0.028225375482784816,
            -0.5114197447067229,
            -1.2428743809444227,
            0.2879711400745508,
            1.2857130031108321,
            0.5296743558975853,
            -0.8440551904275335,
            -1.3776032491368861,
            1.8164028526343798,
            -1.1422045767986222,
            -1.8675179752970443,
            0.6969635320800454,
            0.9444010906414336,
            -1.28197913481747,
            -0.06259132322304235,
            -0.4518754825442558,
            0.9183188639099813,
            -0.2916931407869574,
            -1.1464007469977915,
            -0.4475136941593681,
            0.44385573868752803,
            2.1606711638680762,
            -1.4813603018181851,
            -0.5647618024870872,
            -1.474746204557383,
            -2.9067748098220485,
            0.06132111635940877,
            -0.09663310829361334,
            -1.087053744976143,
            -1.774855117659402,
            0.8130120568830074,
            -0.5179279676199186,
            -0.32549430825787784,
            -1.1995838271705979,
            0.8587480835176114,
            -0.02095126282663596,
            0.6677898019388228,
            -1.1891003375304232,
            -2.1125937754631305,
            -0.047765192715672734,
            0.09812525010300294,
            -1.034992359189106,
            1.0213451864081846,
            1.0788796513160641,
            -1.444469239557739,
            0.28341828947950637,
            -2.4556013891966737,
            1.7126080715698266,
            -0.5943068899412715,
            1.0897594994215383,
            -0.16345461884651272,
            0.7027032523865234,
            2.2851158088542562,
            0.5038100496225458,
            -0.16724173993999966,
            -0.6747457076421414,
            0.42254684460738184,
            1.277203836895222,
            -0.34438446183574595,
            0.38956738377878264,
            -0.26884968654334923,
            -0.02148772950361766,
            0.02044885235644607,
            -1.3873669828232345,
            0.19995968746809226,
            -1.5826859815811556,
            -0.20385119370067947,
            0.5724329589281247,
            -1.330307658319185,
            0.7756101314358208,
            -0.4989071461473931,
            0.5388161769427321,
            -0.9811085284266614,
            2.335331094403556,
            -0.5588657325211347,
            -1.2850853695283377,
            0.40092993245913744,
            -1.9675685522110529,
            0.9378938542456674,
            -0.18645815013912917,
            -0.6828273180353106,
            -1.840122530632185,
            -1.2581798109361761,
            0.2867275394896832,
        ],
    }
    return data


@pytest.fixture
def numeric_high_card_dataset(test_backend, numeric_high_card_dict):
    schemas = {
        "pandas": {
            "norm_0_1": "float64",
        },
        "postgresql": {
            # "norm_0_1": "DOUBLE_PRECISION",
            "norm_0_1": "NUMERIC",
        },
        "sqlite": {
            "norm_0_1": "FLOAT",
        },
        "mysql": {
            "norm_0_1": "DOUBLE",
        },
        "mssql": {
            "norm_0_1": "FLOAT",
        },
        "spark": {
            "norm_0_1": "FloatType",
        },
    }
    return get_dataset(test_backend, numeric_high_card_dict, schemas=schemas)


@pytest.fixture
def datetime_dataset(test_backend):
    data = {
        "datetime": [
            str(datetime.datetime(2020, 2, 4, 22, 12, 5, 943152)),
            str(datetime.datetime(2020, 2, 5, 22, 12, 5, 943152)),
            str(datetime.datetime(2020, 2, 6, 22, 12, 5, 943152)),
            str(datetime.datetime(2020, 2, 7, 22, 12, 5, 943152)),
            str(datetime.datetime(2020, 2, 8, 22, 12, 5, 943152)),
            str(datetime.datetime(2020, 2, 9, 22, 12, 5, 943152)),
            str(datetime.datetime(2020, 2, 10, 22, 12, 5, 943152)),
            str(datetime.datetime(2020, 2, 11, 22, 12, 5, 943152)),
            str(datetime.datetime(2020, 2, 12, 22, 12, 5, 943152)),
            str(datetime.datetime(2020, 2, 13, 22, 12, 5, 943152)),
        ]
    }

    schemas = {
        "pandas": {
            "datetime": "datetime64",
        },
        "postgresql": {
            "datetime": "TIMESTAMP",
        },
        "sqlite": {
            "datetime": "TIMESTAMP",
        },
        "mysql": {
            "datetime": "TIMESTAMP",
        },
        "mssql": {
            "datetime": "DATETIME",
        },
        "spark": {
            "datetime": "TimestampType",
        },
    }
    return get_dataset(test_backend, data, schemas=schemas)


@pytest.fixture
def non_numeric_low_card_dataset(test_backend):
    """Provide dataset fixtures that have special values and/or are otherwise useful outside
    the standard json testing framework"""

    data = {
        "lowcardnonnum": [
            "a",
            "b",
            "b",
            "b",
            "b",
            "b",
            "b",
            "b",
            "b",
            "b",
            "b",
            "b",
            "b",
            "b",
            "b",
            "b",
            "b",
            "b",
            "b",
            "b",
            "b",
            "b",
            "b",
            "b",
            "b",
            "b",
            "b",
            "b",
            "b",
            "b",
            "b",
            "b",
            "b",
            "b",
            "b",
            "b",
            "b",
            "b",
            "b",
            "b",
            "b",
            "b",
            "b",
            "b",
            "b",
            "b",
            "b",
            "b",
            "b",
            "b",
            "b",
            "b",
            "b",
            "b",
            "b",
            "b",
            "b",
            "b",
            "b",
            "b",
            "b",
            "b",
            "b",
            "b",
            "b",
            "b",
            "b",
            "b",
            "b",
            "b",
            "b",
            "b",
            "b",
            "b",
            "b",
            "b",
            "b",
            "b",
            "b",
            "b",
            "b",
            "b",
            "b",
            "b",
            "b",
            "b",
            "b",
            "b",
            "b",
            "b",
            "b",
            "b",
            "b",
            "b",
            "b",
            "b",
            "b",
            "b",
            "b",
            "b",
            "b",
            "b",
            "b",
            "b",
            "b",
        ]
    }
    schemas = {
        "pandas": {
            "lowcardnonnum": "str",
        },
        "postgresql": {
            "lowcardnonnum": "TEXT",
        },
        "sqlite": {
            "lowcardnonnum": "VARCHAR",
        },
        "mysql": {
            "lowcardnonnum": "TEXT",
        },
        "mssql": {
            "lowcardnonnum": "VARCHAR",
        },
        "spark": {
            "lowcardnonnum": "StringType",
        },
    }
    return get_dataset(test_backend, data, schemas=schemas)


@pytest.fixture
def non_numeric_high_card_dataset(test_backend):
    """Provide dataset fixtures that have special values and/or are otherwise useful outside
    the standard json testing framework"""

    data = {
        "highcardnonnum": [
            "CZVYSnQhHhoti8mQ66XbDuIjE5FMeIHb",
            "cPWAg2MJjh8fkRRU1B9aD8vWq3P8KTxJ",
            "4tehKwWiCDpuOmTPRYYqTqM7TvEa8Zi7",
            "ZvlAnCGiGfkKgQoNrhnnyrjmU7sLsUZz",
            "AaqMhdYukVdexTk6LlWvzXYXTp5upPuf",
            "ZSKmXUB35K14khHGyjYtuCHuI8yeM7yR",
            "F1cwKp4HsCN2s2kXQGR5RUa3WAcibCq2",
            "coaX8bSHoVZ8FP8SuQ57SFbrvpRHcibq",
            "3IzmbSJF525qtn7O4AvfKONnz7eFgnyU",
            "gLCtw7435gaR532PNFVCtvk14lNJpZXv",
            "hNyjMYZkVlOKRjhg8cKymU5Bvnh0MK5R",
            "IqKC2auGTNehP8y24HzDQOdt9oysgFyx",
            "TePy034aBKlNeAmcJmKJ4p1yF7EUYEOg",
            "cIfDv6ieTAobe84P84InzDKrJrccmqbq",
            "m1979gfI6lVF9ijJA245bchYFd1EaMap",
            "T7EUE54HUhyJ9Hnxv1pKY0Bmg42qiggP",
            "7wcR161jyKYhFLEZkhFqSXLwXW46I5x8",
            "IpmNsUFgbbVnL0ljJZOBHnTV0FKARwSn",
            "hsA4btHJg6Gq1jwOuOc3pl2UPB5QUwZg",
            "vwZyG0jGUys3HQdUiOocIbzhUdUugwKX",
            "rTc9h94WjOXN5Wg40DyatFEFfp9mgWj6",
            "p1f20s14ZJGUTIBUNeBmJEkWKlwoyqjA",
            "VzgAIYNKHA0APN0oZtzMAfmbCzJenswy",
            "IO7BqR3iS136YMlLCEo6W3jKNOVJIlLG",
            "eTEyhiRuyEcTnHThi1W6yi1mxUjq8TEp",
            "4OHPKQgk3sPPYpKWcEWUtNZ0jv00UuPU",
            "ZJCstyyUvTR2gwSM6FLgkXYDwG54qo8u",
            "nGQsvDAzuL5Yc2XpqoG5P7RhpiTpJp8H",
            "NfX4KfEompMbbKloFq8NQpdXtk5PjaPe",
            "CP22IFHDX1maoSjTEdtBfrMHWQKACGDB",
            "2K8njWnvuq1u6tkzreNhxTEyO8PTeWer",
            "hGwZQW7ao9HqNV2xAovuMBdyafNDE8q6",
            "OJmDHbqP1wzarsaSwCphsqvdy5SnTQMT",
            "JQbXIcgwUhttfPIGB7VGGfL2KiElabrO",
            "eTTNDggfPpRC22SEVNo9W0BPEWO4Cr57",
            "GW2JuUJmuCebia7RUiCNl2BTjukIzZWj",
            "oVFAvQEKmRTLBqdCuPoJNvzPvQ7UArWC",
            "zeMHFFKLr5j4DIFxRQ7jHWCMClrP3LmJ",
            "eECcArV5TZRftL6ZWaUDO6D2l3HiZj1Y",
            "xLNJXaCkOLrD6E0kgGaFOFwctNXjrd77",
            "1f8KOCkOvehXYvN8PKv1Ch6dzOjRAr01",
            "uVF6HJgjVmoipK1sEpVOFJYuv2TXXsOG",
            "agIk8H2nFa0K27IFr0VM2RNp6saihYI3",
            "cAUnysbb8SBLSTr0H7cA1fmnpaL80e0N",
            "fM1IzD5USx4lMYi6bqPCEZjd2aP7G9vv",
            "k8B9KCXhaQb6Q82zFbAzOESAtDxK174J",
            "i65d8jqET5FsVw9t5BwAvBjkEJI6eUMj",
            "HbT1b7DQL7n7ZEt2FsKHIggycT1XIYd8",
            "938eC0iGMSqZNlqgDNG9YVE7t4izO2Ev",
            "PyZetp4izgE4ymPcUXyImF5mm7I6zbta",
            "FaXA6YSUrvSnW7quAimLqQMNrU1Dxyjs",
            "PisVMvI9RsqQw21B7qYcKkRo5c8C2AKd",
            "eSQIxFqyYVf55UMzMEZrotPO74i3Sh03",
            "2b74DhJ6YFHrAkrjK4tvvKkYUKll44bR",
            "3svDRnrELyAsC69Phpnl2Os89856tFBJ",
            "ZcSGN9YYNHnHjUp0SktWoZI7JDmvRTTN",
            "m9eDkZ5oZEOFP3HUfaZEirecv2UhQ1B1",
            "wZTwJmMX5Q58DhDdmScdigTSyUUC04sO",
            "oRnY5jDWFw2KZRYLh6ihFd021ggy4UxJ",
            "KAuFgcmRKQPIIqGMAQQPfjyC1VXt40vs",
            "0S4iueoqKNjvS55O57BdY3DbfwhIDwKc",
            "ywbQfOLkvXEUzZISZp1cpwCenrrNPjfF",
            "Mayxk8JkV3Z6aROtnsKyqwVK5exiJa8i",
            "pXqIRP5fQzbDtj1xFqgJey6dyFOJ1YiU",
            "6Ba6RSM56x4MIaJ2wChQ3trBVOw1SWGM",
            "puqzOpRJyNVAwH2vLjVCL3uuggxO5aoB",
            "jOI4E43wA3lYBWbV0nMxqix885Tye1Pf",
            "YgTTYpRDrxU1dMKZeVHYzYNovH2mWGB7",
            "24yYfUg1ATvfI1PW79ytsEqHWJHI69wQ",
            "mS2AVcLFp6i36sX7yAUrdfM0g0RB2X4D",
            "hW0kFZ6ijfciJWN4vvgcFa6MWv8cTeVk",
            "ItvI4l02oAIZEd5cPtDf4OnyBazji0PL",
            "DW4oLNP49MNNENFoFf7jDTI04xdvCiWg",
            "vrOZrkAS9MCGOqzhCv4cmr5AGddVBShU",
            "NhTsracusfp5V6zVeWqLZnychDl7jjO4",
            "R74JT4EEhh3Xeu5tbx8bZFkXZRhx6HUn",
            "bd9yxS6b1QrKXuT4irY4kpjSyLmKZmx6",
            "UMdFQNSiJZtLK3jxBETZrINDKcRqRd0c",
            "He7xIY2BMNZ7vSO47KfKoYskVJeeedI7",
            "G8PqO0ADoKfDPsMT1K0uOrYf1AtwlTSR",
            "hqfmEBNCA7qgntcQVqB7beBt0hB7eaxF",
            "mlYdlfei13P6JrT7ZbSZdsudhE24aPYr",
            "gUTUoH9LycaItbwLZkK9qf0xbRDgOMN4",
            "xw3AuIPyHYq59Qbo5QkQnECSqd2UCvLo",
            "kbfzRyRqGZ9WvmTdYKDjyds6EK4fYCyx",
            "7AOZ3o2egl6aU1zOrS8CVwXYZMI8NTPg",
            "Wkh43H7t95kRb9oOMjTSqC7163SrI4rU",
            "x586wCHsLsOaXl3F9cYeaROwdFc2pbU1",
            "oOd7GdoPn4qqfAeFj2Z3ddyFdmkuPznh",
            "suns0vGgaMzasYpwDEEof2Ktovy0o4os",
            "of6W1csCTCBMBXli4a6cEmGZ9EFIOFRC",
            "mmTiWVje9SotwPgmRxrGrNeI9DssAaCj",
            "pIX0vhOzql5c6Z6NpLbzc8MvYiONyT54",
            "nvyCo3MkIK4tS6rkuL4Yw1RgGKwhm4c2",
            "prQGAOvQbB8fQIrp8xaLXmGwcxDcCnqt",
            "ajcLVizD2vwZlmmGKyXYki03SWn7fnt3",
            "mty9rQJBeTsBQ7ra8vWRbBaWulzhWRSG",
            "JL38Vw7yERPC4gBplBaixlbpDg8V7gC6",
            "MylTvGl5L1tzosEcgGCQPjIRN6bCUwtI",
            "hmr0LNyYObqe5sURs408IhRb50Lnek5K",
            "CZVYSnQhHhoti8mQ66XbDuIjE5FMeIHb",
            "cPWAg2MJjh8fkRRU1B9aD8vWq3P8KTxJ",
            "4tehKwWiCDpuOmTPRYYqTqM7TvEa8Zi7",
            "ZvlAnCGiGfkKgQoNrhnnyrjmU7sLsUZz",
            "AaqMhdYukVdexTk6LlWvzXYXTp5upPuf",
            "ZSKmXUB35K14khHGyjYtuCHuI8yeM7yR",
            "F1cwKp4HsCN2s2kXQGR5RUa3WAcibCq2",
            "coaX8bSHoVZ8FP8SuQ57SFbrvpRHcibq",
            "3IzmbSJF525qtn7O4AvfKONnz7eFgnyU",
            "gLCtw7435gaR532PNFVCtvk14lNJpZXv",
            "hNyjMYZkVlOKRjhg8cKymU5Bvnh0MK5R",
            "IqKC2auGTNehP8y24HzDQOdt9oysgFyx",
            "TePy034aBKlNeAmcJmKJ4p1yF7EUYEOg",
            "cIfDv6ieTAobe84P84InzDKrJrccmqbq",
            "m1979gfI6lVF9ijJA245bchYFd1EaMap",
            "T7EUE54HUhyJ9Hnxv1pKY0Bmg42qiggP",
            "7wcR161jyKYhFLEZkhFqSXLwXW46I5x8",
            "IpmNsUFgbbVnL0ljJZOBHnTV0FKARwSn",
            "hsA4btHJg6Gq1jwOuOc3pl2UPB5QUwZg",
            "vwZyG0jGUys3HQdUiOocIbzhUdUugwKX",
            "rTc9h94WjOXN5Wg40DyatFEFfp9mgWj6",
            "p1f20s14ZJGUTIBUNeBmJEkWKlwoyqjA",
            "VzgAIYNKHA0APN0oZtzMAfmbCzJenswy",
            "IO7BqR3iS136YMlLCEo6W3jKNOVJIlLG",
            "eTEyhiRuyEcTnHThi1W6yi1mxUjq8TEp",
            "4OHPKQgk3sPPYpKWcEWUtNZ0jv00UuPU",
            "ZJCstyyUvTR2gwSM6FLgkXYDwG54qo8u",
            "nGQsvDAzuL5Yc2XpqoG5P7RhpiTpJp8H",
            "NfX4KfEompMbbKloFq8NQpdXtk5PjaPe",
            "CP22IFHDX1maoSjTEdtBfrMHWQKACGDB",
            "2K8njWnvuq1u6tkzreNhxTEyO8PTeWer",
            "hGwZQW7ao9HqNV2xAovuMBdyafNDE8q6",
            "OJmDHbqP1wzarsaSwCphsqvdy5SnTQMT",
            "JQbXIcgwUhttfPIGB7VGGfL2KiElabrO",
            "eTTNDggfPpRC22SEVNo9W0BPEWO4Cr57",
            "GW2JuUJmuCebia7RUiCNl2BTjukIzZWj",
            "oVFAvQEKmRTLBqdCuPoJNvzPvQ7UArWC",
            "zeMHFFKLr5j4DIFxRQ7jHWCMClrP3LmJ",
            "eECcArV5TZRftL6ZWaUDO6D2l3HiZj1Y",
            "xLNJXaCkOLrD6E0kgGaFOFwctNXjrd77",
            "1f8KOCkOvehXYvN8PKv1Ch6dzOjRAr01",
            "uVF6HJgjVmoipK1sEpVOFJYuv2TXXsOG",
            "agIk8H2nFa0K27IFr0VM2RNp6saihYI3",
            "cAUnysbb8SBLSTr0H7cA1fmnpaL80e0N",
            "fM1IzD5USx4lMYi6bqPCEZjd2aP7G9vv",
            "k8B9KCXhaQb6Q82zFbAzOESAtDxK174J",
            "i65d8jqET5FsVw9t5BwAvBjkEJI6eUMj",
            "HbT1b7DQL7n7ZEt2FsKHIggycT1XIYd8",
            "938eC0iGMSqZNlqgDNG9YVE7t4izO2Ev",
            "PyZetp4izgE4ymPcUXyImF5mm7I6zbta",
            "FaXA6YSUrvSnW7quAimLqQMNrU1Dxyjs",
            "PisVMvI9RsqQw21B7qYcKkRo5c8C2AKd",
            "eSQIxFqyYVf55UMzMEZrotPO74i3Sh03",
            "2b74DhJ6YFHrAkrjK4tvvKkYUKll44bR",
            "3svDRnrELyAsC69Phpnl2Os89856tFBJ",
            "ZcSGN9YYNHnHjUp0SktWoZI7JDmvRTTN",
            "m9eDkZ5oZEOFP3HUfaZEirecv2UhQ1B1",
            "wZTwJmMX5Q58DhDdmScdigTSyUUC04sO",
            "oRnY5jDWFw2KZRYLh6ihFd021ggy4UxJ",
            "KAuFgcmRKQPIIqGMAQQPfjyC1VXt40vs",
            "0S4iueoqKNjvS55O57BdY3DbfwhIDwKc",
            "ywbQfOLkvXEUzZISZp1cpwCenrrNPjfF",
            "Mayxk8JkV3Z6aROtnsKyqwVK5exiJa8i",
            "pXqIRP5fQzbDtj1xFqgJey6dyFOJ1YiU",
            "6Ba6RSM56x4MIaJ2wChQ3trBVOw1SWGM",
            "puqzOpRJyNVAwH2vLjVCL3uuggxO5aoB",
            "jOI4E43wA3lYBWbV0nMxqix885Tye1Pf",
            "YgTTYpRDrxU1dMKZeVHYzYNovH2mWGB7",
            "24yYfUg1ATvfI1PW79ytsEqHWJHI69wQ",
            "mS2AVcLFp6i36sX7yAUrdfM0g0RB2X4D",
            "hW0kFZ6ijfciJWN4vvgcFa6MWv8cTeVk",
            "ItvI4l02oAIZEd5cPtDf4OnyBazji0PL",
            "DW4oLNP49MNNENFoFf7jDTI04xdvCiWg",
            "vrOZrkAS9MCGOqzhCv4cmr5AGddVBShU",
            "NhTsracusfp5V6zVeWqLZnychDl7jjO4",
            "R74JT4EEhh3Xeu5tbx8bZFkXZRhx6HUn",
            "bd9yxS6b1QrKXuT4irY4kpjSyLmKZmx6",
            "UMdFQNSiJZtLK3jxBETZrINDKcRqRd0c",
            "He7xIY2BMNZ7vSO47KfKoYskVJeeedI7",
            "G8PqO0ADoKfDPsMT1K0uOrYf1AtwlTSR",
            "hqfmEBNCA7qgntcQVqB7beBt0hB7eaxF",
            "mlYdlfei13P6JrT7ZbSZdsudhE24aPYr",
            "gUTUoH9LycaItbwLZkK9qf0xbRDgOMN4",
            "xw3AuIPyHYq59Qbo5QkQnECSqd2UCvLo",
            "kbfzRyRqGZ9WvmTdYKDjyds6EK4fYCyx",
            "7AOZ3o2egl6aU1zOrS8CVwXYZMI8NTPg",
            "Wkh43H7t95kRb9oOMjTSqC7163SrI4rU",
            "x586wCHsLsOaXl3F9cYeaROwdFc2pbU1",
            "oOd7GdoPn4qqfAeFj2Z3ddyFdmkuPznh",
            "suns0vGgaMzasYpwDEEof2Ktovy0o4os",
            "of6W1csCTCBMBXli4a6cEmGZ9EFIOFRC",
            "mmTiWVje9SotwPgmRxrGrNeI9DssAaCj",
            "pIX0vhOzql5c6Z6NpLbzc8MvYiONyT54",
            "nvyCo3MkIK4tS6rkuL4Yw1RgGKwhm4c2",
            "prQGAOvQbB8fQIrp8xaLXmGwcxDcCnqt",
            "ajcLVizD2vwZlmmGKyXYki03SWn7fnt3",
            "mty9rQJBeTsBQ7ra8vWRbBaWulzhWRSG",
            "JL38Vw7yERPC4gBplBaixlbpDg8V7gC6",
            "MylTvGl5L1tzosEcgGCQPjIRN6bCUwtI",
            "hmr0LNyYObqe5sURs408IhRb50Lnek5K",
        ],
        # Built from highcardnonnum using the following:
        # vals = pd.Series(data["highcardnonnum"])
        # sample_vals = vals.sample(n=10, random_state=42)
        # weights = np.random.RandomState(42).rand(10)
        # weights = weights / np.sum(weights)
        # new_vals = sample_vals.sample(n=200, weights=weights, replace=True, random_state=11)
        "medcardnonnum": [
            "T7EUE54HUhyJ9Hnxv1pKY0Bmg42qiggP",
            "ajcLVizD2vwZlmmGKyXYki03SWn7fnt3",
            "oRnY5jDWFw2KZRYLh6ihFd021ggy4UxJ",
            "hW0kFZ6ijfciJWN4vvgcFa6MWv8cTeVk",
            "oRnY5jDWFw2KZRYLh6ihFd021ggy4UxJ",
            "oRnY5jDWFw2KZRYLh6ihFd021ggy4UxJ",
            "ajcLVizD2vwZlmmGKyXYki03SWn7fnt3",
            "oRnY5jDWFw2KZRYLh6ihFd021ggy4UxJ",
            "k8B9KCXhaQb6Q82zFbAzOESAtDxK174J",
            "NhTsracusfp5V6zVeWqLZnychDl7jjO4",
            "hW0kFZ6ijfciJWN4vvgcFa6MWv8cTeVk",
            "T7EUE54HUhyJ9Hnxv1pKY0Bmg42qiggP",
            "k8B9KCXhaQb6Q82zFbAzOESAtDxK174J",
            "NhTsracusfp5V6zVeWqLZnychDl7jjO4",
            "T7EUE54HUhyJ9Hnxv1pKY0Bmg42qiggP",
            "hW0kFZ6ijfciJWN4vvgcFa6MWv8cTeVk",
            "ajcLVizD2vwZlmmGKyXYki03SWn7fnt3",
            "T7EUE54HUhyJ9Hnxv1pKY0Bmg42qiggP",
            "2K8njWnvuq1u6tkzreNhxTEyO8PTeWer",
            "T7EUE54HUhyJ9Hnxv1pKY0Bmg42qiggP",
            "NhTsracusfp5V6zVeWqLZnychDl7jjO4",
            "NhTsracusfp5V6zVeWqLZnychDl7jjO4",
            "2K8njWnvuq1u6tkzreNhxTEyO8PTeWer",
            "2K8njWnvuq1u6tkzreNhxTEyO8PTeWer",
            "T7EUE54HUhyJ9Hnxv1pKY0Bmg42qiggP",
            "T7EUE54HUhyJ9Hnxv1pKY0Bmg42qiggP",
            "hW0kFZ6ijfciJWN4vvgcFa6MWv8cTeVk",
            "hW0kFZ6ijfciJWN4vvgcFa6MWv8cTeVk",
            "ajcLVizD2vwZlmmGKyXYki03SWn7fnt3",
            "oRnY5jDWFw2KZRYLh6ihFd021ggy4UxJ",
            "oRnY5jDWFw2KZRYLh6ihFd021ggy4UxJ",
            "NhTsracusfp5V6zVeWqLZnychDl7jjO4",
            "hW0kFZ6ijfciJWN4vvgcFa6MWv8cTeVk",
            "hW0kFZ6ijfciJWN4vvgcFa6MWv8cTeVk",
            "T7EUE54HUhyJ9Hnxv1pKY0Bmg42qiggP",
            "k8B9KCXhaQb6Q82zFbAzOESAtDxK174J",
            "k8B9KCXhaQb6Q82zFbAzOESAtDxK174J",
            "2K8njWnvuq1u6tkzreNhxTEyO8PTeWer",
            "T7EUE54HUhyJ9Hnxv1pKY0Bmg42qiggP",
            "NhTsracusfp5V6zVeWqLZnychDl7jjO4",
            "ajcLVizD2vwZlmmGKyXYki03SWn7fnt3",
            "2K8njWnvuq1u6tkzreNhxTEyO8PTeWer",
            "ajcLVizD2vwZlmmGKyXYki03SWn7fnt3",
            "2K8njWnvuq1u6tkzreNhxTEyO8PTeWer",
            "ajcLVizD2vwZlmmGKyXYki03SWn7fnt3",
            "2K8njWnvuq1u6tkzreNhxTEyO8PTeWer",
            "NhTsracusfp5V6zVeWqLZnychDl7jjO4",
            "k8B9KCXhaQb6Q82zFbAzOESAtDxK174J",
            "NhTsracusfp5V6zVeWqLZnychDl7jjO4",
            "T7EUE54HUhyJ9Hnxv1pKY0Bmg42qiggP",
            "hW0kFZ6ijfciJWN4vvgcFa6MWv8cTeVk",
            "2K8njWnvuq1u6tkzreNhxTEyO8PTeWer",
            "T7EUE54HUhyJ9Hnxv1pKY0Bmg42qiggP",
            "oRnY5jDWFw2KZRYLh6ihFd021ggy4UxJ",
            "hW0kFZ6ijfciJWN4vvgcFa6MWv8cTeVk",
            "ajcLVizD2vwZlmmGKyXYki03SWn7fnt3",
            "ajcLVizD2vwZlmmGKyXYki03SWn7fnt3",
            "NhTsracusfp5V6zVeWqLZnychDl7jjO4",
            "2K8njWnvuq1u6tkzreNhxTEyO8PTeWer",
            "hW0kFZ6ijfciJWN4vvgcFa6MWv8cTeVk",
            "hW0kFZ6ijfciJWN4vvgcFa6MWv8cTeVk",
            "k8B9KCXhaQb6Q82zFbAzOESAtDxK174J",
            "oRnY5jDWFw2KZRYLh6ihFd021ggy4UxJ",
            "2K8njWnvuq1u6tkzreNhxTEyO8PTeWer",
            "NhTsracusfp5V6zVeWqLZnychDl7jjO4",
            "NhTsracusfp5V6zVeWqLZnychDl7jjO4",
            "hW0kFZ6ijfciJWN4vvgcFa6MWv8cTeVk",
            "NhTsracusfp5V6zVeWqLZnychDl7jjO4",
            "hW0kFZ6ijfciJWN4vvgcFa6MWv8cTeVk",
            "k8B9KCXhaQb6Q82zFbAzOESAtDxK174J",
            "2K8njWnvuq1u6tkzreNhxTEyO8PTeWer",
            "hW0kFZ6ijfciJWN4vvgcFa6MWv8cTeVk",
            "k8B9KCXhaQb6Q82zFbAzOESAtDxK174J",
            "2K8njWnvuq1u6tkzreNhxTEyO8PTeWer",
            "hW0kFZ6ijfciJWN4vvgcFa6MWv8cTeVk",
            "2K8njWnvuq1u6tkzreNhxTEyO8PTeWer",
            "oRnY5jDWFw2KZRYLh6ihFd021ggy4UxJ",
            "T7EUE54HUhyJ9Hnxv1pKY0Bmg42qiggP",
            "ajcLVizD2vwZlmmGKyXYki03SWn7fnt3",
            "NhTsracusfp5V6zVeWqLZnychDl7jjO4",
            "oRnY5jDWFw2KZRYLh6ihFd021ggy4UxJ",
            "hW0kFZ6ijfciJWN4vvgcFa6MWv8cTeVk",
            "hW0kFZ6ijfciJWN4vvgcFa6MWv8cTeVk",
            "oRnY5jDWFw2KZRYLh6ihFd021ggy4UxJ",
            "2K8njWnvuq1u6tkzreNhxTEyO8PTeWer",
            "T7EUE54HUhyJ9Hnxv1pKY0Bmg42qiggP",
            "NhTsracusfp5V6zVeWqLZnychDl7jjO4",
            "NhTsracusfp5V6zVeWqLZnychDl7jjO4",
            "hW0kFZ6ijfciJWN4vvgcFa6MWv8cTeVk",
            "k8B9KCXhaQb6Q82zFbAzOESAtDxK174J",
            "hW0kFZ6ijfciJWN4vvgcFa6MWv8cTeVk",
            "hW0kFZ6ijfciJWN4vvgcFa6MWv8cTeVk",
            "T7EUE54HUhyJ9Hnxv1pKY0Bmg42qiggP",
            "NhTsracusfp5V6zVeWqLZnychDl7jjO4",
            "2K8njWnvuq1u6tkzreNhxTEyO8PTeWer",
            "oRnY5jDWFw2KZRYLh6ihFd021ggy4UxJ",
            "2K8njWnvuq1u6tkzreNhxTEyO8PTeWer",
            "T7EUE54HUhyJ9Hnxv1pKY0Bmg42qiggP",
            "hW0kFZ6ijfciJWN4vvgcFa6MWv8cTeVk",
            "mS2AVcLFp6i36sX7yAUrdfM0g0RB2X4D",
            "2K8njWnvuq1u6tkzreNhxTEyO8PTeWer",
            "T7EUE54HUhyJ9Hnxv1pKY0Bmg42qiggP",
            "NhTsracusfp5V6zVeWqLZnychDl7jjO4",
            "2K8njWnvuq1u6tkzreNhxTEyO8PTeWer",
            "oRnY5jDWFw2KZRYLh6ihFd021ggy4UxJ",
            "T7EUE54HUhyJ9Hnxv1pKY0Bmg42qiggP",
            "2K8njWnvuq1u6tkzreNhxTEyO8PTeWer",
            "T7EUE54HUhyJ9Hnxv1pKY0Bmg42qiggP",
            "2K8njWnvuq1u6tkzreNhxTEyO8PTeWer",
            "hW0kFZ6ijfciJWN4vvgcFa6MWv8cTeVk",
            "k8B9KCXhaQb6Q82zFbAzOESAtDxK174J",
            "hW0kFZ6ijfciJWN4vvgcFa6MWv8cTeVk",
            "2K8njWnvuq1u6tkzreNhxTEyO8PTeWer",
            "hW0kFZ6ijfciJWN4vvgcFa6MWv8cTeVk",
            "hW0kFZ6ijfciJWN4vvgcFa6MWv8cTeVk",
            "NhTsracusfp5V6zVeWqLZnychDl7jjO4",
            "NfX4KfEompMbbKloFq8NQpdXtk5PjaPe",
            "k8B9KCXhaQb6Q82zFbAzOESAtDxK174J",
            "oRnY5jDWFw2KZRYLh6ihFd021ggy4UxJ",
            "2K8njWnvuq1u6tkzreNhxTEyO8PTeWer",
            "NfX4KfEompMbbKloFq8NQpdXtk5PjaPe",
            "k8B9KCXhaQb6Q82zFbAzOESAtDxK174J",
            "hW0kFZ6ijfciJWN4vvgcFa6MWv8cTeVk",
            "oRnY5jDWFw2KZRYLh6ihFd021ggy4UxJ",
            "oRnY5jDWFw2KZRYLh6ihFd021ggy4UxJ",
            "hW0kFZ6ijfciJWN4vvgcFa6MWv8cTeVk",
            "oRnY5jDWFw2KZRYLh6ihFd021ggy4UxJ",
            "T7EUE54HUhyJ9Hnxv1pKY0Bmg42qiggP",
            "k8B9KCXhaQb6Q82zFbAzOESAtDxK174J",
            "k8B9KCXhaQb6Q82zFbAzOESAtDxK174J",
            "NhTsracusfp5V6zVeWqLZnychDl7jjO4",
            "T7EUE54HUhyJ9Hnxv1pKY0Bmg42qiggP",
            "T7EUE54HUhyJ9Hnxv1pKY0Bmg42qiggP",
            "2K8njWnvuq1u6tkzreNhxTEyO8PTeWer",
            "k8B9KCXhaQb6Q82zFbAzOESAtDxK174J",
            "2K8njWnvuq1u6tkzreNhxTEyO8PTeWer",
            "k8B9KCXhaQb6Q82zFbAzOESAtDxK174J",
            "T7EUE54HUhyJ9Hnxv1pKY0Bmg42qiggP",
            "oRnY5jDWFw2KZRYLh6ihFd021ggy4UxJ",
            "k8B9KCXhaQb6Q82zFbAzOESAtDxK174J",
            "hW0kFZ6ijfciJWN4vvgcFa6MWv8cTeVk",
            "k8B9KCXhaQb6Q82zFbAzOESAtDxK174J",
            "NfX4KfEompMbbKloFq8NQpdXtk5PjaPe",
            "T7EUE54HUhyJ9Hnxv1pKY0Bmg42qiggP",
            "hW0kFZ6ijfciJWN4vvgcFa6MWv8cTeVk",
            "NfX4KfEompMbbKloFq8NQpdXtk5PjaPe",
            "oRnY5jDWFw2KZRYLh6ihFd021ggy4UxJ",
            "T7EUE54HUhyJ9Hnxv1pKY0Bmg42qiggP",
            "T7EUE54HUhyJ9Hnxv1pKY0Bmg42qiggP",
            "k8B9KCXhaQb6Q82zFbAzOESAtDxK174J",
            "k8B9KCXhaQb6Q82zFbAzOESAtDxK174J",
            "k8B9KCXhaQb6Q82zFbAzOESAtDxK174J",
            "2K8njWnvuq1u6tkzreNhxTEyO8PTeWer",
            "ajcLVizD2vwZlmmGKyXYki03SWn7fnt3",
            "T7EUE54HUhyJ9Hnxv1pKY0Bmg42qiggP",
            "hW0kFZ6ijfciJWN4vvgcFa6MWv8cTeVk",
            "hW0kFZ6ijfciJWN4vvgcFa6MWv8cTeVk",
            "ajcLVizD2vwZlmmGKyXYki03SWn7fnt3",
            "T7EUE54HUhyJ9Hnxv1pKY0Bmg42qiggP",
            "hW0kFZ6ijfciJWN4vvgcFa6MWv8cTeVk",
            "ajcLVizD2vwZlmmGKyXYki03SWn7fnt3",
            "NhTsracusfp5V6zVeWqLZnychDl7jjO4",
            "k8B9KCXhaQb6Q82zFbAzOESAtDxK174J",
            "T7EUE54HUhyJ9Hnxv1pKY0Bmg42qiggP",
            "ajcLVizD2vwZlmmGKyXYki03SWn7fnt3",
            "k8B9KCXhaQb6Q82zFbAzOESAtDxK174J",
            "NhTsracusfp5V6zVeWqLZnychDl7jjO4",
            "oRnY5jDWFw2KZRYLh6ihFd021ggy4UxJ",
            "oRnY5jDWFw2KZRYLh6ihFd021ggy4UxJ",
            "k8B9KCXhaQb6Q82zFbAzOESAtDxK174J",
            "2K8njWnvuq1u6tkzreNhxTEyO8PTeWer",
            "ajcLVizD2vwZlmmGKyXYki03SWn7fnt3",
            "hW0kFZ6ijfciJWN4vvgcFa6MWv8cTeVk",
            "2K8njWnvuq1u6tkzreNhxTEyO8PTeWer",
            "hW0kFZ6ijfciJWN4vvgcFa6MWv8cTeVk",
            "k8B9KCXhaQb6Q82zFbAzOESAtDxK174J",
            "2K8njWnvuq1u6tkzreNhxTEyO8PTeWer",
            "T7EUE54HUhyJ9Hnxv1pKY0Bmg42qiggP",
            "ajcLVizD2vwZlmmGKyXYki03SWn7fnt3",
            "NhTsracusfp5V6zVeWqLZnychDl7jjO4",
            "T7EUE54HUhyJ9Hnxv1pKY0Bmg42qiggP",
            "k8B9KCXhaQb6Q82zFbAzOESAtDxK174J",
            "hW0kFZ6ijfciJWN4vvgcFa6MWv8cTeVk",
            "k8B9KCXhaQb6Q82zFbAzOESAtDxK174J",
            "NhTsracusfp5V6zVeWqLZnychDl7jjO4",
            "T7EUE54HUhyJ9Hnxv1pKY0Bmg42qiggP",
            "T7EUE54HUhyJ9Hnxv1pKY0Bmg42qiggP",
            "k8B9KCXhaQb6Q82zFbAzOESAtDxK174J",
            "2K8njWnvuq1u6tkzreNhxTEyO8PTeWer",
            "NhTsracusfp5V6zVeWqLZnychDl7jjO4",
            "T7EUE54HUhyJ9Hnxv1pKY0Bmg42qiggP",
            "2K8njWnvuq1u6tkzreNhxTEyO8PTeWer",
            "hW0kFZ6ijfciJWN4vvgcFa6MWv8cTeVk",
            "T7EUE54HUhyJ9Hnxv1pKY0Bmg42qiggP",
            "NhTsracusfp5V6zVeWqLZnychDl7jjO4",
            "k8B9KCXhaQb6Q82zFbAzOESAtDxK174J",
            "2K8njWnvuq1u6tkzreNhxTEyO8PTeWer",
            "2K8njWnvuq1u6tkzreNhxTEyO8PTeWer",
            "ajcLVizD2vwZlmmGKyXYki03SWn7fnt3",
            "oRnY5jDWFw2KZRYLh6ihFd021ggy4UxJ",
        ],
    }
    schemas = {
        "pandas": {
            "highcardnonnum": "str",
            "medcardnonnum": "str",
        },
        "postgresql": {
            "highcardnonnum": "TEXT",
            "medcardnonnum": "TEXT",
        },
        "sqlite": {
            "highcardnonnum": "VARCHAR",
            "medcardnonnum": "VARCHAR",
        },
        "mysql": {
            "highcardnonnum": "TEXT",
            "medcardnonnum": "TEXT",
        },
        "mssql": {
            "highcardnonnum": "VARCHAR",
            "medcardnonnum": "VARCHAR",
        },
        "spark": {
            "highcardnonnum": "StringType",
            "medcardnonnum": "StringType",
        },
    }
    return get_dataset(test_backend, data, schemas=schemas)


@pytest.fixture
def periodic_table_of_elements():
    data = [
        "Hydrogen",
        "Helium",
        "Lithium",
        "Beryllium",
        "Boron",
        "Carbon",
        "Nitrogen",
        "Oxygen",
        "Fluorine",
        "Neon",
        "Sodium",
        "Magnesium",
        "Aluminum",
        "Silicon",
        "Phosphorus",
        "Sulfur",
        "Chlorine",
        "Argon",
        "Potassium",
        "Calcium",
        "Scandium",
        "Titanium",
        "Vanadium",
        "Chromium",
        "Manganese",
        "Iron",
        "Cobalt",
        "Nickel",
        "Copper",
        "Zinc",
        "Gallium",
        "Germanium",
        "Arsenic",
        "Selenium",
        "Bromine",
        "Krypton",
        "Rubidium",
        "Strontium",
        "Yttrium",
        "Zirconium",
        "Niobium",
        "Molybdenum",
        "Technetium",
        "Ruthenium",
        "Rhodium",
        "Palladium",
        "Silver",
        "Cadmium",
        "Indium",
        "Tin",
        "Antimony",
        "Tellurium",
        "Iodine",
        "Xenon",
        "Cesium",
        "Barium",
        "Lanthanum",
        "Cerium",
        "Praseodymium",
        "Neodymium",
        "Promethium",
        "Samarium",
        "Europium",
        "Gadolinium",
        "Terbium",
        "Dysprosium",
        "Holmium",
        "Erbium",
        "Thulium",
        "Ytterbium",
        "Lutetium",
        "Hafnium",
        "Tantalum",
        "Tungsten",
        "Rhenium",
        "Osmium",
        "Iridium",
        "Platinum",
        "Gold",
        "Mercury",
        "Thallium",
        "Lead",
        "Bismuth",
        "Polonium",
        "Astatine",
        "Radon",
        "Francium",
        "Radium",
        "Actinium",
        "Thorium",
        "Protactinium",
        "Uranium",
        "Neptunium",
        "Plutonium",
        "Americium",
        "Curium",
        "Berkelium",
        "Californium",
        "Einsteinium",
        "Fermium",
        "Mendelevium",
        "Nobelium",
        "Lawrencium",
        "Rutherfordium",
        "Dubnium",
        "Seaborgium",
        "Bohrium",
        "Hassium",
        "Meitnerium",
        "Darmstadtium",
        "Roentgenium",
        "Copernicium",
        "Nihomium",
        "Flerovium",
        "Moscovium",
        "Livermorium",
        "Tennessine",
        "Oganesson",
    ]
    return data


def dataset_sample_data(test_backend):
    # No infinities for mysql
    if test_backend == "mysql":
        data = {
            # "infinities": [-np.inf, -10, -np.pi, 0, np.pi, 10/2.2, np.inf],
            "nulls": [np.nan, None, 0, 1.1, 2.2, 3.3, None],
            "naturals": [1, 2, 3, 4, 5, 6, 7],
        }
    else:
        data = {
            "infinities": [-np.inf, -10, -np.pi, 0, np.pi, 10 / 2.2, np.inf],
            "nulls": [np.nan, None, 0, 1.1, 2.2, 3.3, None],
            "naturals": [1, 2, 3, 4, 5, 6, 7],
        }
    schemas = {
        "pandas": {"infinities": "float64", "nulls": "float64", "naturals": "float64"},
        "postgresql": {
            "infinities": "DOUBLE_PRECISION",
            "nulls": "DOUBLE_PRECISION",
            "naturals": "NUMERIC",
        },
        "sqlite": {"infinities": "FLOAT", "nulls": "FLOAT", "naturals": "FLOAT"},
        "mysql": {"nulls": "DOUBLE", "naturals": "DOUBLE"},
        "mssql": {"infinities": "FLOAT", "nulls": "FLOAT", "naturals": "FLOAT"},
        "spark": {
            "infinities": "FloatType",
            "nulls": "FloatType",
            "naturals": "FloatType",
        },
    }
    return data, schemas


@pytest.fixture
def dataset(test_backend):
    """Provide dataset fixtures that have special values and/or are otherwise useful outside
    the standard json testing framework"""
    data, schemas = dataset_sample_data(test_backend)
    return get_dataset(test_backend, data, schemas=schemas)


@pytest.fixture
def pandas_dataset():
    test_backend = "PandasDataset"
    data, schemas = dataset_sample_data(test_backend)
    return get_dataset(test_backend, data, schemas=schemas)


@pytest.fixture
def sqlalchemy_dataset(test_backends):
    """Provide dataset fixtures that have special values and/or are otherwise useful outside
    the standard json testing framework"""
    if "postgresql" in test_backends:
        backend = "postgresql"
    elif "sqlite" in test_backends:
        backend = "sqlite"
    else:
        return

    data = {
        "infinities": [-np.inf, -10, -np.pi, 0, np.pi, 10 / 2.2, np.inf],
        "nulls": [np.nan, None, 0, 1.1, 2.2, 3.3, None],
        "naturals": [1, 2, 3, 4, 5, 6, 7],
    }
    schemas = {
        "postgresql": {
            "infinities": "DOUBLE_PRECISION",
            "nulls": "DOUBLE_PRECISION",
            "naturals": "DOUBLE_PRECISION",
        },
        "sqlite": {"infinities": "FLOAT", "nulls": "FLOAT", "naturals": "FLOAT"},
    }
    return get_dataset(backend, data, schemas=schemas, profiler=None)


@pytest.fixture
def sqlitedb_engine(test_backend):
    if test_backend == "sqlite":
        try:
            import sqlalchemy as sa

            return sa.create_engine("sqlite://")
        except ImportError:
            raise ValueError("sqlite tests require sqlalchemy to be installed")
    else:
        pytest.skip("Skipping test designed for sqlite on non-sqlite backend.")


@pytest.fixture
def postgresql_engine(test_backend):
    if test_backend == "postgresql":
        try:
            import sqlalchemy as sa

            db_hostname = os.getenv("GE_TEST_LOCAL_DB_HOSTNAME", "localhost")
            engine = sa.create_engine(
                f"postgresql://postgres@{db_hostname}/test_ci"
            ).connect()
            yield engine
            engine.close()
        except ImportError:
            raise ValueError("SQL Database tests require sqlalchemy to be installed.")
    else:
        pytest.skip("Skipping test designed for postgresql on non-postgresql backend.")


@pytest.fixture(scope="function")
def empty_data_context(
    tmp_path,
) -> DataContext:
    project_path = tmp_path / "empty_data_context"
    project_path.mkdir()
    project_path = str(project_path)
    context = ge.data_context.DataContext.create(project_path)
    context_path = os.path.join(project_path, "great_expectations")
    asset_config_path = os.path.join(context_path, "expectations")
    os.makedirs(asset_config_path, exist_ok=True)
    assert context.list_datasources() == []
    return context


@pytest.fixture
def titanic_pandas_data_context_with_v013_datasource_with_checkpoints_v1_with_empty_store_stats_enabled(
    tmp_path_factory,
    monkeypatch,
):
    # Re-enable GE_USAGE_STATS
    monkeypatch.delenv("GE_USAGE_STATS")

    project_path: str = str(tmp_path_factory.mktemp("titanic_data_context"))
    context_path: str = os.path.join(project_path, "great_expectations")
    os.makedirs(os.path.join(context_path, "expectations"), exist_ok=True)
    data_path: str = os.path.join(context_path, "..", "data", "titanic")
    os.makedirs(os.path.join(data_path), exist_ok=True)
    shutil.copy(
        file_relative_path(
            __file__,
            os.path.join(
                "test_fixtures",
                "great_expectations_v013_no_datasource_stats_enabled.yml",
            ),
        ),
        str(os.path.join(context_path, "great_expectations.yml")),
    )
    shutil.copy(
        file_relative_path(__file__, os.path.join("test_sets", "Titanic.csv")),
        str(
            os.path.join(
                context_path, "..", "data", "titanic", "Titanic_19120414_1313.csv"
            )
        ),
    )
    shutil.copy(
        file_relative_path(__file__, os.path.join("test_sets", "Titanic.csv")),
        str(
            os.path.join(context_path, "..", "data", "titanic", "Titanic_19120414_1313")
        ),
    )
    shutil.copy(
        file_relative_path(__file__, os.path.join("test_sets", "Titanic.csv")),
        str(os.path.join(context_path, "..", "data", "titanic", "Titanic_1911.csv")),
    )
    shutil.copy(
        file_relative_path(__file__, os.path.join("test_sets", "Titanic.csv")),
        str(os.path.join(context_path, "..", "data", "titanic", "Titanic_1912.csv")),
    )

    context: DataContext = DataContext(context_root_dir=context_path)
    assert context.root_directory == context_path

    datasource_config: str = f"""
        class_name: Datasource

        execution_engine:
            class_name: PandasExecutionEngine

        data_connectors:
            my_basic_data_connector:
                class_name: InferredAssetFilesystemDataConnector
                base_directory: {data_path}
                default_regex:
                    pattern: (.*)\\.csv
                    group_names:
                        - data_asset_name

            my_special_data_connector:
                class_name: ConfiguredAssetFilesystemDataConnector
                base_directory: {data_path}
                glob_directive: "*.csv"

                default_regex:
                    pattern: (.+)\\.csv
                    group_names:
                        - name
                assets:
                    users:
                        base_directory: {data_path}
                        pattern: (.+)_(\\d+)_(\\d+)\\.csv
                        group_names:
                            - name
                            - timestamp
                            - size

            my_other_data_connector:
                class_name: ConfiguredAssetFilesystemDataConnector
                base_directory: {data_path}
                glob_directive: "*.csv"

                default_regex:
                    pattern: (.+)\\.csv
                    group_names:
                        - name
                assets:
                    users: {{}}

            my_runtime_data_connector:
                module_name: great_expectations.datasource.data_connector
                class_name: RuntimeDataConnector
                batch_identifiers:
                    - pipeline_stage_name
                    - airflow_run_id
    """

    # noinspection PyUnusedLocal
    datasource: Datasource = context.test_yaml_config(
        name="my_datasource", yaml_config=datasource_config, pretty_print=False
    )
    # noinspection PyProtectedMember
    context._save_project_config()

    return context


@pytest.fixture
def titanic_spark_data_context_with_v013_datasource_with_checkpoints_v1_with_empty_store_stats_enabled(
    tmp_path_factory,
    monkeypatch,
    spark_session,
):
    # Re-enable GE_USAGE_STATS
    monkeypatch.delenv("GE_USAGE_STATS")

    project_path: str = str(tmp_path_factory.mktemp("titanic_data_context"))
    context_path: str = os.path.join(project_path, "great_expectations")
    os.makedirs(os.path.join(context_path, "expectations"), exist_ok=True)
    data_path: str = os.path.join(context_path, "..", "data", "titanic")
    os.makedirs(os.path.join(data_path), exist_ok=True)
    shutil.copy(
        file_relative_path(
            __file__,
            os.path.join(
                "test_fixtures",
                "great_expectations_v013_no_datasource_stats_enabled.yml",
            ),
        ),
        str(os.path.join(context_path, "great_expectations.yml")),
    )
    shutil.copy(
        file_relative_path(__file__, os.path.join("test_sets", "Titanic.csv")),
        str(
            os.path.join(
                context_path, "..", "data", "titanic", "Titanic_19120414_1313.csv"
            )
        ),
    )
    shutil.copy(
        file_relative_path(__file__, os.path.join("test_sets", "Titanic.csv")),
        str(
            os.path.join(context_path, "..", "data", "titanic", "Titanic_19120414_1313")
        ),
    )
    shutil.copy(
        file_relative_path(__file__, os.path.join("test_sets", "Titanic.csv")),
        str(os.path.join(context_path, "..", "data", "titanic", "Titanic_1911.csv")),
    )
    shutil.copy(
        file_relative_path(__file__, os.path.join("test_sets", "Titanic.csv")),
        str(os.path.join(context_path, "..", "data", "titanic", "Titanic_1912.csv")),
    )

    context: DataContext = DataContext(context_root_dir=context_path)
    assert context.root_directory == context_path

    datasource_config: str = f"""
        class_name: Datasource

        execution_engine:
            class_name: SparkDFExecutionEngine

        data_connectors:
            my_basic_data_connector:
                class_name: InferredAssetFilesystemDataConnector
                base_directory: {data_path}
                default_regex:
                    pattern: (.*)\\.csv
                    group_names:
                        - data_asset_name

            my_special_data_connector:
                class_name: ConfiguredAssetFilesystemDataConnector
                base_directory: {data_path}
                glob_directive: "*.csv"

                default_regex:
                    pattern: (.+)\\.csv
                    group_names:
                        - name
                assets:
                    users:
                        base_directory: {data_path}
                        pattern: (.+)_(\\d+)_(\\d+)\\.csv
                        group_names:
                            - name
                            - timestamp
                            - size

            my_other_data_connector:
                class_name: ConfiguredAssetFilesystemDataConnector
                base_directory: {data_path}
                glob_directive: "*.csv"

                default_regex:
                    pattern: (.+)\\.csv
                    group_names:
                        - name
                assets:
                    users: {{}}

            my_runtime_data_connector:
                module_name: great_expectations.datasource.data_connector
                class_name: RuntimeDataConnector
                batch_identifiers:
                    - pipeline_stage_name
                    - airflow_run_id
    """

    # noinspection PyUnusedLocal
    datasource: Datasource = context.test_yaml_config(
        name="my_datasource", yaml_config=datasource_config, pretty_print=False
    )
    # noinspection PyProtectedMember
    context._save_project_config()
    return context


@pytest.fixture
def titanic_v013_multi_datasource_pandas_data_context_with_checkpoints_v1_with_empty_store_stats_enabled(
    titanic_pandas_data_context_with_v013_datasource_with_checkpoints_v1_with_empty_store_stats_enabled,
    tmp_path_factory,
    monkeypatch,
):
    context: DataContext = titanic_pandas_data_context_with_v013_datasource_with_checkpoints_v1_with_empty_store_stats_enabled

    project_dir: str = context.root_directory
    data_path: str = os.path.join(project_dir, "..", "data", "titanic")

    datasource_config: str = f"""
        class_name: Datasource

        execution_engine:
            class_name: PandasExecutionEngine

        data_connectors:
            my_additional_data_connector:
                class_name: InferredAssetFilesystemDataConnector
                base_directory: {data_path}
                default_regex:
                    pattern: (.*)\\.csv
                    group_names:
                        - data_asset_name
    """

    # noinspection PyUnusedLocal
    datasource: BaseDatasource = context.add_datasource(
        "my_additional_datasource", **yaml.load(datasource_config)
    )

    return context


@pytest.fixture
def titanic_v013_multi_datasource_multi_execution_engine_data_context_with_checkpoints_v1_with_empty_store_stats_enabled(
    sa,
    spark_session,
    titanic_v013_multi_datasource_pandas_data_context_with_checkpoints_v1_with_empty_store_stats_enabled,
    tmp_path_factory,
    test_backends,
    monkeypatch,
):
    context: DataContext = titanic_v013_multi_datasource_pandas_data_context_with_checkpoints_v1_with_empty_store_stats_enabled

    project_dir: str = context.root_directory
    data_path: str = os.path.join(project_dir, "..", "data", "titanic")

    if (
        any(
            [
                dbms in test_backends
                for dbms in ["postgresql", "sqlite", "mysql", "mssql"]
            ]
        )
        and (sa is not None)
        and is_library_loadable(library_name="sqlalchemy")
    ):
        db_fixture_file_path: str = file_relative_path(
            __file__,
            os.path.join("test_sets", "titanic_sql_test_cases.db"),
        )
        db_file_path: str = os.path.join(
            data_path,
            "titanic_sql_test_cases.db",
        )
        shutil.copy(
            db_fixture_file_path,
            db_file_path,
        )

        datasource_config: str = f"""
        class_name: Datasource
        execution_engine:
          class_name: SqlAlchemyExecutionEngine
          connection_string: sqlite:///{db_file_path}
        data_connectors:
          default_runtime_data_connector_name:
            class_name: RuntimeDataConnector
            batch_identifiers:
              - default_identifier_name
          default_inferred_data_connector_name:
            class_name: InferredAssetSqlDataConnector
            name: whole_table
        """

        # noinspection PyUnusedLocal
        datasource: BaseDatasource = context.add_datasource(
            "my_sqlite_db_datasource", **yaml.load(datasource_config)
        )

    return context


@pytest.fixture
def assetless_dataconnector_context(
    tmp_path_factory,
    monkeypatch,
):
    # Re-enable GE_USAGE_STATS
    monkeypatch.delenv("GE_USAGE_STATS")

    project_path = str(tmp_path_factory.mktemp("titanic_data_context"))
    context_path = os.path.join(project_path, "great_expectations")
    os.makedirs(os.path.join(context_path, "expectations"), exist_ok=True)
    data_path = os.path.join(context_path, "..", "data", "titanic")
    os.makedirs(os.path.join(data_path), exist_ok=True)
    shutil.copy(
        file_relative_path(
            __file__,
            "./test_fixtures/great_expectations_v013_no_datasource_stats_enabled.yml",
        ),
        str(os.path.join(context_path, "great_expectations.yml")),
    )
    context = ge.data_context.DataContext(context_path)
    assert context.root_directory == context_path

    datasource_config = f"""
            class_name: Datasource

            execution_engine:
                class_name: PandasExecutionEngine

            data_connectors:
                my_other_data_connector:
                    class_name: ConfiguredAssetFilesystemDataConnector
                    base_directory: {data_path}
                    glob_directive: "*.csv"

                    default_regex:
                        pattern: (.+)\\.csv
                        group_names:
                            - name
                    assets:
                        {{}}
            """

    context.test_yaml_config(
        name="my_datasource", yaml_config=datasource_config, pretty_print=False
    )
    # noinspection PyProtectedMember
    context._save_project_config()
    return context


@pytest.fixture
def deterministic_asset_dataconnector_context(
    tmp_path_factory,
    monkeypatch,
):
    # Re-enable GE_USAGE_STATS
    monkeypatch.delenv("GE_USAGE_STATS")

    project_path = str(tmp_path_factory.mktemp("titanic_data_context"))
    context_path = os.path.join(project_path, "great_expectations")
    os.makedirs(os.path.join(context_path, "expectations"), exist_ok=True)
    data_path = os.path.join(context_path, "..", "data", "titanic")
    os.makedirs(os.path.join(data_path), exist_ok=True)
    shutil.copy(
        file_relative_path(
            __file__,
            "./test_fixtures/great_expectations_v013_no_datasource_stats_enabled.yml",
        ),
        str(os.path.join(context_path, "great_expectations.yml")),
    )
    shutil.copy(
        file_relative_path(__file__, "./test_sets/Titanic.csv"),
        str(
            os.path.join(
                context_path, "..", "data", "titanic", "Titanic_19120414_1313.csv"
            )
        ),
    )
    shutil.copy(
        file_relative_path(__file__, "./test_sets/Titanic.csv"),
        str(os.path.join(context_path, "..", "data", "titanic", "Titanic_1911.csv")),
    )
    shutil.copy(
        file_relative_path(__file__, "./test_sets/Titanic.csv"),
        str(os.path.join(context_path, "..", "data", "titanic", "Titanic_1912.csv")),
    )
    context = ge.data_context.DataContext(context_path)
    assert context.root_directory == context_path

    datasource_config = f"""
        class_name: Datasource

        execution_engine:
            class_name: PandasExecutionEngine

        data_connectors:
            my_other_data_connector:
                class_name: ConfiguredAssetFilesystemDataConnector
                base_directory: {data_path}
                glob_directive: "*.csv"

                default_regex:
                    pattern: (.+)\\.csv
                    group_names:
                        - name
                assets:
                    users: {{}}
        """

    context.test_yaml_config(
        name="my_datasource", yaml_config=datasource_config, pretty_print=False
    )
    # noinspection PyProtectedMember
    context._save_project_config()
    return context


@pytest.fixture
def titanic_pandas_data_context_with_v013_datasource_stats_enabled_with_checkpoints_v1_with_templates(
    titanic_pandas_data_context_with_v013_datasource_with_checkpoints_v1_with_empty_store_stats_enabled,
):
    context: DataContext = titanic_pandas_data_context_with_v013_datasource_with_checkpoints_v1_with_empty_store_stats_enabled

    # add simple template config
    simple_checkpoint_template_config: CheckpointConfig = CheckpointConfig(
        name="my_simple_template_checkpoint",
        config_version=1,
        run_name_template="%Y-%M-foo-bar-template-$VAR",
        action_list=[
            {
                "name": "store_validation_result",
                "action": {
                    "class_name": "StoreValidationResultAction",
                },
            },
            {
                "name": "store_evaluation_params",
                "action": {
                    "class_name": "StoreEvaluationParametersAction",
                },
            },
            {
                "name": "update_data_docs",
                "action": {
                    "class_name": "UpdateDataDocsAction",
                },
            },
        ],
        evaluation_parameters={
            "environment": "$GE_ENVIRONMENT",
            "tolerance": 1.0e-2,
            "aux_param_0": "$MY_PARAM",
            "aux_param_1": "1 + $MY_PARAM",
        },
        runtime_configuration={
            "result_format": {
                "result_format": "BASIC",
                "partial_unexpected_count": 20,
            }
        },
    )
    simple_checkpoint_template_config_key: ConfigurationIdentifier = (
        ConfigurationIdentifier(
            configuration_key=simple_checkpoint_template_config.name
        )
    )
    context.checkpoint_store.set(
        key=simple_checkpoint_template_config_key,
        value=simple_checkpoint_template_config,
    )

    # add nested template configs
    nested_checkpoint_template_config_1: CheckpointConfig = CheckpointConfig(
        name="my_nested_checkpoint_template_1",
        config_version=1,
        run_name_template="%Y-%M-foo-bar-template-$VAR",
        expectation_suite_name="suite_from_template_1",
        action_list=[
            {
                "name": "store_validation_result",
                "action": {
                    "class_name": "StoreValidationResultAction",
                },
            },
            {
                "name": "store_evaluation_params",
                "action": {
                    "class_name": "StoreEvaluationParametersAction",
                },
            },
            {
                "name": "update_data_docs",
                "action": {
                    "class_name": "UpdateDataDocsAction",
                },
            },
        ],
        evaluation_parameters={
            "environment": "FOO",
            "tolerance": "FOOBOO",
            "aux_param_0": "FOOBARBOO",
            "aux_param_1": "FOOBARBOO",
            "template_1_key": 456,
        },
        runtime_configuration={
            "result_format": "FOOBARBOO",
            "partial_unexpected_count": "FOOBARBOO",
            "template_1_key": 123,
        },
        validations=[
            {
                "batch_request": {
                    "datasource_name": "my_datasource_template_1",
                    "data_connector_name": "my_special_data_connector_template_1",
                    "data_asset_name": "users_from_template_1",
                    "data_connector_query": {"partition_index": -999},
                }
            }
        ],
    )
    nested_checkpoint_template_config_1_key: ConfigurationIdentifier = (
        ConfigurationIdentifier(
            configuration_key=nested_checkpoint_template_config_1.name
        )
    )
    context.checkpoint_store.set(
        key=nested_checkpoint_template_config_1_key,
        value=nested_checkpoint_template_config_1,
    )

    nested_checkpoint_template_config_2: CheckpointConfig = CheckpointConfig(
        name="my_nested_checkpoint_template_2",
        config_version=1,
        template_name="my_nested_checkpoint_template_1",
        run_name_template="%Y-%M-foo-bar-template-$VAR-template-2",
        action_list=[
            {
                "name": "store_validation_result",
                "action": {
                    "class_name": "StoreValidationResultAction",
                },
            },
            {
                "name": "store_evaluation_params",
                "action": {
                    "class_name": "MyCustomStoreEvaluationParametersActionTemplate2",
                },
            },
            {
                "name": "update_data_docs",
                "action": {
                    "class_name": "UpdateDataDocsAction",
                },
            },
            {
                "name": "new_action_from_template_2",
                "action": {"class_name": "Template2SpecialAction"},
            },
        ],
        evaluation_parameters={
            "environment": "$GE_ENVIRONMENT",
            "tolerance": 1.0e-2,
            "aux_param_0": "$MY_PARAM",
            "aux_param_1": "1 + $MY_PARAM",
        },
        runtime_configuration={
            "result_format": "BASIC",
            "partial_unexpected_count": 20,
        },
    )
    nested_checkpoint_template_config_2_key: ConfigurationIdentifier = (
        ConfigurationIdentifier(
            configuration_key=nested_checkpoint_template_config_2.name
        )
    )
    context.checkpoint_store.set(
        key=nested_checkpoint_template_config_2_key,
        value=nested_checkpoint_template_config_2,
    )

    nested_checkpoint_template_config_3: CheckpointConfig = CheckpointConfig(
        name="my_nested_checkpoint_template_3",
        config_version=1,
        template_name="my_nested_checkpoint_template_2",
        run_name_template="%Y-%M-foo-bar-template-$VAR-template-3",
        action_list=[
            {
                "name": "store_validation_result",
                "action": {
                    "class_name": "StoreValidationResultAction",
                },
            },
            {
                "name": "store_evaluation_params",
                "action": {
                    "class_name": "MyCustomStoreEvaluationParametersActionTemplate3",
                },
            },
            {
                "name": "update_data_docs",
                "action": {
                    "class_name": "UpdateDataDocsAction",
                },
            },
            {
                "name": "new_action_from_template_3",
                "action": {"class_name": "Template3SpecialAction"},
            },
        ],
        evaluation_parameters={
            "environment": "$GE_ENVIRONMENT",
            "tolerance": 1.0e-2,
            "aux_param_0": "$MY_PARAM",
            "aux_param_1": "1 + $MY_PARAM",
            "template_3_key": 123,
        },
        runtime_configuration={
            "result_format": "BASIC",
            "partial_unexpected_count": 20,
            "template_3_key": "bloopy!",
        },
    )
    nested_checkpoint_template_config_3_key: ConfigurationIdentifier = (
        ConfigurationIdentifier(
            configuration_key=nested_checkpoint_template_config_3.name
        )
    )
    context.checkpoint_store.set(
        key=nested_checkpoint_template_config_3_key,
        value=nested_checkpoint_template_config_3,
    )

    # add minimal SimpleCheckpoint
    simple_checkpoint_config: CheckpointConfig = CheckpointConfig(
        name="my_minimal_simple_checkpoint",
        class_name="SimpleCheckpoint",
        config_version=1,
    )
    simple_checkpoint_config_key: ConfigurationIdentifier = ConfigurationIdentifier(
        configuration_key=simple_checkpoint_config.name
    )
    context.checkpoint_store.set(
        key=simple_checkpoint_config_key,
        value=simple_checkpoint_config,
    )

    # add SimpleCheckpoint with slack webhook
    simple_checkpoint_with_slack_webhook_config: CheckpointConfig = CheckpointConfig(
        name="my_simple_checkpoint_with_slack",
        class_name="SimpleCheckpoint",
        config_version=1,
        slack_webhook="https://hooks.slack.com/foo/bar",
    )
    simple_checkpoint_with_slack_webhook_config_key: ConfigurationIdentifier = (
        ConfigurationIdentifier(
            configuration_key=simple_checkpoint_with_slack_webhook_config.name
        )
    )
    context.checkpoint_store.set(
        key=simple_checkpoint_with_slack_webhook_config_key,
        value=simple_checkpoint_with_slack_webhook_config,
    )

    # add SimpleCheckpoint with slack webhook and notify_with
    simple_checkpoint_with_slack_webhook_and_notify_with_all_config: CheckpointConfig = CheckpointConfig(
        name="my_simple_checkpoint_with_slack_and_notify_with_all",
        class_name="SimpleCheckpoint",
        config_version=1,
        slack_webhook="https://hooks.slack.com/foo/bar",
        notify_with="all",
    )
    simple_checkpoint_with_slack_webhook_and_notify_with_all_config_key: ConfigurationIdentifier = ConfigurationIdentifier(
        configuration_key=simple_checkpoint_with_slack_webhook_and_notify_with_all_config.name
    )
    context.checkpoint_store.set(
        key=simple_checkpoint_with_slack_webhook_and_notify_with_all_config_key,
        value=simple_checkpoint_with_slack_webhook_and_notify_with_all_config,
    )

    # add SimpleCheckpoint with site_names
    simple_checkpoint_with_site_names_config: CheckpointConfig = CheckpointConfig(
        name="my_simple_checkpoint_with_site_names",
        class_name="SimpleCheckpoint",
        config_version=1,
        site_names=["local_site"],
    )
    simple_checkpoint_with_site_names_config_key: ConfigurationIdentifier = (
        ConfigurationIdentifier(
            configuration_key=simple_checkpoint_with_site_names_config.name
        )
    )
    context.checkpoint_store.set(
        key=simple_checkpoint_with_site_names_config_key,
        value=simple_checkpoint_with_site_names_config,
    )

    # noinspection PyProtectedMember
    context._save_project_config()
    return context


@pytest.fixture
def empty_data_context_with_config_variables(monkeypatch, empty_data_context):
    monkeypatch.setenv("FOO", "BAR")
    monkeypatch.setenv("REPLACE_ME_ESCAPED_ENV", "ive_been_$--replaced")
    root_dir = empty_data_context.root_directory
    ge_config_path = file_relative_path(
        __file__,
        "./test_fixtures/great_expectations_basic_with_variables.yml",
    )
    shutil.copy(ge_config_path, os.path.join(root_dir, "great_expectations.yml"))
    config_variables_path = file_relative_path(
        __file__,
        "./test_fixtures/config_variables.yml",
    )
    shutil.copy(config_variables_path, os.path.join(root_dir, "uncommitted"))
    return DataContext(context_root_dir=root_dir)


@pytest.fixture
def empty_context_with_checkpoint(empty_data_context):
    context = empty_data_context
    root_dir = empty_data_context.root_directory
    fixture_name = "my_checkpoint.yml"
    fixture_path = file_relative_path(
        __file__, f"./data_context/fixtures/contexts/{fixture_name}"
    )
    checkpoints_file = os.path.join(root_dir, "checkpoints", fixture_name)
    shutil.copy(fixture_path, checkpoints_file)
    assert os.path.isfile(checkpoints_file)
    return context


@pytest.fixture
def empty_context_with_checkpoint_stats_enabled(empty_data_context_stats_enabled):
    context = empty_data_context_stats_enabled
    root_dir = context.root_directory
    fixture_name = "my_checkpoint.yml"
    fixture_path = file_relative_path(
        __file__, f"./data_context/fixtures/contexts/{fixture_name}"
    )
    checkpoints_file = os.path.join(root_dir, "checkpoints", fixture_name)
    shutil.copy(fixture_path, checkpoints_file)
    return context


@pytest.fixture
def empty_data_context_stats_enabled(tmp_path_factory, monkeypatch):
    # Re-enable GE_USAGE_STATS
    monkeypatch.delenv("GE_USAGE_STATS", raising=False)
    project_path = str(tmp_path_factory.mktemp("empty_data_context"))
    context = ge.data_context.DataContext.create(project_path)
    context_path = os.path.join(project_path, "great_expectations")
    asset_config_path = os.path.join(context_path, "expectations")
    os.makedirs(asset_config_path, exist_ok=True)
    return context


@pytest.fixture(scope="module")
def empty_data_context_module_scoped(tmp_path_factory):
    # Re-enable GE_USAGE_STATS
    project_path = str(tmp_path_factory.mktemp("empty_data_context"))
    context = ge.data_context.DataContext.create(project_path)
    context_path = os.path.join(project_path, "great_expectations")
    asset_config_path = os.path.join(context_path, "expectations")
    os.makedirs(asset_config_path, exist_ok=True)
    return context


@pytest.fixture
def empty_context_with_checkpoint_v1_stats_enabled(
    empty_data_context_stats_enabled, monkeypatch
):
    try:
        monkeypatch.delenv("VAR")
        monkeypatch.delenv("MY_PARAM")
        monkeypatch.delenv("OLD_PARAM")
    except:
        pass

    monkeypatch.setenv("VAR", "test")
    monkeypatch.setenv("MY_PARAM", "1")
    monkeypatch.setenv("OLD_PARAM", "2")

    context = empty_data_context_stats_enabled
    root_dir = context.root_directory
    fixture_name = "my_v1_checkpoint.yml"
    fixture_path = file_relative_path(
        __file__, f"./data_context/fixtures/contexts/{fixture_name}"
    )
    checkpoints_file = os.path.join(root_dir, "checkpoints", fixture_name)
    shutil.copy(fixture_path, checkpoints_file)
    # # noinspection PyProtectedMember
    context._save_project_config()
    return context


@pytest.fixture
def titanic_data_context(
    tmp_path_factory,
) -> DataContext:
    project_path = str(tmp_path_factory.mktemp("titanic_data_context"))
    context_path = os.path.join(project_path, "great_expectations")
    os.makedirs(os.path.join(context_path, "expectations"), exist_ok=True)
    os.makedirs(os.path.join(context_path, "checkpoints"), exist_ok=True)
    data_path = os.path.join(context_path, "..", "data")
    os.makedirs(os.path.join(data_path), exist_ok=True)
    titanic_yml_path = file_relative_path(
        __file__, "./test_fixtures/great_expectations_v013_titanic.yml"
    )
    shutil.copy(
        titanic_yml_path, str(os.path.join(context_path, "great_expectations.yml"))
    )
    titanic_csv_path = file_relative_path(__file__, "./test_sets/Titanic.csv")
    shutil.copy(
        titanic_csv_path, str(os.path.join(context_path, "..", "data", "Titanic.csv"))
    )
    return ge.data_context.DataContext(context_path)


@pytest.fixture
def titanic_data_context_clean(
    tmp_path_factory,
) -> DataContext:
    project_path = str(tmp_path_factory.mktemp("titanic_data_context"))
    context_path = os.path.join(project_path, "great_expectations")
    os.makedirs(os.path.join(context_path, "expectations"), exist_ok=True)
    os.makedirs(os.path.join(context_path, "checkpoints"), exist_ok=True)
    data_path = os.path.join(context_path, "..", "data")
    os.makedirs(os.path.join(data_path), exist_ok=True)
    titanic_yml_path = file_relative_path(
        __file__, "./test_fixtures/great_expectations_v013clean_titanic.yml"
    )
    shutil.copy(
        titanic_yml_path, str(os.path.join(context_path, "great_expectations.yml"))
    )
    titanic_csv_path = file_relative_path(__file__, "./test_sets/Titanic.csv")
    shutil.copy(
        titanic_csv_path, str(os.path.join(context_path, "..", "data", "Titanic.csv"))
    )
    return ge.data_context.DataContext(context_path)


@pytest.fixture
def titanic_data_context_no_data_docs_no_checkpoint_store(tmp_path_factory):
    project_path = str(tmp_path_factory.mktemp("titanic_data_context"))
    context_path = os.path.join(project_path, "great_expectations")
    os.makedirs(os.path.join(context_path, "expectations"), exist_ok=True)
    os.makedirs(os.path.join(context_path, "checkpoints"), exist_ok=True)
    data_path = os.path.join(context_path, "..", "data")
    os.makedirs(os.path.join(data_path), exist_ok=True)
    titanic_yml_path = file_relative_path(
        __file__, "./test_fixtures/great_expectations_titanic_pre_v013_no_data_docs.yml"
    )
    shutil.copy(
        titanic_yml_path, str(os.path.join(context_path, "great_expectations.yml"))
    )
    titanic_csv_path = file_relative_path(__file__, "./test_sets/Titanic.csv")
    shutil.copy(
        titanic_csv_path, str(os.path.join(context_path, "..", "data", "Titanic.csv"))
    )
    return ge.data_context.DataContext(context_path)


@pytest.fixture
def titanic_data_context_no_data_docs(tmp_path_factory):
    project_path = str(tmp_path_factory.mktemp("titanic_data_context"))
    context_path = os.path.join(project_path, "great_expectations")
    os.makedirs(os.path.join(context_path, "expectations"), exist_ok=True)
    os.makedirs(os.path.join(context_path, "checkpoints"), exist_ok=True)
    data_path = os.path.join(context_path, "..", "data")
    os.makedirs(os.path.join(data_path), exist_ok=True)
    titanic_yml_path = file_relative_path(
        __file__, "./test_fixtures/great_expectations_titanic_no_data_docs.yml"
    )
    shutil.copy(
        titanic_yml_path, str(os.path.join(context_path, "great_expectations.yml"))
    )
    titanic_csv_path = file_relative_path(__file__, "./test_sets/Titanic.csv")
    shutil.copy(
        titanic_csv_path, str(os.path.join(context_path, "..", "data", "Titanic.csv"))
    )
    return ge.data_context.DataContext(context_path)


@pytest.fixture
def titanic_data_context_stats_enabled_no_config_store(tmp_path_factory, monkeypatch):
    # Re-enable GE_USAGE_STATS
    monkeypatch.delenv("GE_USAGE_STATS")
    project_path = str(tmp_path_factory.mktemp("titanic_data_context"))
    context_path = os.path.join(project_path, "great_expectations")
    os.makedirs(os.path.join(context_path, "expectations"), exist_ok=True)
    os.makedirs(os.path.join(context_path, "checkpoints"), exist_ok=True)
    data_path = os.path.join(context_path, "..", "data")
    os.makedirs(os.path.join(data_path), exist_ok=True)
    titanic_yml_path = file_relative_path(
        __file__, "./test_fixtures/great_expectations_titanic.yml"
    )
    shutil.copy(
        titanic_yml_path, str(os.path.join(context_path, "great_expectations.yml"))
    )
    titanic_csv_path = file_relative_path(__file__, "./test_sets/Titanic.csv")
    shutil.copy(
        titanic_csv_path, str(os.path.join(context_path, "..", "data", "Titanic.csv"))
    )
    return ge.data_context.DataContext(context_path)


@pytest.fixture
def titanic_data_context_stats_enabled(tmp_path_factory, monkeypatch):
    # Re-enable GE_USAGE_STATS
    monkeypatch.delenv("GE_USAGE_STATS")
    project_path = str(tmp_path_factory.mktemp("titanic_data_context"))
    context_path = os.path.join(project_path, "great_expectations")
    os.makedirs(os.path.join(context_path, "expectations"), exist_ok=True)
    os.makedirs(os.path.join(context_path, "checkpoints"), exist_ok=True)
    data_path = os.path.join(context_path, "..", "data")
    os.makedirs(os.path.join(data_path), exist_ok=True)
    titanic_yml_path = file_relative_path(
        __file__, "./test_fixtures/great_expectations_v013_titanic.yml"
    )
    shutil.copy(
        titanic_yml_path, str(os.path.join(context_path, "great_expectations.yml"))
    )
    titanic_csv_path = file_relative_path(__file__, "./test_sets/Titanic.csv")
    shutil.copy(
        titanic_csv_path, str(os.path.join(context_path, "..", "data", "Titanic.csv"))
    )
    return ge.data_context.DataContext(context_path)


@pytest.fixture
def titanic_data_context_stats_enabled_config_version_2(tmp_path_factory, monkeypatch):
    # Re-enable GE_USAGE_STATS
    monkeypatch.delenv("GE_USAGE_STATS")
    project_path = str(tmp_path_factory.mktemp("titanic_data_context"))
    context_path = os.path.join(project_path, "great_expectations")
    os.makedirs(os.path.join(context_path, "expectations"), exist_ok=True)
    os.makedirs(os.path.join(context_path, "checkpoints"), exist_ok=True)
    data_path = os.path.join(context_path, "..", "data")
    os.makedirs(os.path.join(data_path), exist_ok=True)
    titanic_yml_path = file_relative_path(
        __file__, "./test_fixtures/great_expectations_titanic.yml"
    )
    shutil.copy(
        titanic_yml_path, str(os.path.join(context_path, "great_expectations.yml"))
    )
    titanic_csv_path = file_relative_path(__file__, "./test_sets/Titanic.csv")
    shutil.copy(
        titanic_csv_path, str(os.path.join(context_path, "..", "data", "Titanic.csv"))
    )
    return ge.data_context.DataContext(context_path)


@pytest.fixture
def titanic_data_context_stats_enabled_config_version_3(tmp_path_factory, monkeypatch):
    # Re-enable GE_USAGE_STATS
    monkeypatch.delenv("GE_USAGE_STATS")
    project_path = str(tmp_path_factory.mktemp("titanic_data_context"))
    context_path = os.path.join(project_path, "great_expectations")
    os.makedirs(os.path.join(context_path, "expectations"), exist_ok=True)
    os.makedirs(os.path.join(context_path, "checkpoints"), exist_ok=True)
    data_path = os.path.join(context_path, "..", "data")
    os.makedirs(os.path.join(data_path), exist_ok=True)
    titanic_yml_path = file_relative_path(
        __file__, "./test_fixtures/great_expectations_v013_upgraded_titanic.yml"
    )
    shutil.copy(
        titanic_yml_path, str(os.path.join(context_path, "great_expectations.yml"))
    )
    titanic_csv_path = file_relative_path(__file__, "./test_sets/Titanic.csv")
    shutil.copy(
        titanic_csv_path, str(os.path.join(context_path, "..", "data", "Titanic.csv"))
    )
    return ge.data_context.DataContext(context_path)


@pytest.fixture
def titanic_data_context_stats_enabled_config_version_2_with_checkpoint(
    tmp_path_factory, monkeypatch, titanic_data_context_stats_enabled_config_version_2
):
    context = titanic_data_context_stats_enabled_config_version_2
    root_dir = context.root_directory
    fixture_name = "my_checkpoint.yml"
    fixture_path = file_relative_path(
        __file__, f"./data_context/fixtures/contexts/{fixture_name}"
    )
    checkpoints_file = os.path.join(root_dir, "checkpoints", fixture_name)
    shutil.copy(fixture_path, checkpoints_file)
    return context


@pytest.fixture
def titanic_sqlite_db(sa):
    try:
        import sqlalchemy as sa
        from sqlalchemy import create_engine

        titanic_db_path = file_relative_path(__file__, "./test_sets/titanic.db")
        engine = create_engine(f"sqlite:///{titanic_db_path}")
        assert engine.execute("select count(*) from titanic").fetchall()[0] == (1313,)
        return engine
    except ImportError:
        raise ValueError("sqlite tests require sqlalchemy to be installed")


@pytest.fixture
def titanic_expectation_suite(empty_data_context_stats_enabled):
    data_context: DataContext = empty_data_context_stats_enabled
    return ExpectationSuite(
        expectation_suite_name="Titanic.warning",
        meta={},
        data_asset_type="Dataset",
        expectations=[
            ExpectationConfiguration(
                expectation_type="expect_column_to_exist", kwargs={"column": "PClass"}
            ),
            ExpectationConfiguration(
                expectation_type="expect_column_values_to_not_be_null",
                kwargs={"column": "Name"},
            ),
            ExpectationConfiguration(
                expectation_type="expect_table_row_count_to_equal",
                kwargs={"value": 1313},
            ),
        ],
        data_context=data_context,
    )


@pytest.fixture
def empty_sqlite_db(sa):
    """An empty in-memory sqlite db that always gets run."""
    try:
        import sqlalchemy as sa
        from sqlalchemy import create_engine

        engine = create_engine("sqlite://")
        assert engine.execute("select 1").fetchall()[0] == (1,)
        return engine
    except ImportError:
        raise ValueError("sqlite tests require sqlalchemy to be installed")


@pytest.fixture
@freeze_time("09/26/2019 13:42:41")
def site_builder_data_context_with_html_store_titanic_random(
    tmp_path_factory, filesystem_csv_3
):
    base_dir = str(tmp_path_factory.mktemp("project_dir"))
    project_dir = os.path.join(base_dir, "project_path")
    os.mkdir(project_dir)

    os.makedirs(os.path.join(project_dir, "data"))
    os.makedirs(os.path.join(project_dir, "data/titanic"))
    shutil.copy(
        file_relative_path(__file__, "./test_sets/Titanic.csv"),
        str(os.path.join(project_dir, "data", "titanic", "Titanic.csv")),
    )

    os.makedirs(os.path.join(project_dir, "data", "random"))
    shutil.copy(
        os.path.join(filesystem_csv_3, "f1.csv"),
        str(os.path.join(project_dir, "data", "random", "f1.csv")),
    )
    shutil.copy(
        os.path.join(filesystem_csv_3, "f2.csv"),
        str(os.path.join(project_dir, "data", "random", "f2.csv")),
    )
    ge.data_context.DataContext.create(project_dir)
    shutil.copy(
        file_relative_path(
            __file__, "./test_fixtures/great_expectations_site_builder.yml"
        ),
        str(os.path.join(project_dir, "great_expectations", "great_expectations.yml")),
    )
    context = ge.data_context.DataContext(
        context_root_dir=os.path.join(project_dir, "great_expectations")
    )

    context.add_datasource(
        "titanic",
        class_name="PandasDatasource",
        batch_kwargs_generators={
            "subdir_reader": {
                "class_name": "SubdirReaderBatchKwargsGenerator",
                "base_directory": os.path.join(project_dir, "data", "titanic"),
            }
        },
    )
    context.add_datasource(
        "random",
        class_name="PandasDatasource",
        batch_kwargs_generators={
            "subdir_reader": {
                "class_name": "SubdirReaderBatchKwargsGenerator",
                "base_directory": os.path.join(project_dir, "data", "random"),
            }
        },
    )

    context.profile_datasource("titanic")
    context.profile_datasource("random")
    context.profile_datasource(context.list_datasources()[0]["name"])

    context._project_config.anonymous_usage_statistics = {
        "enabled": True,
        "data_context_id": "f43d4897-385f-4366-82b0-1a8eda2bf79c",
    }

    return context


@pytest.fixture(scope="function")
@freeze_time("09/26/2019 13:42:41")
def site_builder_data_context_v013_with_html_store_titanic_random(
    tmp_path, filesystem_csv_3
):
    base_dir = tmp_path / "project_dir"
    base_dir.mkdir()
    base_dir = str(base_dir)
    project_dir = os.path.join(base_dir, "project_path")
    os.mkdir(project_dir)

    os.makedirs(os.path.join(project_dir, "data"))
    os.makedirs(os.path.join(project_dir, "data", "titanic"))
    shutil.copy(
        file_relative_path(__file__, "./test_sets/Titanic.csv"),
        str(os.path.join(project_dir, "data", "titanic", "Titanic.csv")),
    )

    os.makedirs(os.path.join(project_dir, "data", "random"))
    shutil.copy(
        os.path.join(filesystem_csv_3, "f1.csv"),
        str(os.path.join(project_dir, "data", "random", "f1.csv")),
    )
    shutil.copy(
        os.path.join(filesystem_csv_3, "f2.csv"),
        str(os.path.join(project_dir, "data", "random", "f2.csv")),
    )
    ge.data_context.DataContext.create(project_dir)
    shutil.copy(
        file_relative_path(
            __file__, "./test_fixtures/great_expectations_v013_site_builder.yml"
        ),
        str(os.path.join(project_dir, "great_expectations", "great_expectations.yml")),
    )
    context = ge.data_context.DataContext(
        context_root_dir=os.path.join(project_dir, "great_expectations")
    )

    context.add_datasource(
        "titanic",
        class_name="PandasDatasource",
        batch_kwargs_generators={
            "subdir_reader": {
                "class_name": "SubdirReaderBatchKwargsGenerator",
                "base_directory": os.path.join(project_dir, "data", "titanic"),
            }
        },
    )
    context.add_datasource(
        "random",
        class_name="PandasDatasource",
        batch_kwargs_generators={
            "subdir_reader": {
                "class_name": "SubdirReaderBatchKwargsGenerator",
                "base_directory": os.path.join(project_dir, "data", "random"),
            }
        },
    )

    context.profile_datasource("titanic")
    context.profile_datasource("random")
    context.profile_datasource(context.list_datasources()[0]["name"])

    context._project_config.anonymous_usage_statistics = {
        "enabled": True,
        "data_context_id": "f43d4897-385f-4366-82b0-1a8eda2bf79c",
    }

    return context


@pytest.fixture(scope="function")
def titanic_multibatch_data_context(
    tmp_path,
) -> DataContext:
    """
    Based on titanic_data_context, but with 2 identical batches of
    data asset "titanic"
    """
    project_path = tmp_path / "titanic_data_context"
    project_path.mkdir()
    project_path = str(project_path)
    context_path = os.path.join(project_path, "great_expectations")
    os.makedirs(os.path.join(context_path, "expectations"), exist_ok=True)
    data_path = os.path.join(context_path, "..", "data", "titanic")
    os.makedirs(os.path.join(data_path), exist_ok=True)
    shutil.copy(
        file_relative_path(__file__, "./test_fixtures/great_expectations_titanic.yml"),
        str(os.path.join(context_path, "great_expectations.yml")),
    )
    shutil.copy(
        file_relative_path(__file__, "./test_sets/Titanic.csv"),
        str(os.path.join(context_path, "..", "data", "titanic", "Titanic_1911.csv")),
    )
    shutil.copy(
        file_relative_path(__file__, "./test_sets/Titanic.csv"),
        str(os.path.join(context_path, "..", "data", "titanic", "Titanic_1912.csv")),
    )
    return ge.data_context.DataContext(context_path)


@pytest.fixture
def v10_project_directory(tmp_path_factory):
    """
    GE 0.10.x project for testing upgrade helper
    """
    project_path = str(tmp_path_factory.mktemp("v10_project"))
    context_root_dir = os.path.join(project_path, "great_expectations")
    shutil.copytree(
        file_relative_path(
            __file__, "./test_fixtures/upgrade_helper/great_expectations_v10_project/"
        ),
        context_root_dir,
    )
    shutil.copy(
        file_relative_path(
            __file__, "./test_fixtures/upgrade_helper/great_expectations_v1_basic.yml"
        ),
        os.path.join(context_root_dir, "great_expectations.yml"),
    )
    return context_root_dir


@pytest.fixture
def v20_project_directory(tmp_path_factory):
    """
    GE config_version: 2 project for testing upgrade helper
    """
    project_path = str(tmp_path_factory.mktemp("v20_project"))
    context_root_dir = os.path.join(project_path, "great_expectations")
    shutil.copytree(
        file_relative_path(
            __file__, "./test_fixtures/upgrade_helper/great_expectations_v20_project/"
        ),
        context_root_dir,
    )
    shutil.copy(
        file_relative_path(
            __file__, "./test_fixtures/upgrade_helper/great_expectations_v2.yml"
        ),
        os.path.join(context_root_dir, "great_expectations.yml"),
    )
    return context_root_dir


@pytest.fixture
def v20_project_directory_with_v30_configuration_and_v20_checkpoints(tmp_path_factory):
    """
    GE config_version: 3 project for testing upgrade helper
    """
    project_path = str(tmp_path_factory.mktemp("v30_project"))
    context_root_dir = os.path.join(project_path, "great_expectations")
    shutil.copytree(
        file_relative_path(
            __file__,
            "./test_fixtures/upgrade_helper/great_expectations_v20_project_with_v30_configuration_and_v20_checkpoints/",
        ),
        context_root_dir,
    )
    shutil.copy(
        file_relative_path(
            __file__,
            "./test_fixtures/upgrade_helper/great_expectations_v2_with_v3_configuration_without_checkpoint_store.yml",
        ),
        os.path.join(context_root_dir, "great_expectations.yml"),
    )
    return context_root_dir


@pytest.fixture
def v20_project_directory_with_v30_configuration_and_no_checkpoints(tmp_path_factory):
    """
    GE config_version: 3 project for testing upgrade helper
    """
    project_path = str(tmp_path_factory.mktemp("v30_project"))
    context_root_dir = os.path.join(project_path, "great_expectations")
    shutil.copytree(
        file_relative_path(
            __file__,
            "./test_fixtures/upgrade_helper/great_expectations_v20_project_with_v30_configuration_and_no_checkpoints/",
        ),
        context_root_dir,
    )
    shutil.copy(
        file_relative_path(
            __file__,
            "./test_fixtures/upgrade_helper/great_expectations_v2_with_v3_configuration_without_checkpoint_store.yml",
        ),
        os.path.join(context_root_dir, "great_expectations.yml"),
    )
    return context_root_dir


@pytest.fixture
def data_context_parameterized_expectation_suite_no_checkpoint_store(tmp_path_factory):
    """
    This data_context is *manually* created to have the config we want, vs
    created with DataContext.create()
    """
    project_path = str(tmp_path_factory.mktemp("data_context"))
    context_path = os.path.join(project_path, "great_expectations")
    asset_config_path = os.path.join(context_path, "expectations")
    fixture_dir = file_relative_path(__file__, "./test_fixtures")
    os.makedirs(
        os.path.join(asset_config_path, "my_dag_node"),
        exist_ok=True,
    )
    shutil.copy(
        os.path.join(fixture_dir, "great_expectations_basic.yml"),
        str(os.path.join(context_path, "great_expectations.yml")),
    )
    shutil.copy(
        os.path.join(
            fixture_dir,
            "expectation_suites/parameterized_expectation_suite_fixture.json",
        ),
        os.path.join(asset_config_path, "my_dag_node", "default.json"),
    )
    os.makedirs(os.path.join(context_path, "plugins"), exist_ok=True)
    shutil.copy(
        os.path.join(fixture_dir, "custom_pandas_dataset.py"),
        str(os.path.join(context_path, "plugins", "custom_pandas_dataset.py")),
    )
    shutil.copy(
        os.path.join(fixture_dir, "custom_sqlalchemy_dataset.py"),
        str(os.path.join(context_path, "plugins", "custom_sqlalchemy_dataset.py")),
    )
    shutil.copy(
        os.path.join(fixture_dir, "custom_sparkdf_dataset.py"),
        str(os.path.join(context_path, "plugins", "custom_sparkdf_dataset.py")),
    )
    return ge.data_context.DataContext(context_path)


@pytest.fixture
def data_context_with_bad_datasource(tmp_path_factory):
    """
    This data_context is *manually* created to have the config we want, vs
    created with DataContext.create()

    This DataContext has a connection to a datasource named my_postgres_db
    which is not a valid datasource.

    It is used by test_get_batch_multiple_datasources_do_not_scan_all()
    """
    project_path = str(tmp_path_factory.mktemp("data_context"))
    context_path = os.path.join(project_path, "great_expectations")
    asset_config_path = os.path.join(context_path, "expectations")
    fixture_dir = file_relative_path(__file__, "./test_fixtures")
    os.makedirs(
        os.path.join(asset_config_path, "my_dag_node"),
        exist_ok=True,
    )
    shutil.copy(
        os.path.join(fixture_dir, "great_expectations_bad_datasource.yml"),
        str(os.path.join(context_path, "great_expectations.yml")),
    )
    return ge.data_context.DataContext(context_path)


@pytest.fixture
def data_context_parameterized_expectation_suite_no_checkpoint_store_with_usage_statistics_enabled(
    tmp_path_factory,
):
    """
    This data_context is *manually* created to have the config we want, vs
    created with DataContext.create()
    """
    project_path = str(tmp_path_factory.mktemp("data_context"))
    context_path = os.path.join(project_path, "great_expectations")
    asset_config_path = os.path.join(context_path, "expectations")
    fixture_dir = file_relative_path(__file__, "./test_fixtures")
    os.makedirs(
        os.path.join(asset_config_path, "my_dag_node"),
        exist_ok=True,
    )
    shutil.copy(
        os.path.join(
            fixture_dir, "great_expectations_basic_with_usage_stats_enabled.yml"
        ),
        str(os.path.join(context_path, "great_expectations.yml")),
    )
    shutil.copy(
        os.path.join(
            fixture_dir,
            "expectation_suites/parameterized_expectation_suite_fixture.json",
        ),
        os.path.join(asset_config_path, "my_dag_node", "default.json"),
    )
    os.makedirs(os.path.join(context_path, "plugins"), exist_ok=True)
    shutil.copy(
        os.path.join(fixture_dir, "custom_pandas_dataset.py"),
        str(os.path.join(context_path, "plugins", "custom_pandas_dataset.py")),
    )
    shutil.copy(
        os.path.join(fixture_dir, "custom_sqlalchemy_dataset.py"),
        str(os.path.join(context_path, "plugins", "custom_sqlalchemy_dataset.py")),
    )
    shutil.copy(
        os.path.join(fixture_dir, "custom_sparkdf_dataset.py"),
        str(os.path.join(context_path, "plugins", "custom_sparkdf_dataset.py")),
    )
    return ge.data_context.DataContext(context_path)


@pytest.fixture
def data_context_parameterized_expectation_suite(tmp_path_factory):
    """
    This data_context is *manually* created to have the config we want, vs
    created with DataContext.create()
    """
    project_path = str(tmp_path_factory.mktemp("data_context"))
    context_path = os.path.join(project_path, "great_expectations")
    asset_config_path = os.path.join(context_path, "expectations")
    fixture_dir = file_relative_path(__file__, "./test_fixtures")
    os.makedirs(
        os.path.join(asset_config_path, "my_dag_node"),
        exist_ok=True,
    )
    shutil.copy(
        os.path.join(fixture_dir, "great_expectations_v013_basic.yml"),
        str(os.path.join(context_path, "great_expectations.yml")),
    )
    shutil.copy(
        os.path.join(
            fixture_dir,
            "expectation_suites/parameterized_expectation_suite_fixture.json",
        ),
        os.path.join(asset_config_path, "my_dag_node", "default.json"),
    )
    os.makedirs(os.path.join(context_path, "plugins"), exist_ok=True)
    shutil.copy(
        os.path.join(fixture_dir, "custom_pandas_dataset.py"),
        str(os.path.join(context_path, "plugins", "custom_pandas_dataset.py")),
    )
    shutil.copy(
        os.path.join(fixture_dir, "custom_sqlalchemy_dataset.py"),
        str(os.path.join(context_path, "plugins", "custom_sqlalchemy_dataset.py")),
    )
    shutil.copy(
        os.path.join(fixture_dir, "custom_sparkdf_dataset.py"),
        str(os.path.join(context_path, "plugins", "custom_sparkdf_dataset.py")),
    )
    return ge.data_context.DataContext(context_path)


@pytest.fixture
def data_context_parameterized_expectation_suite_with_usage_statistics_enabled(
    tmp_path_factory,
):
    """
    This data_context is *manually* created to have the config we want, vs
    created with DataContext.create()
    """
    project_path = str(tmp_path_factory.mktemp("data_context"))
    context_path = os.path.join(project_path, "great_expectations")
    asset_config_path = os.path.join(context_path, "expectations")
    fixture_dir = file_relative_path(__file__, "./test_fixtures")
    os.makedirs(
        os.path.join(asset_config_path, "my_dag_node"),
        exist_ok=True,
    )
    shutil.copy(
        os.path.join(
            fixture_dir, "great_expectations_v013_basic_with_usage_stats_enabled.yml"
        ),
        str(os.path.join(context_path, "great_expectations.yml")),
    )
    shutil.copy(
        os.path.join(
            fixture_dir,
            "expectation_suites/parameterized_expectation_suite_fixture.json",
        ),
        os.path.join(asset_config_path, "my_dag_node", "default.json"),
    )
    os.makedirs(os.path.join(context_path, "plugins"), exist_ok=True)
    shutil.copy(
        os.path.join(fixture_dir, "custom_pandas_dataset.py"),
        str(os.path.join(context_path, "plugins", "custom_pandas_dataset.py")),
    )
    shutil.copy(
        os.path.join(fixture_dir, "custom_sqlalchemy_dataset.py"),
        str(os.path.join(context_path, "plugins", "custom_sqlalchemy_dataset.py")),
    )
    shutil.copy(
        os.path.join(fixture_dir, "custom_sparkdf_dataset.py"),
        str(os.path.join(context_path, "plugins", "custom_sparkdf_dataset.py")),
    )
    return ge.data_context.DataContext(context_path)


@pytest.fixture
def data_context_with_bad_notebooks(tmp_path_factory):
    """
    This data_context is *manually* created to have the config we want, vs
    created with DataContext.create()
    """
    project_path = str(tmp_path_factory.mktemp("data_context"))
    context_path = os.path.join(project_path, "great_expectations")
    asset_config_path = os.path.join(context_path, "expectations")
    fixture_dir = file_relative_path(__file__, "./test_fixtures")
    custom_notebook_assets_dir = "notebook_assets"

    os.makedirs(
        os.path.join(asset_config_path, "my_dag_node"),
        exist_ok=True,
    )
    shutil.copy(
        os.path.join(fixture_dir, "great_expectations_basic_with_bad_notebooks.yml"),
        str(os.path.join(context_path, "great_expectations.yml")),
    )
    shutil.copy(
        os.path.join(
            fixture_dir,
            "expectation_suites/parameterized_expectation_suite_fixture.json",
        ),
        os.path.join(asset_config_path, "my_dag_node", "default.json"),
    )

    os.makedirs(os.path.join(context_path, "plugins"), exist_ok=True)
    shutil.copytree(
        os.path.join(fixture_dir, custom_notebook_assets_dir),
        str(os.path.join(context_path, "plugins", custom_notebook_assets_dir)),
    )
    return ge.data_context.DataContext(context_path)


@pytest.fixture
def data_context_custom_notebooks(tmp_path_factory):
    """
    This data_context is *manually* created to have the config we want, vs
    created with DataContext.create()
    """
    ge_yml_fixture = "great_expectations_custom_notebooks.yml"
    context_path = _create_custom_notebooks_context(tmp_path_factory, ge_yml_fixture)

    return ge.data_context.DataContext(context_path)


@pytest.fixture
def data_context_custom_notebooks_defaults(tmp_path_factory):
    """
    This data_context is *manually* created to have the config we want, vs
    created with DataContext.create()
    """
    ge_yml_fixture = "great_expectations_custom_notebooks_defaults.yml"
    context_path = _create_custom_notebooks_context(tmp_path_factory, ge_yml_fixture)

    return ge.data_context.DataContext(context_path)


def _create_custom_notebooks_context(path, ge_yml_name):
    project_path = str(path.mktemp("data_context"))
    context_path = os.path.join(project_path, "great_expectations")
    asset_config_path = os.path.join(context_path, "expectations")
    fixture_dir = file_relative_path(__file__, "./test_fixtures")
    os.makedirs(
        os.path.join(asset_config_path, "my_dag_node"),
        exist_ok=True,
    )
    shutil.copy(
        os.path.join(fixture_dir, ge_yml_name),
        str(os.path.join(context_path, "great_expectations.yml")),
    )
    shutil.copy(
        os.path.join(
            fixture_dir,
            "expectation_suites/parameterized_expectation_suite_fixture.json",
        ),
        os.path.join(asset_config_path, "my_dag_node", "default.json"),
    )
    os.makedirs(os.path.join(context_path, "plugins"), exist_ok=True)
    return context_path


@pytest.fixture
def data_context_v3_custom_notebooks(tmp_path):
    """
    This data_context is *manually* created to have the config we want, vs
    created with DataContext.create()
    """
    project_path = tmp_path
    context_path = os.path.join(project_path, "great_expectations")
    expectations_dir = os.path.join(context_path, "expectations")
    fixture_dir = file_relative_path(__file__, "./test_fixtures")
    custom_notebook_assets_dir = os.path.join("v3", "notebook_assets")
    os.makedirs(
        os.path.join(expectations_dir, "my_dag_node"),
        exist_ok=True,
    )
    shutil.copy(
        os.path.join(fixture_dir, "great_expectations_v013_custom_notebooks.yml"),
        str(os.path.join(context_path, "great_expectations.yml")),
    )
    shutil.copy(
        os.path.join(
            fixture_dir,
            "expectation_suites/parameterized_expectation_suite_fixture.json",
        ),
        os.path.join(expectations_dir, "my_dag_node", "default.json"),
    )
    os.makedirs(os.path.join(context_path, "plugins"), exist_ok=True)
    shutil.copytree(
        os.path.join(fixture_dir, custom_notebook_assets_dir),
        str(os.path.join(context_path, "plugins", custom_notebook_assets_dir)),
    )

    return ge.data_context.DataContext(context_path)


@pytest.fixture
def data_context_v3_custom_bad_notebooks(tmp_path):
    """
    This data_context is *manually* created to have the config we want, vs
    created with DataContext.create()
    """
    project_path = tmp_path
    context_path = os.path.join(project_path, "great_expectations")
    expectations_dir = os.path.join(context_path, "expectations")
    fixture_dir = file_relative_path(__file__, "./test_fixtures")
    custom_notebook_assets_dir = os.path.join("v3", "notebook_assets")
    os.makedirs(
        os.path.join(expectations_dir, "my_dag_node"),
        exist_ok=True,
    )
    shutil.copy(
        os.path.join(fixture_dir, "great_expectations_v013_bad_notebooks.yml"),
        str(os.path.join(context_path, "great_expectations.yml")),
    )
    shutil.copy(
        os.path.join(
            fixture_dir,
            "expectation_suites/parameterized_expectation_suite_fixture.json",
        ),
        os.path.join(expectations_dir, "my_dag_node", "default.json"),
    )
    os.makedirs(os.path.join(context_path, "plugins"), exist_ok=True)
    shutil.copytree(
        os.path.join(fixture_dir, custom_notebook_assets_dir),
        str(os.path.join(context_path, "plugins", custom_notebook_assets_dir)),
    )

    return ge.data_context.DataContext(context_path)


@pytest.fixture
def data_context_simple_expectation_suite(tmp_path_factory):
    """
    This data_context is *manually* created to have the config we want, vs
    created with DataContext.create()
    """
    project_path = str(tmp_path_factory.mktemp("data_context"))
    context_path = os.path.join(project_path, "great_expectations")
    asset_config_path = os.path.join(context_path, "expectations")
    fixture_dir = file_relative_path(__file__, "./test_fixtures")
    os.makedirs(
        os.path.join(asset_config_path, "my_dag_node"),
        exist_ok=True,
    )
    shutil.copy(
        os.path.join(fixture_dir, "great_expectations_basic.yml"),
        str(os.path.join(context_path, "great_expectations.yml")),
    )
    shutil.copy(
        os.path.join(
            fixture_dir,
            "rendering_fixtures/expectations_suite_1.json",
        ),
        os.path.join(asset_config_path, "default.json"),
    )
    os.makedirs(os.path.join(context_path, "plugins"), exist_ok=True)
    shutil.copy(
        os.path.join(fixture_dir, "custom_pandas_dataset.py"),
        str(os.path.join(context_path, "plugins", "custom_pandas_dataset.py")),
    )
    shutil.copy(
        os.path.join(fixture_dir, "custom_sqlalchemy_dataset.py"),
        str(os.path.join(context_path, "plugins", "custom_sqlalchemy_dataset.py")),
    )
    shutil.copy(
        os.path.join(fixture_dir, "custom_sparkdf_dataset.py"),
        str(os.path.join(context_path, "plugins", "custom_sparkdf_dataset.py")),
    )
    return ge.data_context.DataContext(context_path)


@pytest.fixture
def data_context_simple_expectation_suite_with_custom_pandas_dataset(tmp_path_factory):
    """
    This data_context is *manually* created to have the config we want, vs
    created with DataContext.create()
    """
    project_path = str(tmp_path_factory.mktemp("data_context"))
    context_path = os.path.join(project_path, "great_expectations")
    asset_config_path = os.path.join(context_path, "expectations")
    fixture_dir = file_relative_path(__file__, "./test_fixtures")
    os.makedirs(
        os.path.join(asset_config_path, "my_dag_node"),
        exist_ok=True,
    )
    shutil.copy(
        os.path.join(
            fixture_dir, "great_expectations_basic_with_custom_pandas_dataset.yml"
        ),
        str(os.path.join(context_path, "great_expectations.yml")),
    )
    shutil.copy(
        os.path.join(
            fixture_dir,
            "rendering_fixtures/expectations_suite_1.json",
        ),
        os.path.join(asset_config_path, "default.json"),
    )
    os.makedirs(os.path.join(context_path, "plugins"), exist_ok=True)
    shutil.copy(
        os.path.join(fixture_dir, "custom_pandas_dataset.py"),
        str(os.path.join(context_path, "plugins", "custom_pandas_dataset.py")),
    )
    shutil.copy(
        os.path.join(fixture_dir, "custom_sqlalchemy_dataset.py"),
        str(os.path.join(context_path, "plugins", "custom_sqlalchemy_dataset.py")),
    )
    shutil.copy(
        os.path.join(fixture_dir, "custom_sparkdf_dataset.py"),
        str(os.path.join(context_path, "plugins", "custom_sparkdf_dataset.py")),
    )
    return ge.data_context.DataContext(context_path)


@pytest.fixture()
def filesystem_csv_data_context_with_validation_operators(
    titanic_data_context_stats_enabled, filesystem_csv_2
):
    titanic_data_context_stats_enabled.add_datasource(
        "rad_datasource",
        module_name="great_expectations.datasource",
        class_name="PandasDatasource",
        batch_kwargs_generators={
            "subdir_reader": {
                "class_name": "SubdirReaderBatchKwargsGenerator",
                "base_directory": str(filesystem_csv_2),
            }
        },
    )
    return titanic_data_context_stats_enabled


@pytest.fixture()
def filesystem_csv_data_context(
    empty_data_context,
    filesystem_csv_2,
) -> DataContext:
    empty_data_context.add_datasource(
        "rad_datasource",
        module_name="great_expectations.datasource",
        class_name="PandasDatasource",
        batch_kwargs_generators={
            "subdir_reader": {
                "class_name": "SubdirReaderBatchKwargsGenerator",
                "base_directory": str(filesystem_csv_2),
            }
        },
    )
    return empty_data_context


@pytest.fixture
def filesystem_csv(tmp_path_factory):
    base_dir = tmp_path_factory.mktemp("filesystem_csv")
    base_dir = str(base_dir)
    # Put a few files in the directory
    with open(os.path.join(base_dir, "f1.csv"), "w") as outfile:
        outfile.writelines(["a,b,c\n"])
    with open(os.path.join(base_dir, "f2.csv"), "w") as outfile:
        outfile.writelines(["a,b,c\n"])

    os.makedirs(os.path.join(base_dir, "f3"), exist_ok=True)
    with open(os.path.join(base_dir, "f3", "f3_20190101.csv"), "w") as outfile:
        outfile.writelines(["a,b,c\n"])
    with open(os.path.join(base_dir, "f3", "f3_20190102.csv"), "w") as outfile:
        outfile.writelines(["a,b,c\n"])

    return base_dir


@pytest.fixture(scope="function")
def filesystem_csv_2(tmp_path):
    base_dir = tmp_path / "filesystem_csv_2"
    base_dir.mkdir()
    base_dir = str(base_dir)

    # Put a file in the directory
    toy_dataset = PandasDataset({"x": [1, 2, 3]})
    toy_dataset.to_csv(os.path.join(base_dir, "f1.csv"), index=False)
    assert os.path.isabs(base_dir)
    assert os.path.isfile(os.path.join(base_dir, "f1.csv"))

    return base_dir


@pytest.fixture
def filesystem_csv_2_gz(filesystem_csv_2):
    _compress_csv_in_dir(filesystem_csv_2)
    return filesystem_csv_2


def _compress_csv_in_dir(dir: os.PathLike):
    dir = Path(dir)
    for file in dir.glob("*.csv"):
        file_gz = file.with_name(file.name + ".gz")
        file_gz.write_bytes(gzip.compress(file.read_bytes(), compresslevel=1))
        file.unlink()


@pytest.fixture(scope="function")
def filesystem_csv_3(tmp_path):
    base_dir = tmp_path / "filesystem_csv_3"
    base_dir.mkdir()
    base_dir = str(base_dir)

    # Put a file in the directory
    toy_dataset = PandasDataset({"x": [1, 2, 3]})
    toy_dataset.to_csv(os.path.join(base_dir, "f1.csv"), index=False)

    toy_dataset_2 = PandasDataset({"y": [1, 2, 3]})
    toy_dataset_2.to_csv(os.path.join(base_dir, "f2.csv"), index=False)

    return base_dir


@pytest.fixture(scope="function")
def filesystem_csv_4(tmp_path):
    base_dir = tmp_path / "filesystem_csv_4"
    base_dir.mkdir()
    base_dir = str(base_dir)

    # Put a file in the directory
    toy_dataset = PandasDataset(
        {
            "x": [1, 2, 3],
            "y": [1, 2, 3],
        }
    )
    toy_dataset.to_csv(os.path.join(base_dir, "f1.csv"), index=None)

    return base_dir


@pytest.fixture
def titanic_profiled_evrs_1():
    with open(
        file_relative_path(
            __file__, "./render/fixtures/BasicDatasetProfiler_evrs.json"
        ),
    ) as infile:
        return expectationSuiteValidationResultSchema.loads(infile.read())


@pytest.fixture
def titanic_profiled_name_column_evrs():
    # This is a janky way to fetch expectations matching a specific name from an EVR suite.
    # TODO: It will no longer be necessary once we implement ValidationResultSuite._group_evrs_by_column
    from great_expectations.render.renderer.renderer import Renderer

    with open(
        file_relative_path(
            __file__, "./render/fixtures/BasicDatasetProfiler_evrs.json"
        ),
    ) as infile:
        titanic_profiled_evrs_1 = expectationSuiteValidationResultSchema.load(
            json.load(infile)
        )

    evrs_by_column = Renderer()._group_evrs_by_column(titanic_profiled_evrs_1)
    name_column_evrs = evrs_by_column["Name"]

    return name_column_evrs


@pytest.fixture
def titanic_profiled_expectations_1(empty_data_context_stats_enabled):
    context: DataContext = empty_data_context_stats_enabled
    with open(
        file_relative_path(
            __file__, "./render/fixtures/BasicDatasetProfiler_expectations.json"
        ),
    ) as infile:
        expectation_suite_dict: dict = expectationSuiteSchema.load(json.load(infile))
        return ExpectationSuite(**expectation_suite_dict, data_context=context)


@pytest.fixture
def titanic_profiled_name_column_expectations(empty_data_context_stats_enabled):
    context: DataContext = empty_data_context_stats_enabled
    with open(
        file_relative_path(
            __file__, "./render/fixtures/BasicDatasetProfiler_expectations.json"
        ),
    ) as infile:
        titanic_profiled_expectations_dict: dict = expectationSuiteSchema.load(
            json.load(infile)
        )
        titanic_profiled_expectations = ExpectationSuite(
            **titanic_profiled_expectations_dict, data_context=context
        )

    (
        columns,
        ordered_columns,
    ) = titanic_profiled_expectations.get_grouped_and_ordered_expectations_by_column()
    name_column_expectations = columns["Name"]

    return name_column_expectations


@pytest.fixture
def titanic_validation_results():
    with open(
        file_relative_path(__file__, "./test_sets/expected_cli_results_default.json"),
    ) as infile:
        return expectationSuiteValidationResultSchema.load(json.load(infile))


# various types of evr
@pytest.fixture
def evr_failed():
    return ExpectationValidationResult(
        success=False,
        result={
            "element_count": 1313,
            "missing_count": 0,
            "missing_percent": 0.0,
            "unexpected_count": 3,
            "unexpected_percent": 0.2284843869002285,
            "unexpected_percent_nonmissing": 0.2284843869002285,
            "partial_unexpected_list": [
                "Daly, Mr Peter Denis ",
                "Barber, Ms ",
                "Geiger, Miss Emily ",
            ],
            "partial_unexpected_index_list": [77, 289, 303],
            "partial_unexpected_counts": [
                {"value": "Barber, Ms ", "count": 1},
                {"value": "Daly, Mr Peter Denis ", "count": 1},
                {"value": "Geiger, Miss Emily ", "count": 1},
            ],
        },
        exception_info={
            "raised_exception": False,
            "exception_message": None,
            "exception_traceback": None,
        },
        expectation_config=ExpectationConfiguration(
            expectation_type="expect_column_values_to_not_match_regex",
            kwargs={
                "column": "Name",
                "regex": "^\\s+|\\s+$",
                "result_format": "SUMMARY",
            },
        ),
    )


@pytest.fixture
def evr_failed_with_exception():
    return ExpectationValidationResult(
        success=False,
        exception_info={
            "raised_exception": True,
            "exception_message": "Invalid partition object.",
            "exception_traceback": 'Traceback (most recent call last):\n  File "/great_expectations/great_expectations/data_asset/data_asset.py", line 216, in wrapper\n    return_obj = func(self, **evaluation_args)\n  File "/great_expectations/great_expectations/dataset/dataset.py", line 106, in inner_wrapper\n    evaluation_result = func(self, column, *args, **kwargs)\n  File "/great_expectations/great_expectations/dataset/dataset.py", line 3381, in expect_column_kl_divergence_to_be_less_than\n    raise ValueError("Invalid partition object.")\nValueError: Invalid partition object.\n',
        },
        expectation_config=ExpectationConfiguration(
            expectation_type="expect_column_kl_divergence_to_be_less_than",
            kwargs={
                "column": "live",
                "partition_object": None,
                "threshold": None,
                "result_format": "SUMMARY",
            },
            meta={"BasicDatasetProfiler": {"confidence": "very low"}},
        ),
    )


@pytest.fixture
def evr_success():
    return ExpectationValidationResult(
        success=True,
        result={"observed_value": 1313},
        exception_info={
            "raised_exception": False,
            "exception_message": None,
            "exception_traceback": None,
        },
        expectation_config=ExpectationConfiguration(
            expectation_type="expect_table_row_count_to_be_between",
            kwargs={"min_value": 0, "max_value": None, "result_format": "SUMMARY"},
        ),
    )


@pytest.fixture
def sqlite_view_engine(test_backends):
    # Create a small in-memory engine with two views, one of which is temporary
    if "sqlite" in test_backends:
        try:
            import sqlalchemy as sa

            sqlite_engine = sa.create_engine("sqlite://")
            df = pd.DataFrame({"a": [1, 2, 3, 4, 5]})
            df.to_sql(name="test_table", con=sqlite_engine, index=True)
            sqlite_engine.execute(
                "CREATE TEMP VIEW test_temp_view AS SELECT * FROM test_table where a < 4;"
            )
            sqlite_engine.execute(
                "CREATE VIEW test_view AS SELECT * FROM test_table where a > 4;"
            )
            return sqlite_engine
        except ImportError:
            sa = None
    else:
        pytest.skip("SqlAlchemy tests disabled; not testing views")


@pytest.fixture
def expectation_suite_identifier():
    return ExpectationSuiteIdentifier("my.expectation.suite.name")


@pytest.fixture
def basic_sqlalchemy_datasource(sqlitedb_engine):
    return SqlAlchemyDatasource("basic_sqlalchemy_datasource", engine=sqlitedb_engine)


@pytest.fixture
def test_cases_for_sql_data_connector_sqlite_execution_engine(sa):
    if sa is None:
        raise ValueError("SQL Database tests require sqlalchemy to be installed.")

    db_file_path: str = file_relative_path(
        __file__,
        os.path.join("test_sets", "test_cases_for_sql_data_connector.db"),
    )

    engine: sa.engine.Engine = sa.create_engine(get_sqlite_connection_url(db_file_path))
    conn: sa.engine.Connection = engine.connect()

    # Build a SqlAlchemyDataset using that database
    return SqlAlchemyExecutionEngine(
        name="test_sql_execution_engine",
        engine=conn,
    )


@pytest.fixture
def test_folder_connection_path_csv(tmp_path_factory):
    df1 = pd.DataFrame({"col_1": [1, 2, 3, 4, 5], "col_2": ["a", "b", "c", "d", "e"]})
    path = str(tmp_path_factory.mktemp("test_folder_connection_path_csv"))
    df1.to_csv(path_or_buf=os.path.join(path, "test.csv"), index=False)
    return str(path)


@pytest.fixture
def test_folder_connection_path_tsv(tmp_path_factory):
    df1 = pd.DataFrame({"col_1": [1, 2, 3, 4, 5], "col_2": ["a", "b", "c", "d", "e"]})
    path = str(tmp_path_factory.mktemp("test_folder_connection_path_tsv"))
    df1.to_csv(path_or_buf=os.path.join(path, "test.tsv"), sep="\t", index=False)
    return str(path)


@pytest.fixture
def test_folder_connection_path_parquet(tmp_path_factory):
    df1 = pd.DataFrame({"col_1": [1, 2, 3, 4, 5], "col_2": ["a", "b", "c", "d", "e"]})
    path = str(tmp_path_factory.mktemp("test_folder_connection_path_parquet"))
    df1.to_parquet(path=os.path.join(path, "test.parquet"))
    return str(path)


@pytest.fixture
def test_db_connection_string(tmp_path_factory, test_backends):
    if "sqlite" not in test_backends:
        pytest.skip("skipping fixture because sqlite not selected")
    df1 = pd.DataFrame({"col_1": [1, 2, 3, 4, 5], "col_2": ["a", "b", "c", "d", "e"]})
    df2 = pd.DataFrame({"col_1": [0, 1, 2, 3, 4], "col_2": ["b", "c", "d", "e", "f"]})

    try:
        import sqlalchemy as sa

        basepath = str(tmp_path_factory.mktemp("db_context"))
        path = os.path.join(basepath, "test.db")
        engine = sa.create_engine("sqlite:///" + str(path))
        df1.to_sql(name="table_1", con=engine, index=True)
        df2.to_sql(name="table_2", con=engine, index=True, schema="main")

        # Return a connection string to this newly-created db
        return "sqlite:///" + str(path)
    except ImportError:
        raise ValueError("SQL Database tests require sqlalchemy to be installed.")


@pytest.fixture
def test_df(tmp_path_factory):
    def generate_ascending_list_of_datetimes(
        k, start_date=datetime.date(2020, 1, 1), end_date=datetime.date(2020, 12, 31)
    ):
        start_time = datetime.datetime(
            start_date.year, start_date.month, start_date.day
        )
        days_between_dates = (end_date - start_date).total_seconds()

        datetime_list = [
            start_time
            + datetime.timedelta(seconds=random.randrange(days_between_dates))
            for i in range(k)
        ]
        datetime_list.sort()
        return datetime_list

    k = 120
    random.seed(1)

    timestamp_list = generate_ascending_list_of_datetimes(
        k, end_date=datetime.date(2020, 1, 31)
    )
    date_list = [datetime.date(ts.year, ts.month, ts.day) for ts in timestamp_list]

    batch_ids = [random.randint(0, 10) for i in range(k)]
    batch_ids.sort()

    session_ids = [random.randint(2, 60) for i in range(k)]
    session_ids.sort()
    session_ids = [i - random.randint(0, 2) for i in session_ids]

    events_df = pd.DataFrame(
        {
            "id": range(k),
            "batch_id": batch_ids,
            "date": date_list,
            "y": [d.year for d in date_list],
            "m": [d.month for d in date_list],
            "d": [d.day for d in date_list],
            "timestamp": timestamp_list,
            "session_ids": session_ids,
            "event_type": [
                random.choice(["start", "stop", "continue"]) for i in range(k)
            ],
            "favorite_color": [
                "#"
                + "".join([random.choice(list("0123456789ABCDEF")) for j in range(6)])
                for i in range(k)
            ],
        }
    )
    return events_df


@pytest.fixture
def test_connectable_postgresql_db(sa, test_backends, test_df):
    """Populates a postgres DB with a `test_df` table in the `connection_test` schema to test DataConnectors against"""

    if "postgresql" not in test_backends:
        pytest.skip("skipping fixture because postgresql not selected")

    import sqlalchemy as sa

    url = sa.engine.url.URL(
        drivername="postgresql",
        username="postgres",
        password="",
        host=os.getenv("GE_TEST_LOCAL_DB_HOSTNAME", "localhost"),
        port="5432",
        database="test_ci",
    )
    engine = sa.create_engine(url)

    schema_check_results = engine.execute(
        "SELECT schema_name FROM information_schema.schemata WHERE schema_name = 'connection_test';"
    ).fetchall()
    if len(schema_check_results) == 0:
        engine.execute("CREATE SCHEMA connection_test;")

    table_check_results = engine.execute(
        """
SELECT EXISTS (
   SELECT FROM information_schema.tables
   WHERE  table_schema = 'connection_test'
   AND    table_name   = 'test_df'
);
"""
    ).fetchall()
    if table_check_results != [(True,)]:
        test_df.to_sql(name="test_df", con=engine, index=True, schema="connection_test")

    # Return a connection string to this newly-created db
    return engine


@pytest.fixture
def data_context_with_sql_data_connectors_including_schema_for_testing_get_batch(
    sa,
    empty_data_context,
    test_db_connection_string,
):
    context: DataContext = empty_data_context

    sqlite_engine: sa.engine.base.Engine = sa.create_engine(test_db_connection_string)
    # noinspection PyUnusedLocal
    conn: sa.engine.base.Connection = sqlite_engine.connect()
    datasource_config: str = f"""
        class_name: Datasource

        execution_engine:
            class_name: SqlAlchemyExecutionEngine
            connection_string: {test_db_connection_string}

        data_connectors:
            my_runtime_data_connector:
                module_name: great_expectations.datasource.data_connector
                class_name: RuntimeDataConnector
                batch_identifiers:
                    - pipeline_stage_name
                    - airflow_run_id
            my_inferred_data_connector:
                module_name: great_expectations.datasource.data_connector
                class_name: InferredAssetSqlDataConnector
                include_schema_name: true
            my_configured_data_connector:
                module_name: great_expectations.datasource.data_connector
                class_name: ConfiguredAssetSqlDataConnector
                assets:
                    my_first_data_asset:
                        table_name: table_1
                    my_second_data_asset:
                        schema_name: main
                        table_name: table_2
                    table_1: {{}}
                    table_2:
                        schema_name: main
    """

    try:
        # noinspection PyUnusedLocal
        my_sql_datasource: Optional[
            Union[SimpleSqlalchemyDatasource, LegacyDatasource]
        ] = context.add_datasource(
            "test_sqlite_db_datasource", **yaml.load(datasource_config)
        )
    except AttributeError:
        pytest.skip("SQL Database tests require sqlalchemy to be installed.")

    return context


@pytest.fixture
def data_context_with_runtime_sql_datasource_for_testing_get_batch(
    sa,
    empty_data_context,
):
    context: DataContext = empty_data_context
    db_file_path: str = file_relative_path(
        __file__,
        os.path.join("test_sets", "test_cases_for_sql_data_connector.db"),
    )

    datasource_config: str = f"""
        class_name: Datasource

        execution_engine:
            class_name: SqlAlchemyExecutionEngine
            connection_string: sqlite:///{db_file_path}

        data_connectors:
            my_runtime_data_connector:
                module_name: great_expectations.datasource.data_connector
                class_name: RuntimeDataConnector
                batch_identifiers:
                    - pipeline_stage_name
                    - airflow_run_id
    """

    context.test_yaml_config(
        name="my_runtime_sql_datasource", yaml_config=datasource_config
    )

    # noinspection PyProtectedMember
    context._save_project_config()
    return context


@pytest.fixture
def data_context_with_simple_sql_datasource_for_testing_get_batch(
    sa, empty_data_context
):
    context: DataContext = empty_data_context

    db_file_path: str = file_relative_path(
        __file__,
        os.path.join("test_sets", "test_cases_for_sql_data_connector.db"),
    )

    datasource_config: str = f"""
class_name: SimpleSqlalchemyDatasource
connection_string: sqlite:///{db_file_path}
introspection:
    whole_table: {{}}

    daily:
        splitter_method: _split_on_converted_datetime
        splitter_kwargs:
            column_name: date
            date_format_string: "%Y-%m-%d"

    weekly:
        splitter_method: _split_on_converted_datetime
        splitter_kwargs:
            column_name: date
            date_format_string: "%Y-%W"

    by_id_dozens:
        splitter_method: _split_on_divided_integer
        splitter_kwargs:
            column_name: id
            divisor: 12
"""

    try:
        context.add_datasource("my_sqlite_db", **yaml.load(datasource_config))
    except AttributeError:
        pytest.skip("SQL Database tests require sqlalchemy to be installed.")

    return context


@pytest.fixture
def data_context_with_pandas_datasource_for_testing_get_batch(
    empty_data_context_v3, tmp_path_factory
):
    context = empty_data_context_v3

    base_directory: str = str(
        tmp_path_factory.mktemp(
            "data_context_with_pandas_datasource_for_testing_get_batch"
        )
    )

    sample_file_names: List[str] = [
        "test_dir_charlie/A/A-1.csv",
        "test_dir_charlie/A/A-2.csv",
        "test_dir_charlie/A/A-3.csv",
        "test_dir_charlie/B/B-1.csv",
        "test_dir_charlie/B/B-2.csv",
        "test_dir_charlie/B/B-3.csv",
        "test_dir_charlie/C/C-1.csv",
        "test_dir_charlie/C/C-2.csv",
        "test_dir_charlie/C/C-3.csv",
        "test_dir_charlie/D/D-1.csv",
        "test_dir_charlie/D/D-2.csv",
        "test_dir_charlie/D/D-3.csv",
    ]

    create_files_in_directory(
        directory=base_directory, file_name_list=sample_file_names
    )

    config = yaml.load(
        f"""
class_name: Datasource
execution_engine:
    class_name: PandasExecutionEngine

data_connectors:
    my_filesystem_data_connector:
        class_name: InferredAssetFilesystemDataConnector
        base_directory: {base_directory}/test_dir_charlie
        glob_directive: "*/*.csv"

        default_regex:
            pattern: (.+)/(.+)-(\\d+)\\.csv
            group_names:
                - subdirectory
                - data_asset_name
                - number
""",
    )

    context.add_datasource("my_pandas_datasource", **config)
    return context


@pytest.fixture
def basic_datasource(tmp_path_factory):
    base_directory: str = str(
        tmp_path_factory.mktemp("basic_datasource_runtime_data_connector")
    )

    basic_datasource: Datasource = instantiate_class_from_config(
        config=yaml.load(
            f"""
class_name: Datasource

data_connectors:
    test_runtime_data_connector:
        module_name: great_expectations.datasource.data_connector
        class_name: RuntimeDataConnector
        batch_identifiers:
            - pipeline_stage_name
            - airflow_run_id
            - custom_key_0

execution_engine:
    class_name: PandasExecutionEngine

    """,
        ),
        runtime_environment={
            "name": "my_datasource",
        },
        config_defaults={
            "module_name": "great_expectations.datasource",
        },
    )

    return basic_datasource


@pytest.fixture(scope="function")
def misc_directory(tmp_path):
    misc_dir = tmp_path / "random"
    misc_dir.mkdir()
    assert os.path.isabs(misc_dir)
    return misc_dir


@pytest.fixture()
def yellow_trip_pandas_data_context(
    tmp_path_factory,
    monkeypatch,
) -> DataContext:
    """
    Provides a data context with a data_connector for a pandas datasource which can connect to three months of
    yellow trip taxi data in csv form. This data connector enables access to all three months through a BatchRequest
    where the "year" in batch_filter_parameters is set to "2019", or to individual months if the "month" in
    batch_filter_parameters is set to "01", "02", or "03"
    """
    # Re-enable GE_USAGE_STATS
    monkeypatch.delenv("GE_USAGE_STATS")

    project_path: str = str(tmp_path_factory.mktemp("taxi_data_context"))
    context_path: str = os.path.join(project_path, "great_expectations")
    os.makedirs(os.path.join(context_path, "expectations"), exist_ok=True)
    data_path: str = os.path.join(context_path, "..", "data")
    os.makedirs(os.path.join(data_path), exist_ok=True)
    shutil.copy(
        file_relative_path(
            __file__,
            os.path.join(
                "integration",
                "fixtures",
                "yellow_tripdata_pandas_fixture",
                "great_expectations",
                "great_expectations.yml",
            ),
        ),
        str(os.path.join(context_path, "great_expectations.yml")),
    )
    shutil.copy(
        file_relative_path(
            __file__,
            os.path.join(
                "test_sets",
                "taxi_yellow_tripdata_samples",
                "yellow_tripdata_sample_2019-01.csv",
            ),
        ),
        str(
            os.path.join(
                context_path, "..", "data", "yellow_tripdata_sample_2019-01.csv"
            )
        ),
    )
    shutil.copy(
        file_relative_path(
            __file__,
            os.path.join(
                "test_sets",
                "taxi_yellow_tripdata_samples",
                "yellow_tripdata_sample_2019-02.csv",
            ),
        ),
        str(
            os.path.join(
                context_path, "..", "data", "yellow_tripdata_sample_2019-02.csv"
            )
        ),
    )
    shutil.copy(
        file_relative_path(
            __file__,
            os.path.join(
                "test_sets",
                "taxi_yellow_tripdata_samples",
                "yellow_tripdata_sample_2019-03.csv",
            ),
        ),
        str(
            os.path.join(
                context_path, "..", "data", "yellow_tripdata_sample_2019-03.csv"
            )
        ),
    )

    context: DataContext = DataContext(context_root_dir=context_path)
    assert context.root_directory == context_path

    return context


@pytest.fixture
def db_file():
    return file_relative_path(
        __file__,
        os.path.join("test_sets", "test_cases_for_sql_data_connector.db"),
    )


@pytest.fixture
def data_context_with_datasource_pandas_engine(empty_data_context):
    context = empty_data_context
    config = yaml.load(
        f"""
    class_name: Datasource
    execution_engine:
        class_name: PandasExecutionEngine
    data_connectors:
        default_runtime_data_connector_name:
            class_name: RuntimeDataConnector
            batch_identifiers:
                - default_identifier_name
        """,
    )
    context.add_datasource(
        "my_datasource",
        **config,
    )
    return context


@pytest.fixture
def data_context_with_datasource_spark_engine(empty_data_context, spark_session):
    context = empty_data_context
    config = yaml.load(
        f"""
    class_name: Datasource
    execution_engine:
        class_name: SparkDFExecutionEngine
    data_connectors:
        default_runtime_data_connector_name:
            class_name: RuntimeDataConnector
            batch_identifiers:
                - default_identifier_name
        """,
    )
    context.add_datasource(
        "my_datasource",
        **config,
    )
    return context


@pytest.fixture
def data_context_with_datasource_spark_engine_batch_spec_passthrough(
    empty_data_context, spark_session
):
    context = empty_data_context
    config = yaml.load(
        f"""
    class_name: Datasource
    execution_engine:
        class_name: SparkDFExecutionEngine
    data_connectors:
        default_runtime_data_connector_name:
            class_name: RuntimeDataConnector
            batch_identifiers:
                - default_identifier_name
            batch_spec_passthrough:
                reader_method: csv
                reader_options:
                    header: True
        """,
    )
    context.add_datasource(
        "my_datasource",
        **config,
    )
    return context


@pytest.fixture
def data_context_with_datasource_sqlalchemy_engine(empty_data_context, db_file):
    context = empty_data_context
    config = yaml.load(
        f"""
    class_name: Datasource
    execution_engine:
        class_name: SqlAlchemyExecutionEngine
        connection_string: sqlite:///{db_file}
    data_connectors:
        default_runtime_data_connector_name:
            class_name: RuntimeDataConnector
            batch_identifiers:
                - default_identifier_name
        """,
    )
    context.add_datasource(
        "my_datasource",
        **config,
    )
    return context


@pytest.fixture
def ge_cloud_base_url():
    return "https://app.test.greatexpectations.io"


@pytest.fixture
def ge_cloud_organization_id():
    return "bd20fead-2c31-4392-bcd1-f1e87ad5a79c"


@pytest.fixture
def ge_cloud_access_token():
    return "6bb5b6f5c7794892a4ca168c65c2603e"


@pytest.fixture
def ge_cloud_config(ge_cloud_base_url, ge_cloud_organization_id, ge_cloud_access_token):
    return GeCloudConfig(
        base_url=ge_cloud_base_url,
        organization_id=ge_cloud_organization_id,
        access_token=ge_cloud_access_token,
    )


@pytest.fixture(scope="function")
def empty_ge_cloud_data_context_config(
    ge_cloud_base_url, ge_cloud_organization_id, ge_cloud_access_token
):
    config_yaml_str = f"""
stores:
  default_evaluation_parameter_store:
    class_name: EvaluationParameterStore

  default_expectations_store:
    class_name: ExpectationsStore
    store_backend:
      class_name: GeCloudStoreBackend
      ge_cloud_base_url: {ge_cloud_base_url}
      ge_cloud_resource_type: expectation_suite
      ge_cloud_credentials:
        access_token: {ge_cloud_access_token}
        organization_id: {ge_cloud_organization_id}
      suppress_store_backend_id: True

  default_validations_store:
    class_name: ValidationsStore
    store_backend:
      class_name: GeCloudStoreBackend
      ge_cloud_base_url: {ge_cloud_base_url}
      ge_cloud_resource_type: suite_validation_result
      ge_cloud_credentials:
        access_token: {ge_cloud_access_token}
        organization_id: {ge_cloud_organization_id}
      suppress_store_backend_id: True

  default_checkpoint_store:
    class_name: CheckpointStore
    store_backend:
      class_name: GeCloudStoreBackend
      ge_cloud_base_url: {ge_cloud_base_url}
      ge_cloud_resource_type: contract
      ge_cloud_credentials:
        access_token: {ge_cloud_access_token}
        organization_id: {ge_cloud_organization_id}
      suppress_store_backend_id: True

evaluation_parameter_store_name: default_evaluation_parameter_store
expectations_store_name: default_expectations_store
validations_store_name: default_validations_store
checkpoint_store_name: default_checkpoint_store
"""
    data_context_config_dict = yaml.load(config_yaml_str)
    return DataContextConfig(**data_context_config_dict)


@pytest.fixture(scope="function")
def empty_cloud_data_context(
    tmp_path, empty_ge_cloud_data_context_config, ge_cloud_config
) -> DataContext:
    project_path = tmp_path / "empty_data_context"
    project_path.mkdir()
    project_path = str(project_path)

    context = ge.data_context.BaseDataContext(
        project_config=empty_ge_cloud_data_context_config,
        context_root_dir=project_path,
        ge_cloud_mode=True,
        ge_cloud_config=ge_cloud_config,
    )
    assert context.list_datasources() == []
    return context


@pytest.fixture
def cloud_data_context_with_datasource_pandas_engine(empty_cloud_data_context):
    context = empty_cloud_data_context
    config = yaml.load(
        f"""
    class_name: Datasource
    execution_engine:
        class_name: PandasExecutionEngine
    data_connectors:
        default_runtime_data_connector_name:
            class_name: RuntimeDataConnector
            batch_identifiers:
                - default_identifier_name
        """,
    )
    context.add_datasource(
        "my_datasource",
        **config,
    )
    return context


@pytest.fixture
def cloud_data_context_with_datasource_sqlalchemy_engine(
    empty_cloud_data_context, db_file
):
    context = empty_cloud_data_context
    config = yaml.load(
        f"""
    class_name: Datasource
    execution_engine:
        class_name: SqlAlchemyExecutionEngine
        connection_string: sqlite:///{db_file}
    data_connectors:
        default_runtime_data_connector_name:
            class_name: RuntimeDataConnector
            batch_identifiers:
                - default_identifier_name
        """,
    )
    context.add_datasource(
        "my_datasource",
        **config,
    )
    return context


@pytest.fixture(scope="function")
def profiler_name() -> str:
    skip_if_python_below_minimum_version()

    return "my_first_profiler"


@pytest.fixture(scope="function")
def profiler_store_name() -> str:
    skip_if_python_below_minimum_version()

    return "profiler_store"


@pytest.fixture(scope="function")
def profiler_config_with_placeholder_args(
    profiler_name: str,
) -> RuleBasedProfilerConfig:
    """
    This fixture does not correspond to a practical profiler with rules, whose constituent components perform meaningful
    computations; rather, it uses "placeholder" style attribute values, which is adequate for configuration level tests.
    """
    skip_if_python_below_minimum_version()

    return RuleBasedProfilerConfig(
        name=profiler_name,
        config_version=1.0,
        variables={
            "false_positive_threshold": 1.0e-2,
        },
        rules={
            "rule_1": {
                "domain_builder": {
                    "class_name": "TableDomainBuilder",
                },
                "parameter_builders": [
                    {
                        "class_name": "MetricMultiBatchParameterBuilder",
                        "name": "my_parameter",
                        "metric_name": "my_metric",
                    },
                ],
                "expectation_configuration_builders": [
                    {
                        "class_name": "DefaultExpectationConfigurationBuilder",
                        "expectation_type": "expect_column_pair_values_A_to_be_greater_than_B",
                    },
                ],
            },
        },
    )


@pytest.fixture
def empty_profiler_store(profiler_store_name: str) -> ProfilerStore:
    skip_if_python_below_minimum_version()

    return ProfilerStore(profiler_store_name)


@pytest.fixture
def profiler_key(profiler_name: str) -> ConfigurationIdentifier:
    skip_if_python_below_minimum_version()

    return ConfigurationIdentifier(configuration_key=profiler_name)


@pytest.fixture
def ge_cloud_profiler_id() -> str:
    skip_if_python_below_minimum_version()

    return "my_ge_cloud_profiler_id"


@pytest.fixture
def ge_cloud_profiler_key(ge_cloud_profiler_id: str) -> GeCloudIdentifier:
    skip_if_python_below_minimum_version()

    return GeCloudIdentifier(resource_type="contract", ge_cloud_id=ge_cloud_profiler_id)


@pytest.fixture
def populated_profiler_store(
    empty_profiler_store: ProfilerStore,
    profiler_config_with_placeholder_args: RuleBasedProfilerConfig,
    profiler_key: ConfigurationIdentifier,
) -> ProfilerStore:
    skip_if_python_below_minimum_version()

    profiler_store = empty_profiler_store
    profiler_store.set(key=profiler_key, value=profiler_config_with_placeholder_args)
    return profiler_store<|MERGE_RESOLUTION|>--- conflicted
+++ resolved
@@ -137,15 +137,14 @@
         help="If set, execute tests against bigquery",
     )
     parser.addoption(
-<<<<<<< HEAD
         "--aws",
         action="store_true",
         help="If set, execute tests against AWS resources like S3, RedShift and Athena",
-=======
+    )
+    parser.addoption(
         "--trino",
         action="store_true",
         help="If set, execute tests against trino",
->>>>>>> 5edb9724
     )
     parser.addoption(
         "--aws-integration",
@@ -177,7 +176,8 @@
     """
     return [
         (backend_name_class_name_map.get(backend_name) or backend_name)
-        for backend_name in test_backend_names if backend_name != "trino"
+        for backend_name in test_backend_names
+        if backend_name != "trino"
     ]
 
 
@@ -189,11 +189,8 @@
     include_mysql: bool = metafunc.config.getoption("--mysql")
     include_mssql: bool = metafunc.config.getoption("--mssql")
     include_bigquery: bool = metafunc.config.getoption("--bigquery")
-<<<<<<< HEAD
     include_aws: bool = metafunc.config.getoption("--aws")
-=======
     include_trino: bool = metafunc.config.getoption("--trino")
->>>>>>> 5edb9724
     test_backend_names: List[str] = build_test_backends_list_v3(
         include_pandas=include_pandas,
         include_spark=include_spark,
