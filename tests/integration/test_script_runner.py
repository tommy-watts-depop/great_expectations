import enum
import importlib.machinery
import importlib.util
import logging
import os
import shutil
import sys
from dataclasses import dataclass
from typing import List, Optional, Tuple

import pytest

from assets.scripts.build_gallery import execute_shell_command
from great_expectations.data_context.util import file_relative_path

logger = logging.getLogger(__name__)
logger.setLevel(logging.DEBUG)


class BackendDependencies(enum.Enum):
    AWS = "AWS"
    BIGQUERY = "BIGQUERY"
    GCS = "GCS"
    MYSQL = "MYSQL"
    MSSQL = "MSSQL"
    PANDAS = "PANDAS"
    POSTGRESQL = "POSTGRESQL"
    REDSHIFT = "REDSHIFT"
    SPARK = "SPARK"
    SQLALCHEMY = "SQLALCHEMY"
    SNOWFLAKE = "SNOWFLAKE"


@dataclass
class IntegrationTestFixture:
    """IntegrationTestFixture

    Configurations for integration tests are defined as IntegrationTestFixture dataclass objects.

    Individual tests can also be run by setting the '-k' flag and referencing the name of test, like the following example:
    pytest -v --docs-tests -m integration -k "test_docs[migration_guide_spark_v2_api]" tests/integration/test_script_runner.py

    Args:
        name: Name for integration test. Individual tests can be run by using the -k option and specifying the name of the test.
        user_flow_script: Required script for integration test.
        data_context_dir: Path of great_expectations/ that is used in the test.
        data_dir: Folder that contains data used in the test.
        extra_backend_dependencies: Optional flag allows you to tie an individual test with a BackendDependency. Allows for tests to be run / disabled using cli flags (like --aws which enables AWS integration tests).
        other_files: other files (like credential information) to copy into the test environment. These are presented as Tuple(path_to_source_file, path_to_target_file), where path_to_target_file is relative to the test_script.py file in our test environment
        util_script: Path of optional util script that is used in test script (for loading test_specific methods like load_data_into_test_database())
    """

    name: str
    user_flow_script: str
    data_context_dir: Optional[str] = None
    data_dir: Optional[str] = None
    extra_backend_dependencies: Optional[BackendDependencies] = None
    other_files: Optional[Tuple[Tuple[str, str]]] = None
    util_script: Optional[str] = None


# to be populated by the smaller lists below
docs_test_matrix: List[IntegrationTestFixture] = []

local_tests = [
    IntegrationTestFixture(
        name="how_to_create_a_batch_of_data_from_an_in_memory_pandas_dataframe",
        user_flow_script="tests/integration/docusaurus/connecting_to_your_data/how_to_create_a_batch_of_data_from_an_in_memory_pandas_dataframe.py",
        data_context_dir="tests/integration/fixtures/no_datasources/great_expectations",
        data_dir="tests/test_sets/taxi_yellow_tripdata_samples/first_3_files",
    ),
    IntegrationTestFixture(
        name="how_to_create_a_batch_of_data_from_an_in_memory_spark_dataframe",
        user_flow_script="tests/integration/docusaurus/connecting_to_your_data/how_to_create_a_batch_of_data_from_an_in_memory_spark_dataframe.py",
        data_context_dir="tests/integration/fixtures/no_datasources/great_expectations",
        data_dir="tests/test_sets/taxi_yellow_tripdata_samples/first_3_files",
        extra_backend_dependencies=BackendDependencies.SPARK,
    ),
    IntegrationTestFixture(
        name="getting_started",
        data_context_dir="tests/integration/fixtures/yellow_tripdata_pandas_fixture/great_expectations",
        data_dir="tests/test_sets/taxi_yellow_tripdata_samples/first_3_files",
        user_flow_script="tests/integration/docusaurus/tutorials/getting-started/getting_started.py",
    ),
    IntegrationTestFixture(
        name="how_to_get_a_batch_of_data_from_a_configured_datasource",
        user_flow_script="tests/integration/docusaurus/connecting_to_your_data/how_to_get_a_batch_of_data_from_a_configured_datasource.py",
        data_context_dir="tests/integration/fixtures/yellow_tripdata_pandas_fixture/great_expectations",
        data_dir="tests/test_sets/taxi_yellow_tripdata_samples",
    ),
    IntegrationTestFixture(
        name="connecting_to_your_data_pandas_yaml",
        user_flow_script="tests/integration/docusaurus/connecting_to_your_data/filesystem/pandas_yaml_example.py",
        data_context_dir="tests/integration/fixtures/no_datasources/great_expectations",
        data_dir="tests/test_sets/taxi_yellow_tripdata_samples/first_3_files",
    ),
    IntegrationTestFixture(
        name="connecting_to_your_data_pandas_python",
        user_flow_script="tests/integration/docusaurus/connecting_to_your_data/filesystem/pandas_python_example.py",
        data_context_dir="tests/integration/fixtures/no_datasources/great_expectations",
        data_dir="tests/test_sets/taxi_yellow_tripdata_samples/first_3_files",
    ),
    IntegrationTestFixture(
        name="how_to_introspect_and_partition_your_data_yaml_gradual",
        user_flow_script="tests/integration/docusaurus/connecting_to_your_data/how_to_introspect_and_partition_your_data/files/yaml_example_gradual.py",
        data_context_dir="tests/integration/fixtures/no_datasources/great_expectations",
        data_dir="tests/test_sets/taxi_yellow_tripdata_samples/",
    ),
    IntegrationTestFixture(
        name="how_to_introspect_and_partition_your_data_yaml_complete",
        user_flow_script="tests/integration/docusaurus/connecting_to_your_data/how_to_introspect_and_partition_your_data/files/yaml_example_complete.py",
        data_context_dir="tests/integration/fixtures/no_datasources/great_expectations",
        data_dir="tests/test_sets/taxi_yellow_tripdata_samples/",
    ),
    IntegrationTestFixture(
        name="in_memory_pandas_yaml",
        user_flow_script="tests/integration/docusaurus/connecting_to_your_data/in_memory/pandas_yaml_example.py",
        data_context_dir="tests/integration/fixtures/no_datasources/great_expectations",
    ),
    IntegrationTestFixture(
        name="in_memory_pandas_python",
        user_flow_script="tests/integration/docusaurus/connecting_to_your_data/in_memory/pandas_python_example.py",
        data_context_dir="tests/integration/fixtures/no_datasources/great_expectations",
    ),
    IntegrationTestFixture(
        name="docusaurus_template_script_example",
        user_flow_script="tests/integration/docusaurus/template/script_example.py",
        data_context_dir="tests/integration/fixtures/no_datasources/great_expectations",
    ),
    IntegrationTestFixture(
        name="in_memory_spark_yaml",
        user_flow_script="tests/integration/docusaurus/connecting_to_your_data/in_memory/spark_yaml_example.py",
        extra_backend_dependencies=BackendDependencies.SPARK,
    ),
    IntegrationTestFixture(
        name="in_memory_spark_python",
        user_flow_script="tests/integration/docusaurus/connecting_to_your_data/in_memory/spark_python_example.py",
        extra_backend_dependencies=BackendDependencies.SPARK,
    ),
    IntegrationTestFixture(
        name="filesystem_spark_yaml",
        user_flow_script="tests/integration/docusaurus/connecting_to_your_data/filesystem/spark_yaml_example.py",
        data_dir="tests/test_sets/taxi_yellow_tripdata_samples/first_3_files",
        extra_backend_dependencies=BackendDependencies.SPARK,
    ),
    IntegrationTestFixture(
        name="filesystem_spark_python",
        user_flow_script="tests/integration/docusaurus/connecting_to_your_data/filesystem/spark_python_example.py",
        data_dir="tests/test_sets/taxi_yellow_tripdata_samples/first_3_files",
        extra_backend_dependencies=BackendDependencies.SPARK,
    ),
    IntegrationTestFixture(
        name="how_to_choose_which_dataconnector_to_use",
        user_flow_script="tests/integration/docusaurus/connecting_to_your_data/how_to_choose_which_dataconnector_to_use.py",
        data_context_dir="tests/integration/fixtures/no_datasources/great_expectations",
        data_dir="tests/test_sets/dataconnector_docs",
    ),
    IntegrationTestFixture(
        name="how_to_configure_a_runtimedataconnector",
        user_flow_script="tests/integration/docusaurus/connecting_to_your_data/how_to_configure_a_runtimedataconnector.py",
        data_context_dir="tests/integration/fixtures/no_datasources/great_expectations",
        data_dir="tests/test_sets/dataconnector_docs",
    ),
    IntegrationTestFixture(
        name="rule_base_profiler_multi_batch_example",
        data_context_dir="tests/integration/fixtures/yellow_tripdata_pandas_fixture/great_expectations",
        data_dir="tests/test_sets/taxi_yellow_tripdata_samples/first_3_files",
        user_flow_script="tests/integration/docusaurus/expectations/advanced/multi_batch_rule_based_profiler_example.py",
    ),
    IntegrationTestFixture(
        name="databricks_deployment_patterns_file_yaml_configs",
        user_flow_script="tests/integration/docusaurus/deployment_patterns/databricks_deployment_patterns_dataframe_yaml_configs.py",
        data_dir="tests/test_sets/taxi_yellow_tripdata_samples/first_3_files",
        extra_backend_dependencies=BackendDependencies.SPARK,
    ),
    IntegrationTestFixture(
        name="databricks_deployment_patterns_file_python_configs",
        user_flow_script="tests/integration/docusaurus/deployment_patterns/databricks_deployment_patterns_dataframe_python_configs.py",
        data_dir="tests/test_sets/taxi_yellow_tripdata_samples/first_3_files",
        extra_backend_dependencies=BackendDependencies.SPARK,
    ),
    IntegrationTestFixture(
        name="databricks_deployment_patterns_file_yaml_configs",
        user_flow_script="tests/integration/docusaurus/deployment_patterns/databricks_deployment_patterns_file_yaml_configs.py",
        data_dir="tests/test_sets/taxi_yellow_tripdata_samples/first_3_files",
        extra_backend_dependencies=BackendDependencies.SPARK,
    ),
    IntegrationTestFixture(
        name="databricks_deployment_patterns_file_python_configs",
        user_flow_script="tests/integration/docusaurus/deployment_patterns/databricks_deployment_patterns_file_python_configs.py",
        data_dir="tests/test_sets/taxi_yellow_tripdata_samples/first_3_files",
        extra_backend_dependencies=BackendDependencies.SPARK,
    ),
    IntegrationTestFixture(
        name="checkpoints_and_actions_core_concepts",
        user_flow_script="tests/integration/docusaurus/reference/core_concepts/checkpoints_and_actions.py",
        data_context_dir="tests/integration/fixtures/no_datasources/great_expectations",
        data_dir="tests/test_sets/taxi_yellow_tripdata_samples/first_3_files",
    ),
    IntegrationTestFixture(
        name="how_to_pass_an_in_memory_dataframe_to_a_checkpoint",
        user_flow_script="tests/integration/docusaurus/validation/checkpoints/how_to_pass_an_in_memory_dataframe_to_a_checkpoint.py",
        data_context_dir="tests/integration/fixtures/no_datasources/great_expectations",
        data_dir="tests/test_sets/taxi_yellow_tripdata_samples/first_3_files",
    ),
    IntegrationTestFixture(
        name="how_to_configure_credentials",
        user_flow_script="tests/integration/docusaurus/setup/configuring_data_contexts/how_to_configure_credentials.py",
        data_context_dir="tests/integration/fixtures/no_datasources/great_expectations",
    ),
    IntegrationTestFixture(
        name="migration_guide_pandas_v3_api",
        user_flow_script="tests/integration/docusaurus/miscellaneous/migration_guide_pandas_v3_api.py",
        data_context_dir="tests/test_fixtures/configuration_for_testing_v2_v3_migration/pandas/v3/great_expectations/",
        data_dir="tests/test_fixtures/configuration_for_testing_v2_v3_migration/data",
    ),
    IntegrationTestFixture(
        name="migration_guide_pandas_v2_api",
        user_flow_script="tests/integration/docusaurus/miscellaneous/migration_guide_pandas_v2_api.py",
        data_context_dir="tests/test_fixtures/configuration_for_testing_v2_v3_migration/pandas/v2/great_expectations/",
        data_dir="tests/test_fixtures/configuration_for_testing_v2_v3_migration/data",
    ),
    IntegrationTestFixture(
        name="migration_guide_spark_v3_api",
        user_flow_script="tests/integration/docusaurus/miscellaneous/migration_guide_spark_v3_api.py",
        data_context_dir="tests/test_fixtures/configuration_for_testing_v2_v3_migration/spark/v3/great_expectations/",
        data_dir="tests/test_fixtures/configuration_for_testing_v2_v3_migration/data",
        extra_backend_dependencies=BackendDependencies.SPARK,
    ),
    IntegrationTestFixture(
        name="migration_guide_spark_v2_api",
        user_flow_script="tests/integration/docusaurus/miscellaneous/migration_guide_spark_v2_api.py",
        data_context_dir="tests/test_fixtures/configuration_for_testing_v2_v3_migration/spark/v2/great_expectations/",
        data_dir="tests/test_fixtures/configuration_for_testing_v2_v3_migration/data",
        extra_backend_dependencies=BackendDependencies.SPARK,
    ),
    IntegrationTestFixture(
        name="expect_column_max_to_be_between_custom",
        user_flow_script="tests/integration/docusaurus/expectations/creating_custom_expectations/expect_column_max_to_be_between_custom.py",
    ),
    IntegrationTestFixture(
        name="expect_column_values_to_equal_three",
        user_flow_script="tests/integration/docusaurus/expectations/creating_custom_expectations/expect_column_values_to_equal_three.py",
    ),
]


dockerized_db_tests = [
    IntegrationTestFixture(
        name="postgres_yaml_example",
        user_flow_script="tests/integration/docusaurus/connecting_to_your_data/database/postgres_yaml_example.py",
        data_context_dir="tests/integration/fixtures/no_datasources/great_expectations",
        data_dir="tests/test_sets/taxi_yellow_tripdata_samples/first_3_files",
        util_script="tests/test_utils.py",
        extra_backend_dependencies=BackendDependencies.POSTGRESQL,
    ),
    IntegrationTestFixture(
        name="postgres_python_example",
        user_flow_script="tests/integration/docusaurus/connecting_to_your_data/database/postgres_python_example.py",
        data_context_dir="tests/integration/fixtures/no_datasources/great_expectations",
        data_dir="tests/test_sets/taxi_yellow_tripdata_samples/first_3_files",
        util_script="tests/test_utils.py",
        extra_backend_dependencies=BackendDependencies.POSTGRESQL,
    ),
    IntegrationTestFixture(
        name="sqlite_yaml_example",
        user_flow_script="tests/integration/docusaurus/connecting_to_your_data/database/sqlite_yaml_example.py",
        data_context_dir="tests/integration/fixtures/no_datasources/great_expectations",
        data_dir="tests/test_sets/taxi_yellow_tripdata_samples/sqlite/",
        util_script="tests/test_utils.py",
        extra_backend_dependencies=BackendDependencies.SQLALCHEMY,
    ),
    IntegrationTestFixture(
        name="sqlite_python_example",
        user_flow_script="tests/integration/docusaurus/connecting_to_your_data/database/sqlite_python_example.py",
        data_context_dir="tests/integration/fixtures/no_datasources/great_expectations",
        data_dir="tests/test_sets/taxi_yellow_tripdata_samples/sqlite/",
        util_script="tests/test_utils.py",
        extra_backend_dependencies=BackendDependencies.SQLALCHEMY,
    ),
    IntegrationTestFixture(
<<<<<<< HEAD
        name="introspect_and_partition_yaml_example_gradual",
=======
        name="introspect_and_partition_yaml_example_gradual_sql",
>>>>>>> 6c6de5fa
        user_flow_script="tests/integration/docusaurus/connecting_to_your_data/how_to_introspect_and_partition_your_data/sql_database/yaml_example_gradual.py",
        data_context_dir="tests/integration/fixtures/no_datasources/great_expectations",
        data_dir="tests/test_sets/taxi_yellow_tripdata_samples/sqlite/",
        util_script="tests/test_utils.py",
        extra_backend_dependencies=BackendDependencies.SQLALCHEMY,
    ),
    IntegrationTestFixture(
<<<<<<< HEAD
        name="introspect_and_partition_yaml_example_complete",
=======
        name="introspect_and_partition_yaml_example_complete_sql",
>>>>>>> 6c6de5fa
        user_flow_script="tests/integration/docusaurus/connecting_to_your_data/how_to_introspect_and_partition_your_data/sql_database/yaml_example_complete.py",
        data_context_dir="tests/integration/fixtures/no_datasources/great_expectations",
        data_dir="tests/test_sets/taxi_yellow_tripdata_samples/sqlite/",
        util_script="tests/test_utils.py",
        extra_backend_dependencies=BackendDependencies.SQLALCHEMY,
    ),
    IntegrationTestFixture(
        name="mssql_yaml_example",
        user_flow_script="tests/integration/docusaurus/connecting_to_your_data/database/mssql_yaml_example.py",
        data_context_dir="tests/integration/fixtures/no_datasources/great_expectations",
        data_dir="tests/test_sets/taxi_yellow_tripdata_samples/first_3_files",
        util_script="tests/test_utils.py",
        extra_backend_dependencies=BackendDependencies.MSSQL,
    ),
    IntegrationTestFixture(
        name="mssql_python_example",
        user_flow_script="tests/integration/docusaurus/connecting_to_your_data/database/mssql_python_example.py",
        data_context_dir="tests/integration/fixtures/no_datasources/great_expectations",
        data_dir="tests/test_sets/taxi_yellow_tripdata_samples/first_3_files",
        util_script="tests/test_utils.py",
        extra_backend_dependencies=BackendDependencies.MSSQL,
    ),
    IntegrationTestFixture(
        name="mysql_yaml_example",
        user_flow_script="tests/integration/docusaurus/connecting_to_your_data/database/mysql_yaml_example.py",
        data_context_dir="tests/integration/fixtures/no_datasources/great_expectations",
        data_dir="tests/test_sets/taxi_yellow_tripdata_samples/first_3_files",
        util_script="tests/test_utils.py",
        extra_backend_dependencies=BackendDependencies.MYSQL,
    ),
    IntegrationTestFixture(
        name="mysql_python_example",
        user_flow_script="tests/integration/docusaurus/connecting_to_your_data/database/mysql_python_example.py",
        data_context_dir="tests/integration/fixtures/no_datasources/great_expectations",
        data_dir="tests/test_sets/taxi_yellow_tripdata_samples/first_3_files",
        util_script="tests/test_utils.py",
        extra_backend_dependencies=BackendDependencies.MYSQL,
    ),
    IntegrationTestFixture(
        name="migration_guide_postgresql_v3_api",
        user_flow_script="tests/integration/docusaurus/miscellaneous/migration_guide_postgresql_v3_api.py",
        data_context_dir="tests/test_fixtures/configuration_for_testing_v2_v3_migration/postgresql/v3/great_expectations/",
        data_dir="tests/test_fixtures/configuration_for_testing_v2_v3_migration/data/",
        util_script="tests/test_utils.py",
        extra_backend_dependencies=BackendDependencies.POSTGRESQL,
    ),
    IntegrationTestFixture(
        name="migration_guide_postgresql_v2_api",
        user_flow_script="tests/integration/docusaurus/miscellaneous/migration_guide_postgresql_v2_api.py",
        data_context_dir="tests/test_fixtures/configuration_for_testing_v2_v3_migration/postgresql/v2/great_expectations/",
        data_dir="tests/test_fixtures/configuration_for_testing_v2_v3_migration/data/",
        util_script="tests/test_utils.py",
        extra_backend_dependencies=BackendDependencies.POSTGRESQL,
    ),
    IntegrationTestFixture(
        name="how_to_configure_credentials",
        user_flow_script="tests/integration/docusaurus/setup/configuring_data_contexts/how_to_configure_credentials.py",
        data_context_dir="tests/integration/fixtures/no_datasources/great_expectations",
        extra_backend_dependencies=BackendDependencies.POSTGRESQL,
    ),
]


# CLOUD
cloud_snowflake_tests = [
    IntegrationTestFixture(
        name="snowflake_python_example",
        user_flow_script="tests/integration/docusaurus/connecting_to_your_data/database/snowflake_python_example.py",
        data_context_dir="tests/integration/fixtures/no_datasources/great_expectations",
        data_dir="tests/test_sets/taxi_yellow_tripdata_samples/first_3_files",
        extra_backend_dependencies=BackendDependencies.SNOWFLAKE,
        util_script="tests/test_utils.py",
    ),
    IntegrationTestFixture(
        name="snowflake_yaml_example",
        user_flow_script="tests/integration/docusaurus/connecting_to_your_data/database/snowflake_yaml_example.py",
        data_context_dir="tests/integration/fixtures/no_datasources/great_expectations",
        data_dir="tests/test_sets/taxi_yellow_tripdata_samples/first_3_files",
        extra_backend_dependencies=BackendDependencies.SNOWFLAKE,
        util_script="tests/test_utils.py",
    ),
]

cloud_gcp_tests = [
    IntegrationTestFixture(
        name="gcp_deployment_patterns_file_gcs_yaml_configs",
        user_flow_script="tests/integration/docusaurus/deployment_patterns/gcp_deployment_patterns_file_gcs_yaml_configs.py",
        data_context_dir="tests/integration/fixtures/no_datasources/great_expectations",
        extra_backend_dependencies=BackendDependencies.GCS,
    ),
    IntegrationTestFixture(
        name="how_to_configure_an_expectation_store_in_gcs",
        user_flow_script="tests/integration/docusaurus/setup/configuring_metadata_stores/how_to_configure_an_expectation_store_in_gcs.py",
        data_context_dir="tests/integration/fixtures/no_datasources/great_expectations",
        extra_backend_dependencies=BackendDependencies.GCS,
    ),
    IntegrationTestFixture(
        name="how_to_host_and_share_data_docs_on_gcs",
        user_flow_script="tests/integration/docusaurus/setup/configuring_data_docs/how_to_host_and_share_data_docs_on_gcs.py",
        data_context_dir="tests/integration/fixtures/no_datasources/great_expectations",
        data_dir="tests/test_sets/taxi_yellow_tripdata_samples/first_3_files",
        extra_backend_dependencies=BackendDependencies.GCS,
    ),
    IntegrationTestFixture(
        name="how_to_configure_a_validation_result_store_in_gcs",
        user_flow_script="tests/integration/docusaurus/setup/configuring_metadata_stores/how_to_configure_a_validation_result_store_in_gcs.py",
        data_context_dir="tests/integration/fixtures/no_datasources/great_expectations",
        data_dir="tests/test_sets/taxi_yellow_tripdata_samples/first_3_files",
        extra_backend_dependencies=BackendDependencies.GCS,
    ),
    IntegrationTestFixture(
        name="gcs_pandas_configured_yaml",
        user_flow_script="tests/integration/docusaurus/connecting_to_your_data/cloud/gcs/pandas/configured_yaml_example.py",
        data_context_dir="tests/integration/fixtures/no_datasources/great_expectations",
        extra_backend_dependencies=BackendDependencies.GCS,
    ),
    IntegrationTestFixture(
        name="gcs_pandas_configured_python",
        user_flow_script="tests/integration/docusaurus/connecting_to_your_data/cloud/gcs/pandas/configured_python_example.py",
        data_context_dir="tests/integration/fixtures/no_datasources/great_expectations",
        extra_backend_dependencies=BackendDependencies.GCS,
    ),
    IntegrationTestFixture(
        name="gcs_pandas_inferred_and_runtime_yaml",
        user_flow_script="tests/integration/docusaurus/connecting_to_your_data/cloud/gcs/pandas/inferred_and_runtime_yaml_example.py",
        data_context_dir="tests/integration/fixtures/no_datasources/great_expectations",
        extra_backend_dependencies=BackendDependencies.GCS,
    ),
    IntegrationTestFixture(
        name="gcs_pandas_inferred_and_runtime_python",
        user_flow_script="tests/integration/docusaurus/connecting_to_your_data/cloud/gcs/pandas/inferred_and_runtime_python_example.py",
        data_context_dir="tests/integration/fixtures/no_datasources/great_expectations",
        extra_backend_dependencies=BackendDependencies.GCS,
    ),
    # TODO: <Alex>ALEX -- Implement GCS Configured YAML Example</Alex>
    # TODO: <Alex>ALEX -- uncomment next test once Spark in Azure Pipelines is enabled and GCS Configured YAML Example is implemented.</Alex>
    # IntegrationTestFixture(
    #     name = "gcs_spark_configured_yaml",
    #     user_flow_script= "tests/integration/docusaurus/connecting_to_your_data/cloud/gcs/spark/configured_yaml_example.py",
    #     data_context_dir= "tests/integration/fixtures/no_datasources/great_expectations",
    #     extra_backend_dependencies= BackendDependencies.GCS,
    # ),
    # TODO: <Alex>ALEX -- Implement GCS Configured Python Example</Alex>
    # TODO: <Alex>ALEX -- uncomment next test once Spark in Azure Pipelines is enabled and GCS Configured Python Example is implemented.</Alex>
    # IntegrationTestFixture(
    #     name = "gcs_spark_configured_python",
    #     user_flow_script= "tests/integration/docusaurus/connecting_to_your_data/cloud/gcs/spark/configured_python_example.py",
    #     data_context_dir= "tests/integration/fixtures/no_datasources/great_expectations",
    #     extra_backend_dependencies= BackendDependencies.GCS,
    # ),
    # TODO: <Alex>ALEX -- uncomment next two (2) tests once Spark in Azure Pipelines is enabled.</Alex>
    # IntegrationTestFixture(
    #     name = "gcs_spark_inferred_and_runtime_yaml",
    #     user_flow_script= "tests/integration/docusaurus/connecting_to_your_data/cloud/gcs/spark/inferred_and_runtime_yaml_example.py",
    #     data_context_dir= "tests/integration/fixtures/no_datasources/great_expectations",
    #     extra_backend_dependencies= BackendDependencies.GCS,
    # ),
    # IntegrationTestFixture(
    #     name = "gcs_spark_inferred_and_runtime_python",
    #     user_flow_script= "tests/integration/docusaurus/connecting_to_your_data/cloud/gcs/spark/inferred_and_runtime_python_example.py",
    #     data_context_dir= "tests/integration/fixtures/no_datasources/great_expectations",
    #     extra_backend_dependencies= BackendDependencies.GCS,
    # ),
]

cloud_bigquery_tests = [
    IntegrationTestFixture(
        name="bigquery_yaml_example",
        user_flow_script="tests/integration/docusaurus/connecting_to_your_data/database/bigquery_yaml_example.py",
        data_context_dir="tests/integration/fixtures/no_datasources/great_expectations",
        data_dir="tests/test_sets/taxi_yellow_tripdata_samples/first_3_files",
        util_script="tests/test_utils.py",
        extra_backend_dependencies=BackendDependencies.BIGQUERY,
    ),
    IntegrationTestFixture(
        name="bigquery_python_example",
        user_flow_script="tests/integration/docusaurus/connecting_to_your_data/database/bigquery_python_example.py",
        data_context_dir="tests/integration/fixtures/no_datasources/great_expectations",
        data_dir="tests/test_sets/taxi_yellow_tripdata_samples/first_3_files",
        util_script="tests/test_utils.py",
        extra_backend_dependencies=BackendDependencies.BIGQUERY,
    ),
    IntegrationTestFixture(
        name="gcp_deployment_patterns_file_bigquery_yaml_configs",
        user_flow_script="tests/integration/docusaurus/deployment_patterns/gcp_deployment_patterns_file_bigquery_yaml_configs.py",
        data_context_dir="tests/integration/fixtures/no_datasources/great_expectations",
        extra_backend_dependencies=BackendDependencies.BIGQUERY,
    ),
]

cloud_azure_tests = [
    IntegrationTestFixture(
        name="azure_pandas_configured_yaml",
        user_flow_script="tests/integration/docusaurus/connecting_to_your_data/cloud/azure/pandas/configured_yaml_example.py",
        data_context_dir="tests/integration/fixtures/no_datasources/great_expectations",
    ),
    IntegrationTestFixture(
        name="azure_pandas_configured_python",
        user_flow_script="tests/integration/docusaurus/connecting_to_your_data/cloud/azure/pandas/configured_python_example.py",
        data_context_dir="tests/integration/fixtures/no_datasources/great_expectations",
    ),
    IntegrationTestFixture(
        name="azure_pandas_inferred_and_runtime_yaml",
        user_flow_script="tests/integration/docusaurus/connecting_to_your_data/cloud/azure/pandas/inferred_and_runtime_yaml_example.py",
        data_context_dir="tests/integration/fixtures/no_datasources/great_expectations",
    ),
    IntegrationTestFixture(
        name="azure_pandas_inferred_and_runtime_python",
        user_flow_script="tests/integration/docusaurus/connecting_to_your_data/cloud/azure/pandas/inferred_and_runtime_python_example.py",
        data_context_dir="tests/integration/fixtures/no_datasources/great_expectations",
    ),
    # TODO: <Alex>ALEX -- uncomment next four (4) tests once Spark in Azure Pipelines is enabled.</Alex>
    # IntegrationTestFixture(
    #     name = "azure_spark_configured_yaml",
    #     user_flow_script= "tests/integration/docusaurus/connecting_to_your_data/cloud/azure/spark/configured_yaml_example.py",
    #     data_context_dir= "tests/integration/fixtures/no_datasources/great_expectations",
    # ),
    # IntegrationTestFixture(
    #     name = "azure_spark_configured_python",
    #     user_flow_script= "tests/integration/docusaurus/connecting_to_your_data/cloud/azure/spark/configured_python_example.py",
    #     data_context_dir= "tests/integration/fixtures/no_datasources/great_expectations",
    # ),
    # IntegrationTestFixture(
    #     name = "azure_spark_inferred_and_runtime_yaml",
    #     user_flow_script= "tests/integration/docusaurus/connecting_to_your_data/cloud/azure/spark/inferred_and_runtime_yaml_example.py",
    #     data_context_dir= "tests/integration/fixtures/no_datasources/great_expectations",
    # ),
    # IntegrationTestFixture(
    #     name = "azure_spark_inferred_and_runtime_python",
    #     user_flow_script= "tests/integration/docusaurus/connecting_to_your_data/cloud/azure/spark/inferred_and_runtime_python_example.py",
    #     data_context_dir= "tests/integration/fixtures/no_datasources/great_expectations",
    # ),
]

cloud_s3_tests = [
    IntegrationTestFixture(
        name="s3_pandas_inferred_and_runtime_yaml",
        user_flow_script="tests/integration/docusaurus/connecting_to_your_data/cloud/s3/pandas/inferred_and_runtime_yaml_example.py",
        data_context_dir="tests/integration/fixtures/no_datasources/great_expectations",
        extra_backend_dependencies=BackendDependencies.AWS,
    ),
    IntegrationTestFixture(
        name="s3_pandas_inferred_and_runtime_python",
        user_flow_script="tests/integration/docusaurus/connecting_to_your_data/cloud/s3/pandas/inferred_and_runtime_python_example.py",
        data_context_dir="tests/integration/fixtures/no_datasources/great_expectations",
        extra_backend_dependencies=BackendDependencies.AWS,
    ),
    IntegrationTestFixture(
        name="how_to_configure_an_inferredassetdataconnector",
        user_flow_script="tests/integration/docusaurus/connecting_to_your_data/how_to_configure_an_inferredassetdataconnector.py",
        data_context_dir="tests/integration/fixtures/no_datasources/great_expectations",
        data_dir="tests/test_sets/dataconnector_docs",
        extra_backend_dependencies=BackendDependencies.AWS,
    ),
    IntegrationTestFixture(
        name="how_to_configure_a_configuredassetdataconnector",
        user_flow_script="tests/integration/docusaurus/connecting_to_your_data/how_to_configure_a_configuredassetdataconnector.py",
        data_context_dir="tests/integration/fixtures/no_datasources/great_expectations",
        data_dir="tests/test_sets/dataconnector_docs",
        extra_backend_dependencies=BackendDependencies.AWS,
    ),
    # TODO: <Alex>ALEX -- uncomment all S3 tests once S3 testing in Azure Pipelines is re-enabled and items for specific tests below are addressed.</Alex>
    # TODO: <Alex>ALEX -- Implement S3 Configured YAML Example</Alex>
    # TODO: <Alex>ALEX -- uncomment next test once S3 Configured YAML Example is implemented.</Alex>
    # IntegrationTestFixture(
    #     name = "s3_pandas_configured_yaml_example",
    #     user_flow_script= "tests/integration/docusaurus/connecting_to_your_data/cloud/s3/pandas/configured_yaml_example.py",
    #     data_context_dir= "tests/integration/fixtures/no_datasources/great_expectations",
    #     extra_backend_dependencies= BackendDependencies.AWS,
    # ),
    # TODO: <Alex>ALEX -- Implement S3 Configured Python Example</Alex>
    # TODO: <Alex>ALEX -- uncomment next test once S3 Configured Python Example is implemented.</Alex>
    # IntegrationTestFixture(
    #     name = "s3_pandas_configured_python_example",
    #     user_flow_script= "tests/integration/docusaurus/connecting_to_your_data/cloud/s3/pandas/configured_python_example.py",
    #     data_context_dir= "tests/integration/fixtures/no_datasources/great_expectations",
    #     extra_backend_dependencies= BackendDependencies.AWS,
    # ),
    # TODO: <Alex>ALEX -- Implement S3 Configured YAML Example</Alex>
    # TODO: <Alex>ALEX -- uncomment next test once Spark in Azure Pipelines is enabled and S3 Configured YAML Example is implemented.</Alex>
    # IntegrationTestFixture(
    #     name = "s3_spark_configured_yaml_example",
    #     user_flow_script= "tests/integration/docusaurus/connecting_to_your_data/cloud/s3/spark/configured_yaml_example.py",
    #     extra_backend_dependencies= [BackendDependencies.SPARK, BackendDependencies.AWS],
    # ),
    # TODO: <Alex>ALEX -- Implement S3 Configured Python Example</Alex>
    # TODO: <Alex>ALEX -- uncomment next test once Spark in Azure Pipelines is enabled and S3 Configured Python Example is implemented.</Alex>
    # IntegrationTestFixture(
    #     name = "s3_spark_configured_python_example",
    #     user_flow_script= "tests/integration/docusaurus/connecting_to_your_data/cloud/s3/spark/configured_python_example.py",
    #     extra_backend_dependencies= [BackendDependencies.SPARK, BackendDependencies.AWS],
    # ),
    # TODO: <Alex>ALEX -- uncomment next two (2) tests once Spark in Azure Pipelines is enabled.</Alex>
    # IntegrationTestFixture(
    #     name = "s3_spark_inferred_and_runtime_yaml_example",
    #     user_flow_script= "tests/integration/docusaurus/connecting_to_your_data/cloud/s3/spark/inferred_and_runtime_yaml_example.py",
    #     data_context_dir= "tests/integration/fixtures/no_datasources/great_expectations",
    #     extra_backend_dependencies= [BackendDependencies.SPARK, BackendDependencies.AWS],
    # ),
    # IntegrationTestFixture(
    #     name = "s3_spark_inferred_and_runtime_python_example",
    #     user_flow_script= "tests/integration/docusaurus/connecting_to_your_data/cloud/s3/spark/inferred_and_runtime_python_example.py",
    #     data_context_dir= "tests/integration/fixtures/no_datasources/great_expectations",
    #     extra_backend_dependencies= [BackendDependencies.SPARK, BackendDependencies.AWS],
    # ),
]

cloud_redshift_tests = [
    # TODO: <Alex>ALEX: Rename test modules to include "configured" and "inferred_and_runtime" suffixes in names.</Alex>
    # IntegrationTestFixture(
    #     name = "azure_python_example",
    #     user_flow_script= "tests/integration/docusaurus/connecting_to_your_data/database/redshift_python_example.py",
    #     data_context_dir= "tests/integration/fixtures/no_datasources/great_expectations",
    #     data_dir= "tests/test_sets/taxi_yellow_tripdata_samples/first_3_files",
    #     extra_backend_dependencies= [BackendDependencies.AWS, BackendDependencies.REDSHIFT],
    #     util_script= "tests/test_utils.py",
    # ),
    # IntegrationTestFixture(
    #     name = "azure_yaml_example",
    #     user_flow_script= "tests/integration/docusaurus/connecting_to_your_data/database/redshift_yaml_example.py",
    #     data_context_dir= "tests/integration/fixtures/no_datasources/great_expectations",
    #     data_dir= "tests/test_sets/taxi_yellow_tripdata_samples/first_3_files",
    #     extra_backend_dependencies= [BackendDependencies.AWS, BackendDependencies.REDSHIFT],
    #     util_script= "tests/test_utils.py",
    # ),
]

# populate docs_test_matrix with sub-lists
docs_test_matrix += local_tests
docs_test_matrix += dockerized_db_tests
docs_test_matrix += cloud_snowflake_tests
docs_test_matrix += cloud_gcp_tests
docs_test_matrix += cloud_bigquery_tests
docs_test_matrix += cloud_azure_tests
docs_test_matrix += cloud_s3_tests
docs_test_matrix += cloud_redshift_tests
docs_test_matrix += dockerized_db_tests

pandas_integration_tests = [
    IntegrationTestFixture(
        name="pandas_one_multi_batch_request_one_validator",
        data_context_dir="tests/integration/fixtures/yellow_tripdata_pandas_fixture/great_expectations",
        data_dir="tests/test_sets/taxi_yellow_tripdata_samples",
        user_flow_script="tests/integration/fixtures/yellow_tripdata_pandas_fixture/one_multi_batch_request_one_validator.py",
    ),
    IntegrationTestFixture(
        name="pandas_two_batch_requests_two_validators",
        data_context_dir="tests/integration/fixtures/yellow_tripdata_pandas_fixture/great_expectations",
        data_dir="tests/test_sets/taxi_yellow_tripdata_samples",
        user_flow_script="tests/integration/fixtures/yellow_tripdata_pandas_fixture/two_batch_requests_two_validators.py",
    ),
    IntegrationTestFixture(
        name="pandas_multiple_batch_requests_one_validator_multiple_steps",
        data_context_dir="tests/integration/fixtures/yellow_tripdata_pandas_fixture/great_expectations",
        data_dir="tests/test_sets/taxi_yellow_tripdata_samples",
        user_flow_script="tests/integration/fixtures/yellow_tripdata_pandas_fixture/multiple_batch_requests_one_validator_multiple_steps.py",
    ),
    IntegrationTestFixture(
        name="pandas_multiple_batch_requests_one_validator_one_step",
        data_context_dir="tests/integration/fixtures/yellow_tripdata_pandas_fixture/great_expectations",
        data_dir="tests/test_sets/taxi_yellow_tripdata_samples",
        user_flow_script="tests/integration/fixtures/yellow_tripdata_pandas_fixture/multiple_batch_requests_one_validator_one_step.py",
    ),
    IntegrationTestFixture(
        name="pandas_execution_engine_with_gcp_installed",
        data_context_dir="tests/integration/fixtures/yellow_tripdata_pandas_fixture/great_expectations",
        data_dir="tests/test_sets/taxi_yellow_tripdata_samples",
        user_flow_script="tests/integration/common_workflows/pandas_execution_engine_with_gcp_installed.py",
        other_files=(
            (
                "tests/integration/fixtures/cloud_provider_configs/gcp/my_example_creds.json",
                ".gcs/my_example_creds.json",
            ),
        ),
    ),
    IntegrationTestFixture(
        name="build_data_docs",
        user_flow_script="tests/integration/common_workflows/simple_build_data_docs.py",
    ),
]
aws_integration_tests = [
    IntegrationTestFixture(
        name="awsathena_test",
        data_context_dir="tests/integration/fixtures/no_datasources/great_expectations",
        user_flow_script="tests/integration/db/awsathena.py",
        extra_backend_dependencies=BackendDependencies.AWS,
        util_script="tests/test_utils.py",
    )
]

# populate integration_test_matrix with sub-lists
integration_test_matrix = []
integration_test_matrix += aws_integration_tests
integration_test_matrix += pandas_integration_tests


def idfn(test_configuration):
    return test_configuration.name


@pytest.fixture
def pytest_parsed_arguments(request):
    return request.config.option


@pytest.mark.docs
@pytest.mark.integration
@pytest.mark.parametrize("integration_test_fixture", docs_test_matrix, ids=idfn)
@pytest.mark.skipif(sys.version_info < (3, 7), reason="requires Python3.7")
def test_docs(integration_test_fixture, tmp_path, pytest_parsed_arguments):
    _check_for_skipped_tests(pytest_parsed_arguments, integration_test_fixture)
    _execute_integration_test(integration_test_fixture, tmp_path)


@pytest.mark.integration
@pytest.mark.parametrize("test_configuration", integration_test_matrix, ids=idfn)
@pytest.mark.skipif(sys.version_info < (3, 7), reason="requires Python3.7")
def test_integration_tests(test_configuration, tmp_path, pytest_parsed_arguments):
    _check_for_skipped_tests(pytest_parsed_arguments, test_configuration)
    _execute_integration_test(test_configuration, tmp_path)


def _execute_integration_test(integration_test_fixture, tmp_path):
    """
    Prepare and environment and run integration tests from a list of tests.

    Note that the only required parameter for a test in the matrix is
    `user_flow_script` and that all other parameters are optional.
    """
    workdir = os.getcwd()
    try:
        base_dir = file_relative_path(__file__, "../../")
        os.chdir(base_dir)
        # Ensure GE is installed in our environment
        execute_shell_command("pip install .")
        os.chdir(tmp_path)

        #
        # Build test state
        # DataContext
        data_context_dir = integration_test_fixture.data_context_dir
        if data_context_dir:
            context_source_dir = os.path.join(base_dir, data_context_dir)
            test_context_dir = os.path.join(tmp_path, "great_expectations")
            shutil.copytree(
                context_source_dir,
                test_context_dir,
            )

        # Test Data
        data_dir = integration_test_fixture.data_dir
        if data_dir:
            source_data_dir = os.path.join(base_dir, data_dir)
            target_data_dir = os.path.join(tmp_path, "data")
            shutil.copytree(
                source_data_dir,
                target_data_dir,
            )

        # Other files
        # Other files to copy should be supplied as a tuple of tuples with source, dest pairs
        # e.g. (("/source1/file1", "/dest1/file1"), ("/source2/file2", "/dest2/file2"))
        other_files = integration_test_fixture.other_files
        if other_files:
            for file_paths in other_files:
                source_file = os.path.join(base_dir, file_paths[0])
                dest_file = os.path.join(tmp_path, file_paths[1])
                dest_dir = os.path.dirname(dest_file)
                if not os.path.exists(dest_dir):
                    os.makedirs(dest_dir)
                shutil.copyfile(src=source_file, dst=dest_file)

        # UAT Script
        user_flow_script = integration_test_fixture.user_flow_script
        script_source = os.path.join(
            base_dir,
            user_flow_script,
        )
        script_path = os.path.join(tmp_path, "test_script.py")
        shutil.copyfile(script_source, script_path)

        util_script = integration_test_fixture.util_script
        if util_script:
            script_source = os.path.join(base_dir, util_script)
            os.makedirs(os.path.join(tmp_path, "tests/"))
            util_script_path = os.path.join(tmp_path, "tests/test_utils.py")
            shutil.copyfile(script_source, util_script_path)

        # Run script as module, using python's importlib machinery (https://docs.python.org/3/library/importlib.htm)
        loader = importlib.machinery.SourceFileLoader("test_script_module", script_path)
        spec = importlib.util.spec_from_loader("test_script_module", loader)
        test_script_module = importlib.util.module_from_spec(spec)
        loader.exec_module(test_script_module)
    except Exception as e:
        logger.error(str(e))
        raise
    finally:
        os.chdir(workdir)


def _check_for_skipped_tests(pytest_args, integration_test_fixture) -> None:
    """Enable scripts to be skipped based on pytest invocation flags."""
    dependencies = integration_test_fixture.extra_backend_dependencies
    if not dependencies:
        return
    elif dependencies == BackendDependencies.POSTGRESQL and (
        pytest_args.no_postgresql or pytest_args.no_sqlalchemy
    ):
        pytest.skip("Skipping postgres tests")
    elif dependencies == BackendDependencies.MYSQL and (
        not pytest_args.mysql or pytest_args.no_sqlalchemy
    ):
        pytest.skip("Skipping mysql tests")
    elif dependencies == BackendDependencies.MSSQL and (
        not pytest_args.mssql or pytest_args.no_sqlalchemy
    ):
        pytest.skip("Skipping mssql tests")
    elif dependencies == BackendDependencies.BIGQUERY and (
        pytest_args.no_sqlalchemy or not pytest_args.bigquery
    ):
        pytest.skip("Skipping bigquery tests")
    elif dependencies == BackendDependencies.GCS and not pytest_args.bigquery:
        pytest.skip("Skipping GCS tests")
    elif dependencies == BackendDependencies.AWS and not pytest_args.aws:
        pytest.skip("Skipping AWS tests")
    elif dependencies == BackendDependencies.REDSHIFT and pytest_args.no_sqlalchemy:
        pytest.skip("Skipping redshift tests")
    elif dependencies == BackendDependencies.SPARK and pytest_args.no_spark:
        pytest.skip("Skipping spark tests")
    elif dependencies == BackendDependencies.SNOWFLAKE and pytest_args.no_sqlalchemy:
        pytest.skip("Skipping snowflake tests")<|MERGE_RESOLUTION|>--- conflicted
+++ resolved
@@ -279,11 +279,7 @@
         extra_backend_dependencies=BackendDependencies.SQLALCHEMY,
     ),
     IntegrationTestFixture(
-<<<<<<< HEAD
-        name="introspect_and_partition_yaml_example_gradual",
-=======
         name="introspect_and_partition_yaml_example_gradual_sql",
->>>>>>> 6c6de5fa
         user_flow_script="tests/integration/docusaurus/connecting_to_your_data/how_to_introspect_and_partition_your_data/sql_database/yaml_example_gradual.py",
         data_context_dir="tests/integration/fixtures/no_datasources/great_expectations",
         data_dir="tests/test_sets/taxi_yellow_tripdata_samples/sqlite/",
@@ -291,11 +287,7 @@
         extra_backend_dependencies=BackendDependencies.SQLALCHEMY,
     ),
     IntegrationTestFixture(
-<<<<<<< HEAD
-        name="introspect_and_partition_yaml_example_complete",
-=======
         name="introspect_and_partition_yaml_example_complete_sql",
->>>>>>> 6c6de5fa
         user_flow_script="tests/integration/docusaurus/connecting_to_your_data/how_to_introspect_and_partition_your_data/sql_database/yaml_example_complete.py",
         data_context_dir="tests/integration/fixtures/no_datasources/great_expectations",
         data_dir="tests/test_sets/taxi_yellow_tripdata_samples/sqlite/",
@@ -632,7 +624,6 @@
 docs_test_matrix += cloud_azure_tests
 docs_test_matrix += cloud_s3_tests
 docs_test_matrix += cloud_redshift_tests
-docs_test_matrix += dockerized_db_tests
 
 pandas_integration_tests = [
     IntegrationTestFixture(
