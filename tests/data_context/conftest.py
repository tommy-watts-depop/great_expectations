--- conflicted
+++ resolved
@@ -674,7 +674,6 @@
     return context
 
 
-<<<<<<< HEAD
 @pytest.fixture()
 def basic_in_memory_data_context_config_just_stores():
     return DataContextConfig(
@@ -692,7 +691,8 @@
         data_docs_sites={},
         validation_operators={},
     )
-=======
+
+
 @pytest.fixture
 def serialized_configuration_bundle() -> dict:
     return {
@@ -834,5 +834,4 @@
                 "success": True,
             }
         ],
-    }
->>>>>>> ff0f0726
+    }