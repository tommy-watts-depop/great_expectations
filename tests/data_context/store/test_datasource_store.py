--- conflicted
+++ resolved
@@ -1,20 +1,12 @@
 import copy
-<<<<<<< HEAD
-import os
-from typing import cast
-=======
 import pathlib
 from typing import List, cast
->>>>>>> de9e9108
 from unittest.mock import PropertyMock, patch
 
 import pytest
 
 from great_expectations.core.data_context_key import DataContextVariableKey
-<<<<<<< HEAD
-=======
 from great_expectations.core.serializer import DictConfigSerializer
->>>>>>> de9e9108
 from great_expectations.core.yaml_handler import YAMLHandler
 from great_expectations.data_context.data_context.data_context import DataContext
 from great_expectations.data_context.data_context_variables import (
@@ -36,8 +28,6 @@
 
 yaml = YAMLHandler()
 
-yaml = YAMLHandler()
-
 
 @pytest.fixture
 def empty_datasource_store(datasource_store_name: str) -> DatasourceStore:
@@ -237,7 +227,89 @@
     _assert_serialized_datasource_configs_are_equal([res, datasource_config])
 
 
-def test_datasource_store_with_inline_store_backend_config_with_names(
+def test_datasource_store_set_by_name(
+    empty_datasource_store: DatasourceStore,
+    datasource_config: DatasourceConfig,
+    datasource_name: str,
+) -> None:
+    assert len(empty_datasource_store.list_keys()) == 0
+
+    empty_datasource_store.set_by_name(
+        datasource_name=datasource_name, datasource_config=datasource_config
+    )
+
+    assert len(empty_datasource_store.list_keys()) == 1
+
+
+def test_datasource_store_retrieve_by_name(
+    datasource_name: str,
+    datasource_config: DatasourceConfig,
+    datasource_store_with_single_datasource: DatasourceStore,
+) -> None:
+    actual_config: DatasourceConfig = (
+        datasource_store_with_single_datasource.retrieve_by_name(
+            datasource_name=datasource_name
+        )
+    )
+    _assert_serialized_datasource_configs_are_equal([datasource_config, actual_config])
+
+
+def test_datasource_store_delete_by_name(
+    datasource_name: str,
+    datasource_store_with_single_datasource: DatasourceStore,
+) -> None:
+    assert len(datasource_store_with_single_datasource.list_keys()) == 1
+
+    datasource_store_with_single_datasource.delete_by_name(
+        datasource_name=datasource_name
+    )
+
+    assert len(datasource_store_with_single_datasource.list_keys()) == 0
+
+
+def test_datasource_store_update_by_name(
+    datasource_name: str,
+    datasource_config: DatasourceConfig,
+    datasource_store_with_single_datasource: DatasourceStore,
+) -> None:
+    updated_base_directory: str = "foo/bar/baz"
+
+    updated_datasource_config = copy.deepcopy(datasource_config)
+    updated_datasource_config.data_connectors["tripdata_monthly_configured"][
+        "base_directory"
+    ] = updated_base_directory
+
+    datasource_store_with_single_datasource.update_by_name(
+        datasource_name=datasource_name, datasource_config=updated_datasource_config
+    )
+
+    key = DataContextVariableKey(
+        resource_name=datasource_name,
+    )
+    actual_config = cast(
+        DatasourceConfig, datasource_store_with_single_datasource.get(key=key)
+    )
+
+    _assert_serialized_datasource_configs_are_equal(
+        [actual_config, updated_datasource_config]
+    )
+
+
+def test_datasource_store_update_raises_error_if_datasource_doesnt_exist(
+    datasource_name: str,
+    empty_datasource_store: DatasourceStore,
+) -> None:
+    updated_datasource_config = DatasourceConfig()
+    with pytest.raises(ValueError) as e:
+        empty_datasource_store.update_by_name(
+            datasource_name=datasource_name, datasource_config=updated_datasource_config
+        )
+
+    assert f"Unable to load datasource `{datasource_name}`" in str(e.value)
+
+
+@pytest.mark.integration
+def test_datasource_store_with_inline_store_backend_config_with_names_does_not_store_datasource_name(
     datasource_config_with_names: DatasourceConfig,
     datasource_config: DatasourceConfig,
     empty_data_context: DataContext,
@@ -252,6 +324,9 @@
     store = DatasourceStore(
         store_name="my_datasource_store",
         store_backend=inline_store_backend_config,
+        serializer=YAMLReadyDictDatasourceConfigSerializer(
+            schema=datasourceConfigSchema
+        ),
     )
 
     key = DataContextVariableKey(
@@ -261,107 +336,18 @@
     store.set(key=key, value=datasource_config_with_names)
     res: DatasourceConfig = store.get(key=key)
 
-    assert isinstance(res, DatasourceConfig)
-    assert res.to_json_dict() == datasource_config.to_json_dict()
-
-    # TODO: 20220818 check on disk for name in datasource configs
+    _assert_serialized_datasource_configs_are_equal([res, datasource_config])
+
     with open(
-        os.path.join(empty_data_context.root_directory, "great_expectations.yml")
+        pathlib.Path(empty_data_context.root_directory) / "great_expectations.yml"
     ) as f:
         context_config_from_disk: dict = yaml.load(f)
 
     assert "name" not in context_config_from_disk["datasources"]["my_datasource"]
-    assert (
-        "name"
-        not in context_config_from_disk["datasources"]["my_datasource"][
-            "data_connectors"
-        ]["tripdata_monthly_configured"]
-    )
-
-
-def test_datasource_store_set_by_name(
-    empty_datasource_store: DatasourceStore,
-    datasource_config: DatasourceConfig,
-    datasource_name: str,
-) -> None:
-    assert len(empty_datasource_store.list_keys()) == 0
-
-    empty_datasource_store.set_by_name(
-        datasource_name=datasource_name, datasource_config=datasource_config
-    )
-
-    assert len(empty_datasource_store.list_keys()) == 1
-
-
-def test_datasource_store_retrieve_by_name(
-    datasource_name: str,
-    datasource_config: DatasourceConfig,
-    datasource_store_with_single_datasource: DatasourceStore,
-) -> None:
-    actual_config: DatasourceConfig = (
-        datasource_store_with_single_datasource.retrieve_by_name(
-            datasource_name=datasource_name
-        )
-    )
-    _assert_serialized_datasource_configs_are_equal([datasource_config, actual_config])
-
-
-def test_datasource_store_delete_by_name(
-    datasource_name: str,
-    datasource_store_with_single_datasource: DatasourceStore,
-) -> None:
-    assert len(datasource_store_with_single_datasource.list_keys()) == 1
-
-    datasource_store_with_single_datasource.delete_by_name(
-        datasource_name=datasource_name
-    )
-
-    assert len(datasource_store_with_single_datasource.list_keys()) == 0
-
-
-def test_datasource_store_update_by_name(
-    datasource_name: str,
-    datasource_config: DatasourceConfig,
-    datasource_store_with_single_datasource: DatasourceStore,
-) -> None:
-    updated_base_directory: str = "foo/bar/baz"
-
-    updated_datasource_config = copy.deepcopy(datasource_config)
-    updated_datasource_config.data_connectors["tripdata_monthly_configured"][
-        "base_directory"
-    ] = updated_base_directory
-
-    datasource_store_with_single_datasource.update_by_name(
-        datasource_name=datasource_name, datasource_config=updated_datasource_config
-    )
-
-    key = DataContextVariableKey(
-        resource_name=datasource_name,
-    )
-    actual_config = cast(
-        DatasourceConfig, datasource_store_with_single_datasource.get(key=key)
-    )
-
-    _assert_serialized_datasource_configs_are_equal(
-        [actual_config, updated_datasource_config]
-    )
-
-
-def test_datasource_store_update_raises_error_if_datasource_doesnt_exist(
-    datasource_name: str,
-    empty_datasource_store: DatasourceStore,
-) -> None:
-    updated_datasource_config = DatasourceConfig()
-    with pytest.raises(ValueError) as e:
-        empty_datasource_store.update_by_name(
-            datasource_name=datasource_name, datasource_config=updated_datasource_config
-        )
-
-    assert f"Unable to load datasource `{datasource_name}`" in str(e.value)
 
 
 @pytest.mark.integration
-def test_datasource_store_with_inline_store_backend_config_with_names_does_not_store_datasource_name(
+def test_datasource_store_with_inline_store_backend_config_with_names_does_not_store_dataconnector_name(
     datasource_config_with_names: DatasourceConfig,
     datasource_config: DatasourceConfig,
     empty_data_context: DataContext,
@@ -395,44 +381,6 @@
     ) as f:
         context_config_from_disk: dict = yaml.load(f)
 
-    assert "name" not in context_config_from_disk["datasources"]["my_datasource"]
-
-
-@pytest.mark.integration
-def test_datasource_store_with_inline_store_backend_config_with_names_does_not_store_dataconnector_name(
-    datasource_config_with_names: DatasourceConfig,
-    datasource_config: DatasourceConfig,
-    empty_data_context: DataContext,
-) -> None:
-    inline_store_backend_config: dict = {
-        "class_name": "InlineStoreBackend",
-        "resource_type": DataContextVariableSchema.DATASOURCES,
-        "data_context": empty_data_context,
-        "suppress_store_backend_id": True,
-    }
-
-    store = DatasourceStore(
-        store_name="my_datasource_store",
-        store_backend=inline_store_backend_config,
-        serializer=YAMLReadyDictDatasourceConfigSerializer(
-            schema=datasourceConfigSchema
-        ),
-    )
-
-    key = DataContextVariableKey(
-        resource_name="my_datasource",
-    )
-
-    store.set(key=key, value=datasource_config_with_names)
-    res: DatasourceConfig = store.get(key=key)
-
-    _assert_serialized_datasource_configs_are_equal([res, datasource_config])
-
-    with open(
-        pathlib.Path(empty_data_context.root_directory) / "great_expectations.yml"
-    ) as f:
-        context_config_from_disk: dict = yaml.load(f)
-
     assert (
         "name"
         not in context_config_from_disk["datasources"]["my_datasource"][
