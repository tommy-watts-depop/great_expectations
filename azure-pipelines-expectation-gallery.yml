# This file is responsible for configuring the `expectation_gallery` pipeline (https://dev.azure.com/great-expectations/great_expectations/_build)
#
# The pipeline is run under the following conditions:
#   - On the develop branch when a weekly release is being cut
#   - On the develop branch as scheduled by the below cron job
#
# The sole purpose of this pipeline is to build and publish the Expectation gallery. As such, it is designed to run quickly and frequently
# to ensure that the gallery is kept to-up-date with change.

schedules:
- cron: 0 */2 * * *
  displayName: Scheduled Runs
  branches:
    include:
    - develop
  always: false # Will only trigger if the state of the codebase has changed sinced the last scheduled run

resources:
  containers:
  - container: postgres
    image: postgres:11
    ports:
    - 5432:5432
    env:
      POSTGRES_DB: "test_ci"
      POSTGRES_HOST_AUTH_METHOD: "trust"
  - container: mysql
    image: mysql:8.0.20
    ports:
      - 3306:3306
    env:
      MYSQL_ALLOW_EMPTY_PASSWORD: "yes"
      MYSQL_DATABASE: test_ci
  - container: mssql
    image: mcr.microsoft.com/mssql/server:2019-latest
    env:
      ACCEPT_EULA: Y
      MSSQL_SA_PASSWORD: ReallyStrongPwd1234%^&*
      MSSQL_DB: test_ci
      MSSQL_PID: Developer
    ports:
      - 1433:1433
  - container: trino
    image: trinodb/trino:379
    ports:
      - 8088:8080

# The pipeline is run under two primary conditions: if cutting a release or as scheduled by the above cron job.
variables:
  isRelease: $[startsWith(variables['Build.SourceBranch'], 'refs/tags/')]
  isScheduled: $[and(eq(variables['Build.SourceBranch'], 'refs/heads/develop'), eq(variables['Build.Reason'], 'Schedule'))]
  isManual: $[eq(variables['Build.Reason'], 'Manual')]

stages:
  - stage: scope_check
    pool:
      vmImage: 'ubuntu-20.04'
    jobs:
      - job: changes
        steps:
          - task: ChangedFiles@1
            name: CheckChanges
            inputs:
              verbose: true
              rules: |
                [ContribChanged]
                contrib/**

                [GEChanged]
                great_expectations/**
                tests/**

                [ScriptsChanged]
                assets/scripts/**

  - stage: deploy_gallery
    dependsOn: scope_check
    condition: or(eq(variables.isScheduled, true), eq(variables.isRelease, true), eq(variables.isManual, true))
    pool:
      vmImage: 'ubuntu-18.04'

    jobs:
      - job: build_gallery
        timeoutInMinutes: 300
        variables:
          python.version: '3.8'
          GE_pytest_opts: ''

        services:
          postgres: postgres
          mysql: mysql
          mssql: mssql
          trino: trino

        steps:
          - task: UsePythonVersion@0
            inputs:
              versionSpec: '$(python.version)'
            displayName: 'Use Python $(python.version)'

          - bash: python -m pip install --upgrade pip==21.3.1
            displayName: 'Update pip'

          - script: |
              pip install "google-cloud-bigquery-storage" -r requirements-dev-all-contrib-expectations.txt -e "contrib/cli" -e ".[dev]" -c constraints-dev.txt
            displayName: 'Install dependencies'

          - script: |
              printf 'Waiting for MySQL database to accept connections'
              until mysql --host=localhost --protocol=TCP --port=3306 --user=root --password='' --execute "SHOW DATABASES"; do
                printf '.'
                sleep 1;
              done;
            displayName: 'Wait for MySQL database to initialise'

          - script: |
              echo "SET GLOBAL sql_mode=(SELECT REPLACE(@@sql_mode,'ONLY_FULL_GROUP_BY',''));" > mysql_setup_script.sql
              mysql --host=localhost --protocol=TCP --port=3306 --user=root --password='' --reconnect < mysql_setup_script.sql
            displayName: 'Configure mysql'

          - script: |
              sqlcmd -U sa -P "ReallyStrongPwd1234%^&*" -Q "CREATE DATABASE test_ci;" -o create_db_output.txt
            displayName: 'Configure mssql'

          - script: |
              printf 'Waiting for Trino database to accept connections'
              sleep 30
#             until trino --execute "SHOW CATALOGS"; do
#               printf '.'
#               sleep 1;
#             done;
            displayName: 'Wait for Trino database to initialise'

          - task: DownloadSecureFile@1
            name: gcp_authkey
            displayName: 'Download Google Service Account'
            inputs:
              secureFile: 'superconductive-service-acct_ge-oss-ci-cd.json'
              retryCount: '2'

          - task: DownloadSecureFile@1
            name: aws_authkey
            displayName: 'Download AWS Credentials'
            inputs:
              secureFile: 'aws_config_sandbox'
              retryCount: '2'

<<<<<<< HEAD
          - bash: python ./build_gallery.py --backends "athena" --ignore-suppress --outfile-name "expectation_library_v3_athena.json" | tee output--build_gallery.txt ; grep -o "Took .* seconds to .*" output--build_gallery.txt | sort -k2,2nr > testing-times.txt ; grep -o "ERROR - (.*" output--build_gallery.txt | sort > testing-error-messages.txt; touch gallery-tracebacks.txt; grep -o "Expectation type.*" output--build_gallery.txt | sort > gallery-exp-types.txt
=======
          - bash: python ./build_gallery.py --outfile-name "expectation_library_v2.json" 2>&1 | tee output--build_gallery.txt ; grep -o "Took .* seconds to .*" output--build_gallery.txt | sort -k2,2nr > testing-times.txt ; grep -o "ERROR - (.*" output--build_gallery.txt | sort > testing-error-messages.txt; touch gallery-tracebacks.txt; grep -o "Expectation type.*" output--build_gallery.txt | sort > gallery-exp-types.txt
>>>>>>> 40a86591
            workingDirectory: $(Build.SourcesDirectory)/assets/scripts/
            displayName: 'Build Gallery'
            env:
              # snowflake credentials
              SNOWFLAKE_ACCOUNT: $(SNOWFLAKE_ACCOUNT)
              SNOWFLAKE_USER: $(SNOWFLAKE_USER)
              SNOWFLAKE_PW: $(SNOWFLAKE_PW)
              SNOWFLAKE_DATABASE: $(SNOWFLAKE_DATABASE)
              SNOWFLAKE_SCHEMA: $(SNOWFLAKE_SCHEMA)
              SNOWFLAKE_WAREHOUSE: $(SNOWFLAKE_WAREHOUSE)
              SNOWFLAKE_ROLE: $(SNOWFLAKE_ROLE)
              # redshift credentials
              REDSHIFT_USERNAME: $(REDSHIFT_USERNAME)
              REDSHIFT_PASSWORD: $(REDSHIFT_PASSWORD)
              REDSHIFT_HOST: $(REDSHIFT_HOST)
              REDSHIFT_PORT: $(REDSHIFT_PORT)
              REDSHIFT_DATABASE: $(REDSHIFT_DATABASE)
              REDSHIFT_SSLMODE: $(REDSHIFT_SSLMODE)
              # AWS credentials
              AWS_CONFIG_FILE: $(aws_authkey.secureFilePath)
              ATHENA_DB_NAME: $(ATHENA_DB_NAME)
              ATHENA_STAGING_S3: $(ATHENA_STAGING_S3)
              ATHENA_DATA_BUCKET: $(ATHENA_DATA_BUCKET)
              ATHENA_TEN_TRIPS_DB_NAME: $(ATHENA_TEN_TRIPS_DB_NAME)
              # GCP credentials
              GOOGLE_APPLICATION_CREDENTIALS: $(gcp_authkey.secureFilePath)
              GE_TEST_GCP_PROJECT: $(GE_TEST_GCP_PROJECT)
              GE_TEST_BIGQUERY_DATASET: $(GE_TEST_BIGQUERY_DATASET)
              # Azure credentials
              AZURE_CREDENTIAL: $(AZURE_CREDENTIAL)
              AZURE_ACCESS_KEY: $(AZURE_ACCESS_KEY)

          - bash: grep -o "coverage_score:.*" output--build_gallery.txt | sort -k2,2nr
            workingDirectory: $(Build.SourcesDirectory)/assets/scripts/
            displayName: 'Show coverage scores'

          - bash: cut -d " " -f 3,4 gallery-exp-types.txt | uniq -c | sort -nr; echo; cut -d " " -f 3,4,6 gallery-exp-types.txt | sort
            workingDirectory: $(Build.SourcesDirectory)/assets/scripts/
            displayName: 'Show Expectation types and counts'

          - bash: grep -o "Implemented engines.*" output--build_gallery.txt
            workingDirectory: $(Build.SourcesDirectory)/assets/scripts/
            displayName: 'Show implemented engines'

          - bash: cat checklists.txt
            workingDirectory: $(Build.SourcesDirectory)/assets/scripts/
            displayName: 'Show full checklist summary'

          - bash: grep -E "(^expect|Completeness checklist|^ *[A-z]|^ *-|-----)" checklists.txt | grep -vE '(No validate_configuration|Using default validate_configuration|Has a full suite|Has passed a manual)'
            workingDirectory: $(Build.SourcesDirectory)/assets/scripts/
            displayName: 'Show checklist issues'

          - bash: cat testing-error-messages.txt
            workingDirectory: $(Build.SourcesDirectory)/assets/scripts/
            displayName: 'Show testing errors'

          - bash: grep --color -n -i warning -B 2 output--build_gallery.txt || echo "No warnings found"
            workingDirectory: $(Build.SourcesDirectory)/assets/scripts/
            displayName: 'Show testing warnings'

          - bash: cat gallery-tracebacks.txt
            workingDirectory: $(Build.SourcesDirectory)/assets/scripts/
            displayName: 'Show gallery tracebacks'

          - bash: grep "to df.to_sql" testing-times.txt || echo "No df.to_sql calls were made"
            workingDirectory: $(Build.SourcesDirectory)/assets/scripts/
            displayName: 'Show DataFrame to SQL times'

          - bash: grep "to run" testing-times.txt
            workingDirectory: $(Build.SourcesDirectory)/assets/scripts/
            displayName: 'Show testing times grouped by backend and Expectation'

          - bash: grep "to evaluate_json" testing-times.txt
            workingDirectory: $(Build.SourcesDirectory)/assets/scripts/
            displayName: 'Show testing times for individual tests'

          - bash: python ./build_package_gallery.py
            workingDirectory: $(Build.SourcesDirectory)/assets/scripts/
            displayName: 'Build Package Gallery'

          - task: S3Upload@1
            inputs:
              regionName: 'us-east-2'
              awsCredentials: 'aws-ci-great-expectations'
              bucketName: 'superconductive-public'
              sourceFolder: '$(Build.SourcesDirectory)/assets/scripts'
              globExpressions: '*.json'
              targetFolder: 'static/gallery/'
              filesAcl: 'public-read'

          - task: NodeTool@0
            inputs:
              versionSpec: '16.16'

          - bash: bash ./trigger_algolia.sh
            workingDirectory: $(Build.SourcesDirectory)/assets/scripts/
            displayName: 'Update Algolia indexes from S3'
            env:
              # algolia credentials
              ALGOLIA_ACCOUNT: $(ALGOLIA_ACCOUNT)
              ALGOLIA_EXPECTATION_INDEX: $(ALGOLIA_EXPECTATION_INDEX)
              ALGOLIA_PACKAGE_EXPEC_INDEX: $(ALGOLIA_PACKAGE_EXPEC_INDEX)
              ALGOLIA_PACKAGE_INDEX: $(ALGOLIA_PACKAGE_INDEX)
              ALGOLIA_WRITE_KEY: $(ALGOLIA_WRITE_KEY)

#         - bash: |
#             echo "About to trigger webhook: $GALLERY_BUILD_HOOK"
#             curl -X POST -d {} $GALLERY_BUILD_HOOK
#           displayName: 'Trigger gallery build'
#           env:
#             GALLERY_BUILD_HOOK: $(gallerywebhook)<|MERGE_RESOLUTION|>--- conflicted
+++ resolved
@@ -145,11 +145,7 @@
               secureFile: 'aws_config_sandbox'
               retryCount: '2'
 
-<<<<<<< HEAD
-          - bash: python ./build_gallery.py --backends "athena" --ignore-suppress --outfile-name "expectation_library_v3_athena.json" | tee output--build_gallery.txt ; grep -o "Took .* seconds to .*" output--build_gallery.txt | sort -k2,2nr > testing-times.txt ; grep -o "ERROR - (.*" output--build_gallery.txt | sort > testing-error-messages.txt; touch gallery-tracebacks.txt; grep -o "Expectation type.*" output--build_gallery.txt | sort > gallery-exp-types.txt
-=======
-          - bash: python ./build_gallery.py --outfile-name "expectation_library_v2.json" 2>&1 | tee output--build_gallery.txt ; grep -o "Took .* seconds to .*" output--build_gallery.txt | sort -k2,2nr > testing-times.txt ; grep -o "ERROR - (.*" output--build_gallery.txt | sort > testing-error-messages.txt; touch gallery-tracebacks.txt; grep -o "Expectation type.*" output--build_gallery.txt | sort > gallery-exp-types.txt
->>>>>>> 40a86591
+          - bash: python ./build_gallery.py --backends "athena" --ignore-suppress --outfile-name "expectation_library_v3_athena.json" 2>&1 | tee output--build_gallery.txt ; grep -o "Took .* seconds to .*" output--build_gallery.txt | sort -k2,2nr > testing-times.txt ; grep -o "ERROR - (.*" output--build_gallery.txt | sort > testing-error-messages.txt; touch gallery-tracebacks.txt; grep -o "Expectation type.*" output--build_gallery.txt | sort > gallery-exp-types.txt
             workingDirectory: $(Build.SourcesDirectory)/assets/scripts/
             displayName: 'Build Gallery'
             env:
