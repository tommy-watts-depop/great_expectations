from copy import deepcopy
from typing import Dict, List, Optional, cast

from great_expectations.core.batch import (
    BatchDefinition,
    BatchRequest,
    BatchSpec,
    IDDict,
)
from great_expectations.core.batch_spec import SqlAlchemyDatasourceBatchSpec
from great_expectations.datasource.data_connector.data_connector import DataConnector
from great_expectations.datasource.data_connector.util import (
    batch_definition_matches_batch_request,
)
from great_expectations.execution_engine import (
    ExecutionEngine,
    SqlAlchemyExecutionEngine,
)

try:
    import sqlalchemy as sa
except ImportError:
    sa = None


class ConfiguredAssetSqlDataConnector(DataConnector):
    """
    A DataConnector that requires explicit listing of SQL tables you want to connect to.

    Args:
        name (str): The name of this DataConnector
        datasource_name (str): The name of the Datasource that contains it
        execution_engine (ExecutionEngine): An ExecutionEngine
        assets (str): assets
        batch_spec_passthrough (dict): dictionary with keys that will be added directly to batch_spec
    """

    def __init__(
        self,
        name: str,
        datasource_name: str,
        execution_engine: Optional[ExecutionEngine] = None,
        assets: Optional[Dict[str, dict]] = None,
        batch_spec_passthrough: Optional[dict] = None,
    ):
        if assets is None:
            assets = {}
        self._assets = assets

        super().__init__(
            name=name,
            datasource_name=datasource_name,
            execution_engine=execution_engine,
            batch_spec_passthrough=batch_spec_passthrough,
        )

    @property
    def assets(self) -> Dict[str, dict]:
        return self._assets

    def add_data_asset(
        self,
        name: str,
        config: dict,
    ):
        """
        Add data_asset to DataConnector using data_asset name as key, and data_asset configuration as value.
        """
        self._assets[name] = config

    def _get_batch_identifiers_list_from_data_asset_config(
        self,
        data_asset_name,
        data_asset_config,
    ):
        if "table_name" in data_asset_config:
            table_name = data_asset_config["table_name"]
        else:
            table_name = data_asset_name

        if "splitter_method" in data_asset_config:
            splitter_fn = getattr(self, data_asset_config["splitter_method"])
            split_query = splitter_fn(
                table_name=table_name, **data_asset_config["splitter_kwargs"]
            )

            sqlalchemy_execution_engine: SqlAlchemyExecutionEngine = cast(
<<<<<<< HEAD
                SqlAlchemyExecutionEngine,
                self._execution_engine
=======
                SqlAlchemyExecutionEngine, self._execution_engine
>>>>>>> 17908ca4
            )
            rows = sqlalchemy_execution_engine.engine.execute(split_query).fetchall()

            # Zip up split parameters with column names
            column_names = self._get_column_names_from_splitter_kwargs(
                data_asset_config["splitter_kwargs"]
            )
            batch_identifiers_list = [dict(zip(column_names, row)) for row in rows]

        else:
            batch_identifiers_list = [{}]

        return batch_identifiers_list

    def _refresh_data_references_cache(self):
        self._data_references_cache = {}

        for data_asset_name in self.assets:
            data_asset = self.assets[data_asset_name]
            batch_identifiers_list = (
                self._get_batch_identifiers_list_from_data_asset_config(
                    data_asset_name,
                    data_asset,
                )
            )

            # TODO Abe 20201029 : Apply sorters to batch_identifiers_list here
            # TODO Will 20201102 : add sorting code here
            self._data_references_cache[data_asset_name] = batch_identifiers_list

    def _get_column_names_from_splitter_kwargs(self, splitter_kwargs) -> List[str]:
        column_names: List[str] = []

        if "column_names" in splitter_kwargs:
            column_names = splitter_kwargs["column_names"]
        elif "column_name" in splitter_kwargs:
            column_names = [splitter_kwargs["column_name"]]

        return column_names

    def get_available_data_asset_names(self) -> List[str]:
        """
        Return the list of asset names known by this DataConnector.

        Returns:
            A list of available names
        """
        print(f'[ALEX_TEST] [CONFIGURED_ASSET_SQL_DATA_CONNECTOR] SELF.ASSETS: {self.assets} ; TYPE: {str(type(self.assets))}')
        return list(self.assets.keys())

    def get_unmatched_data_references(self) -> List[str]:
        """
        Returns the list of data_references unmatched by configuration by looping through items in _data_references_cache
        and returning data_reference that do not have an associated data_asset.

        Returns:
            list of data_references that are not matched by configuration.
        """
        return []

    def get_batch_definition_list_from_batch_request(self, batch_request: BatchRequest):
        self._validate_batch_request(batch_request=batch_request)

        if len(self._data_references_cache) == 0:
            self._refresh_data_references_cache()

        batch_definition_list: List[BatchDefinition] = []
        try:
            sub_cache = self._data_references_cache[batch_request.data_asset_name]
        except KeyError as e:
            raise KeyError(
                f"data_asset_name {batch_request.data_asset_name} is not recognized."
            )

        for batch_identifiers in sub_cache:
            batch_definition: BatchDefinition = BatchDefinition(
                datasource_name=self.datasource_name,
                data_connector_name=self.name,
                data_asset_name=batch_request.data_asset_name,
                batch_identifiers=IDDict(batch_identifiers),
                batch_spec_passthrough=batch_request.batch_spec_passthrough,
            )
            if batch_definition_matches_batch_request(batch_definition, batch_request):
                batch_definition_list.append(batch_definition)

        return batch_definition_list

    def _get_data_reference_list_from_cache_by_data_asset_name(
        self, data_asset_name: str
    ) -> List[str]:
        return self._data_references_cache[data_asset_name]

    def _map_data_reference_to_batch_definition_list(
        self, data_reference, data_asset_name: Optional[str] = None  #: Any,
    ) -> Optional[List[BatchDefinition]]:
        # Note: This is a bit hacky, but it works. In sql_data_connectors, data references *are* dictionaries,
        # allowing us to invoke `IDDict(data_reference)`
        return [
            BatchDefinition(
                datasource_name=self.datasource_name,
                data_connector_name=self.name,
                data_asset_name=data_asset_name,
                batch_identifiers=IDDict(data_reference),
            )
        ]

    def build_batch_spec(
        self, batch_definition: BatchDefinition
    ) -> SqlAlchemyDatasourceBatchSpec:
        """
        Build BatchSpec from batch_definition by calling DataConnector's build_batch_spec function.

        Args:
            batch_definition (BatchDefinition): to be used to build batch_spec

        Returns:
            BatchSpec built from batch_definition
        """

        data_asset_name: str = batch_definition.data_asset_name
        if (
            data_asset_name in self.assets
            and self.assets[data_asset_name].get("batch_spec_passthrough")
            and isinstance(
                self.assets[data_asset_name].get("batch_spec_passthrough"), dict
            )
        ):
            # batch_spec_passthrough from data_asset
            batch_spec_passthrough = deepcopy(
                self.assets[data_asset_name]["batch_spec_passthrough"]
            )
            batch_definition_batch_spec_passthrough = (
                deepcopy(batch_definition.batch_spec_passthrough) or {}
            )
            # batch_spec_passthrough from Batch Definition supersedes batch_spec_passthrough from data_asset
            batch_spec_passthrough.update(batch_definition_batch_spec_passthrough)
            batch_definition.batch_spec_passthrough = batch_spec_passthrough

        batch_spec: BatchSpec = super().build_batch_spec(
            batch_definition=batch_definition
        )

        return SqlAlchemyDatasourceBatchSpec(batch_spec)

    def _generate_batch_spec_parameters_from_batch_definition(
        self, batch_definition: BatchDefinition
    ) -> dict:
        """
        Build BatchSpec parameters from batch_definition with the following components:
            1. data_asset_name from batch_definition
            2. batch_identifiers from batch_definition
            3. data_asset from data_connector

        Args:
            batch_definition (BatchDefinition): to be used to build batch_spec

        Returns:
            dict built from batch_definition
        """
        data_asset_name: str = batch_definition.data_asset_name
        return {
            "data_asset_name": data_asset_name,
            "table_name": data_asset_name,
            "batch_identifiers": batch_definition.batch_identifiers,
            **self.assets[data_asset_name],
        }

    # Splitter methods for listing partitions

    def _split_on_whole_table(
        self,
        table_name: str,
    ):
        """
        'Split' by returning the whole table

        Note: the table_name parameter is a required to keep the signature of this method consistent with other methods.
        """

        return sa.select([sa.true()])

    def _split_on_column_value(
        self,
        table_name: str,
        column_name: str,
    ):
        """Split using the values in the named column"""
        # query = f"SELECT DISTINCT(\"{self.column_name}\") FROM {self.table_name}"

        return (
            sa.select([sa.func.distinct(sa.column(column_name))])
            .select_from(sa.text(table_name))
            .order_by(sa.column(column_name).asc())
        )

    def _split_on_converted_datetime(
        self,
        table_name: str,
        column_name: str,
        date_format_string: str = "%Y-%m-%d",
    ):
        """Convert the values in the named column to the given date_format, and split on that"""
        # query = f"SELECT DISTINCT( strftime(\"{date_format_string}\", \"{self.column_name}\")) as my_var FROM {self.table_name}"

        return sa.select(
            [
                sa.func.distinct(
                    sa.func.strftime(
                        date_format_string,
                        sa.column(column_name),
                    )
                )
            ]
        ).select_from(sa.text(table_name))

    def _split_on_divided_integer(
        self, table_name: str, column_name: str, divisor: int
    ):
        """Divide the values in the named column by `divisor`, and split on that"""
        # query = f"SELECT DISTINCT(\"{self.column_name}\" / {divisor}) AS my_var FROM {self.table_name}"

        return sa.select(
            [sa.func.distinct(sa.cast(sa.column(column_name) / divisor, sa.Integer))]
        ).select_from(sa.text(table_name))

    def _split_on_mod_integer(self, table_name: str, column_name: str, mod: int):
        """Divide the values in the named column by `divisor`, and split on that"""
        # query = f"SELECT DISTINCT(\"{self.column_name}\" / {divisor}) AS my_var FROM {self.table_name}"

        return sa.select(
            [sa.func.distinct(sa.cast(sa.column(column_name) % mod, sa.Integer))]
        ).select_from(sa.text(table_name))

    def _split_on_multi_column_values(
        self,
        table_name: str,
        column_names: List[str],
    ):
        """Split on the joint values in the named columns"""
        # query = f"SELECT DISTINCT(\"{self.column_name}\") FROM {self.table_name}"

        return (
            sa.select([sa.column(column_name) for column_name in column_names])
            .distinct()
            .select_from(sa.text(table_name))
        )

    def _split_on_hashed_column(
        self,
        table_name: str,
        column_name: str,
        hash_digits: int,
    ):
        """Note: this method is experimental. It does not work with all SQL dialects."""
        # query = f"SELECT MD5(\"{self.column_name}\") = {matching_hash}) AS hashed_var FROM {self.table_name}"

        return sa.select([sa.func.md5(sa.column(column_name))]).select_from(
            sa.text(table_name)
        )<|MERGE_RESOLUTION|>--- conflicted
+++ resolved
@@ -85,12 +85,7 @@
             )
 
             sqlalchemy_execution_engine: SqlAlchemyExecutionEngine = cast(
-<<<<<<< HEAD
-                SqlAlchemyExecutionEngine,
-                self._execution_engine
-=======
                 SqlAlchemyExecutionEngine, self._execution_engine
->>>>>>> 17908ca4
             )
             rows = sqlalchemy_execution_engine.engine.execute(split_query).fetchall()
 
