import time
import logging
from string import Template

from great_expectations.datasource import Datasource
<<<<<<< HEAD
from great_expectations.datasource.types import (
    SqlAlchemyDatasourceQueryBatchKwargs,
    SqlAlchemyDatasourceTableBatchKwargs,
    BatchId
)
=======
from great_expectations.datasource.types import BatchId
>>>>>>> 8155b1f2
from great_expectations.dataset.sqlalchemy_dataset import SqlAlchemyDataset
from .generator.query_generator import QueryGenerator
from great_expectations.exceptions import DatasourceInitializationError
from great_expectations.types import ClassConfig

logger = logging.getLogger(__name__)

try:
    import sqlalchemy
    from sqlalchemy import create_engine
except ImportError:
    sqlalchemy = None
    create_engine = None
    logger.debug("Unable to import sqlalchemy.")


class SqlAlchemyDatasource(Datasource):
    """
    A SqlAlchemyDatasource will provide data_assets converting batch_kwargs using the following rules:
      - if the batch_kwargs include a table key, the datasource will provide a dataset object connected
        to that table
      - if the batch_kwargs include a query key, the datasource will create a temporary table using that
        that query. The query can be parameterized according to the standard python Template engine, which
        uses $parameter, with additional kwargs passed to the get_batch method.
    """

    @classmethod
    def build_configuration(cls, data_asset_type=None, generators=None, **kwargs):
        """
        Build a full configuration object for a datasource, potentially including generators with defaults.

        Args:
            data_asset_type: A ClassConfig dictionary
            generators: Generator configuration dictionary
            **kwargs: Additional kwargs to be part of the datasource constructor's initialization

        Returns:
            A complete datasource configuration.

        """
        if generators is None:
            generators = {
                "default": {
                    "class_name": "TableGenerator"
                }
            }

        if data_asset_type is None:
            data_asset_type = ClassConfig(
                class_name="SqlAlchemyDataset")
        else:
            try:
                data_asset_type = ClassConfig(**data_asset_type)
            except TypeError:
                # In this case, we allow the passed config, for now, in case they're using a legacy string-only config
                pass

        configuration = kwargs
        configuration.update({
            "data_asset_type": data_asset_type,
            "generators": generators,
        })
        return configuration

    def __init__(self, name="default", data_context=None, data_asset_type=None, credentials=None, generators=None, **kwargs):
        if not sqlalchemy:
            raise DatasourceInitializationError(name, "ModuleNotFoundError: No module named 'sqlalchemy'")

        configuration_with_defaults = SqlAlchemyDatasource.build_configuration(data_asset_type, generators, **kwargs)
        data_asset_type = configuration_with_defaults.pop("data_asset_type")
        generators = configuration_with_defaults.pop("generators")
        super(SqlAlchemyDatasource, self).__init__(
            name,
            data_context=data_context,
            data_asset_type=data_asset_type,
            generators=generators,
            **configuration_with_defaults)

        if credentials is not None:
            self._datasource_config.update({
                "credentials": credentials
            })
        else:
            credentials = {}

        try:
            # if an engine was provided, use that
            if "engine" in kwargs:
                self.engine = kwargs.pop("engine")

            # if a connection string or url was provided, use that
            elif "connection_string" in kwargs:
                connection_string = kwargs.pop("connection_string")
                self.engine = create_engine(connection_string, **kwargs)
                self.engine.connect()
            elif "url" in credentials:
                url = credentials.pop("url")
                # TODO perhaps we could carefully regex out the driver from the
                #  url. It would need to be cautious to avoid leaking secrets.
                self.drivername = "other"
                self.engine = create_engine(url, **kwargs)
                self.engine.connect()

            # Otherwise, connect using remaining kwargs
            else:
                options, drivername = self._get_sqlalchemy_connection_options(**kwargs)
                self.drivername = drivername
                self.engine = create_engine(options)
                self.engine.connect()

        except (sqlalchemy.exc.OperationalError, sqlalchemy.exc.DatabaseError) as sqlalchemy_error:
            raise DatasourceInitializationError(self._name, str(sqlalchemy_error))

        self._build_generators()

    def _get_sqlalchemy_connection_options(self, **kwargs):
        drivername = None
        if "credentials" in self._datasource_config:
            credentials = self._datasource_config["credentials"]
        else:
            credentials = {}

        # if a connection string or url was provided in the profile, use that
        if "connection_string" in credentials:
            options = credentials["connection_string"]
        elif "url" in credentials:
            options = credentials["url"]
        else:
            # Update credentials with anything passed during connection time
            credentials.update(dict(**kwargs))
            drivername = credentials.pop("drivername")
            options = sqlalchemy.engine.url.URL(drivername, **credentials)

        return options, drivername

    def _get_generator_class_from_type(self, type_):
        if type_ == "queries":
            return QueryGenerator
        else:
            raise ValueError("Unrecognized DataAssetGenerator type %s" % type_)

    def _get_data_asset(self, batch_kwargs, expectation_suite, **kwargs):
        for k, v in kwargs.items():
            if isinstance(v, dict):
                if k in batch_kwargs and isinstance(batch_kwargs[k], dict):
                    batch_kwargs[k].update(v)
                else:
                    batch_kwargs[k] = v
            else:
                batch_kwargs[k] = v

        if "data_asset_type" in batch_kwargs:
            # Sqlalchemy does not use reader_options or need to remove batch_kwargs since it does not pass
            # options through to a later reader
            data_asset_type_config = batch_kwargs["data_asset_type"]
            try:
                data_asset_type_config = ClassConfig(**data_asset_type_config)
            except TypeError:
                # We tried; we'll pass the config downstream, probably as a string, and handle an error later
                pass
        else:
            data_asset_type_config = self._data_asset_type

        data_asset_type = self._get_data_asset_class(data_asset_type_config)

        if not issubclass(data_asset_type, SqlAlchemyDataset):
            raise ValueError("SqlAlchemyDatasource cannot instantiate batch with data_asset_type: '%s'. It "
                             "must be a subclass of SqlAlchemyDataset." % data_asset_type.__name__)

        # We need to build a batch_id to be used in the dataframe
        batch_id = BatchId({
            "timestamp": time.time()
        })

        if "schema" in batch_kwargs:
            schema = batch_kwargs["schema"]
        else:
            schema = None

        if "table" in batch_kwargs:
            limit = batch_kwargs.get('limit')
            offset = batch_kwargs.get('offset')
            if limit is not None or offset is not None:
                logger.info("Generating query from table batch_kwargs based on limit and offset")
                raw_query = sqlalchemy.select([sqlalchemy.text("*")])\
                    .select_from(sqlalchemy.schema.Table(batch_kwargs['table'], sqlalchemy.MetaData(), schema=schema))\
                    .offset(offset)\
                    .limit(limit)
                query = str(raw_query.compile(self.engine, compile_kwargs={"literal_binds": True}))
                return data_asset_type(
                    custom_sql=query,
                    engine=self.engine,
                    data_context=self._data_context,
                    expectation_suite=expectation_suite,
                    batch_kwargs=batch_kwargs,
                    batch_id=batch_id
                )

            else:
                return data_asset_type(
                    table_name=batch_kwargs["table"],
                    engine=self.engine,
                    schema=schema,
                    data_context=self._data_context,
                    expectation_suite=expectation_suite,
                    batch_kwargs=batch_kwargs,
                    batch_id=batch_id
                )

        elif "query" in batch_kwargs:
            if "limit" in batch_kwargs or "offset" in batch_kwargs:
                logger.warning("Limit and offset parameters are ignored when using query-based batch_kwargs; consider "
                               "adding limit and offset directly to the generated query.")
            if "bigquery_temp_table" in batch_kwargs:
                table_name = batch_kwargs.get("bigquery_temp_table")
            else:
                table_name = None
            
            query = Template(batch_kwargs["query"]).safe_substitute(**kwargs)
            return data_asset_type(
                custom_sql=query,
                engine=self.engine,
                table_name=table_name,
                data_context=self._data_context,
                expectation_suite=expectation_suite,
                batch_kwargs=batch_kwargs,
                batch_id=batch_id
            )

        else:
            raise ValueError("Invalid batch_kwargs: exactly one of 'table' or 'query' must be specified")<|MERGE_RESOLUTION|>--- conflicted
+++ resolved
@@ -3,15 +3,11 @@
 from string import Template
 
 from great_expectations.datasource import Datasource
-<<<<<<< HEAD
 from great_expectations.datasource.types import (
     SqlAlchemyDatasourceQueryBatchKwargs,
     SqlAlchemyDatasourceTableBatchKwargs,
     BatchId
 )
-=======
-from great_expectations.datasource.types import BatchId
->>>>>>> 8155b1f2
 from great_expectations.dataset.sqlalchemy_dataset import SqlAlchemyDataset
 from .generator.query_generator import QueryGenerator
 from great_expectations.exceptions import DatasourceInitializationError
@@ -229,7 +225,7 @@
                 table_name = batch_kwargs.get("bigquery_temp_table")
             else:
                 table_name = None
-            
+
             query = Template(batch_kwargs["query"]).safe_substitute(**kwargs)
             return data_asset_type(
                 custom_sql=query,
