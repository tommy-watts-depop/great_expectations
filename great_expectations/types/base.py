from collections import Iterable
import inspect
import copy
from ruamel.yaml import YAML, yaml_object
yaml = YAML()



class ListOf(object):
    def __init__(self, type_):
        self.type_ = type_


class DotDict(dict):
    """dot.notation access to dictionary attributes"""

    def __getattr__(self, attr):
        return self.get(attr)

    __setattr__ = dict.__setitem__
    __delattr__ = dict.__delitem__

    def __dir__(self):
        return self.keys()

    # Cargo-cultishly copied from: https://github.com/spindlelabs/pyes/commit/d2076b385c38d6d00cebfe0df7b0d1ba8df934bc
    def __deepcopy__(self, memo):
        return DotDict([(copy.deepcopy(k, memo), copy.deepcopy(v, memo)) for k, v in self.items()])


# Inspiration : https://codereview.stackexchange.com/questions/81794/dictionary-with-restricted-keys
class LooselyTypedDotDict(DotDict):
    """dot.notation access to dictionary attributes, with limited keys


    Note: this class is pretty useless on its own.
    You need to subclass it like so:

    class MyLooselyTypedDotDict(LooselyTypedDotDict):
        _allowed_keys = set([
            "x", "y", "z"
        ])

    """

    _allowed_keys = set()
    _required_keys = set()
    _key_types = {}

    def __init__(self, coerce_types=False, **kwargs):

        if not self._required_keys.issubset(self._allowed_keys):
            raise ValueError("_required_keys : {!r} must be a subset of _allowed_keys {!r}".format(
                self._required_keys,
                self._allowed_keys,
            ))

        for key, value in kwargs.items():
            if key not in self._allowed_keys:
                raise KeyError("key: {!r} not in allowed keys: {!r}".format(
                    key,
                    self._allowed_keys
                ))

            # if key in self._key_types and not isinstance(key, self._key_types[key]):
            if key in self._key_types:
                # print(value)

                # Update values if coerce_types==True
                if coerce_types:
                    # TODO: Catch errors and raise more informative error messages here

                    # If the given type is an instance of LooselyTypedDotDict, apply coerce_types recursively
                    if isinstance(self._key_types[key], ListOf):
                        if inspect.isclass(self._key_types[key].type_) and issubclass(self._key_types[key].type_, LooselyTypedDotDict):
                            value = [self._key_types[key].type_(
                                coerce_types=True, **v) for v in value]
                        else:
                            value = [self._key_types[key].type_(
                                v) for v in value]

                    else:
                        if inspect.isclass(self._key_types[key]) and issubclass(self._key_types[key], LooselyTypedDotDict):
                            value = self._key_types[key](
                                coerce_types=True, **value)
                        else:
                            value = self._key_types[key](value)

                # print(value)

                # Validate types
                self._validate_value_type(key, value, self._key_types[key])

            self[key] = value

        for key in self._required_keys:
            if key not in kwargs:
                raise KeyError("key: {!r} is missing even though it's in the required keys: {!r}".format(
                    key,
                    self._required_keys
                ))

    def __getattr__(self, attr):
        if attr in self._allowed_keys:
            return self.get(attr)
        else:
            # We raise AttributeError in the event that someone tries to access a nonexistent property
            # to be more consistent with usual type semantics without losing dictionary access patterns.
            # Note that a dictionary would usually raise KeyError
            raise AttributeError

    # If we did not raise AttributeError from __getattr__, the following would be required to support yaml serialization
    # # This is required since our dotdict allows *any* access via dotNotation, blocking the normal
    # # behavior of raising an AttributeError when trying to access a nonexistent function
    # _yaml_merge = []
    #
    # @classmethod
    # def yaml_anchor(cls):
    #     # This is required since our dotdict allows *any* access via dotNotation, blocking the normal
    #     # behavior of raising an AttributeError when trying to access a nonexistent function
    #     return None

    def __setitem__(self, key, val):
        if key not in self._allowed_keys:
            raise KeyError("key: {!r} not in allowed keys: {!r}".format(
                key,
                self._allowed_keys
            ))

        if key in self._key_types:
            self._validate_value_type(key, val, self._key_types[key])

        dict.__setitem__(self, key, val)

    def __setattr__(self, key, val):
        if key not in self._allowed_keys:
            raise KeyError("key: {!r} not in allowed keys: {!r}".format(
                key,
                self._allowed_keys
            ))

        if key in self._key_types:
            self._validate_value_type(key, val, self._key_types[key])

        dict.__setitem__(self, key, val)

    def __delitem__(self, key):
        if key in self._required_keys:
            raise KeyError("key: {!r} is required and cannot be deleted".format(
                key,
            ))

        dict.__delitem__(self, key)

    def __delattr__(self, key):
        if key in self._required_keys:
            raise KeyError("key: {!r} is required and cannot be deleted".format(
                key,
            ))

        dict.__delitem__(self, key)

    def _validate_value_type(self, key, value, type_):
        # TODO: Catch errors and raise more informative error messages here
        if isinstance(type_, ListOf):
            if not isinstance(value, Iterable):
                raise TypeError("key: {!r} must be an Iterable type, not {!r}".format(
                    key,
                    type(value),
                ))

            for v in value:
                if not isinstance(v, type_.type_):
                    raise TypeError("values in key: {!r} must be of type: {!r}, not {!r} {!r}".format(
                        key,
                        type_.type_,
                        v,
                        type(v),
                    ))

        else:
            if isinstance(type_, list):
                any_match = False
                for type_element in type_:
                    if type_element == None:
                        if value == None:
                            any_match = True
                    elif isinstance(value, type_element):
                        any_match = True

                if not any_match:
                    raise TypeError("key: {!r} must be of type {!r}, not {!r}".format(
                        key,
                        type_,
                        type(value),
                    ))

            else:
<<<<<<< HEAD
                raise TypeError("key: {!r} must be of type {!r}, not {!r}".format(
                    key,
                    type_,
                    type(value),
                ))

    @classmethod
    def to_yaml(cls, representer, node):
        """Use dict representation for DotDict (and subtypes by default)"""
        return representer.represent_dict(node)
=======
                if not isinstance(value, type_):
                    raise TypeError("key: {!r} must be of type {!r}, not {!r}".format(
                        key,
                        type_,
                        type(value),
                    ))
>>>>>>> d9221565
<|MERGE_RESOLUTION|>--- conflicted
+++ resolved
@@ -196,22 +196,14 @@
                     ))
 
             else:
-<<<<<<< HEAD
-                raise TypeError("key: {!r} must be of type {!r}, not {!r}".format(
-                    key,
-                    type_,
-                    type(value),
-                ))
-
-    @classmethod
-    def to_yaml(cls, representer, node):
-        """Use dict representation for DotDict (and subtypes by default)"""
-        return representer.represent_dict(node)
-=======
                 if not isinstance(value, type_):
                     raise TypeError("key: {!r} must be of type {!r}, not {!r}".format(
                         key,
                         type_,
                         type(value),
                     ))
->>>>>>> d9221565
+
+    @classmethod
+    def to_yaml(cls, representer, node):
+        """Use dict representation for DotDict (and subtypes by default)"""
+        return representer.represent_dict(node)