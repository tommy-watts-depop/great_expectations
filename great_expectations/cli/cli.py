--- conflicted
+++ resolved
@@ -361,14 +361,6 @@
     """Build Data Docs for a project."""
     logger.debug("Starting cli.build_docs")
 
-<<<<<<< HEAD
-    directory = os.path.abspath(directory)
-=======
-    if data_asset_name is not None and site_name is None:
-        cli_message("<red>Error: When specifying `data_asset_name`, `site_name` is required.</red>")
-        sys.exit(1)
->>>>>>> f977f1a2
-
     try:
         context = DataContext(directory)
         build_documentation_impl(
