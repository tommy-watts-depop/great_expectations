--- conflicted
+++ resolved
@@ -1602,7 +1602,8 @@
         new_datasource = super(DataContext, self).add_datasource(name, type_, **kwargs)
         self._save_project_config()
 
-<<<<<<< HEAD
+        return new_datasource
+      
     def find_context_root_dir(self):
         if os.path.isdir("../notebooks") and os.path.isfile("../great_expectations.yml"):
             return "../"
@@ -1615,10 +1616,6 @@
             raise DataContextError(
                 "Unable to locate context root directory. Please provide a directory name."
             )
-=======
-        return new_datasource
->>>>>>> 9d7b8fdb
-
 
 class ExplorerDataContext(DataContext):
 
