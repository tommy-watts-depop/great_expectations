import configparser
import copy
import errno
import json
import logging
import os
import sys
import uuid
from abc import ABC, abstractmethod
from typing import (
    TYPE_CHECKING,
    Any,
    Callable,
    Dict,
    List,
    Mapping,
    Optional,
    Tuple,
    Union,
    cast,
)

from great_expectations.core.serializer import (
    AbstractConfigSerializer,
    DictConfigSerializer,
)
from great_expectations.datasource.datasource_serializer import (
    NamedDatasourceSerializer,
)

if TYPE_CHECKING:
    from great_expectations.data_context.store import EvaluationParameterStore
    from great_expectations.checkpoint import Checkpoint
    from great_expectations.data_context.store import CheckpointStore

from ruamel.yaml.comments import CommentedMap

import great_expectations.exceptions as ge_exceptions
from great_expectations.core import ExpectationSuite
from great_expectations.core.batch import (
    Batch,
    BatchDefinition,
    BatchRequestBase,
    IDDict,
    get_batch_request_from_acceptable_arguments,
)
from great_expectations.core.expectation_validation_result import get_metric_kwargs_id
from great_expectations.core.metric import ValidationMetricIdentifier
from great_expectations.core.util import nested_update
from great_expectations.core.yaml_handler import YAMLHandler
from great_expectations.data_context.data_context_variables import DataContextVariables
from great_expectations.data_context.store import Store, TupleStoreBackend
from great_expectations.data_context.store.expectations_store import ExpectationsStore
from great_expectations.data_context.store.profiler_store import ProfilerStore
from great_expectations.data_context.store.validations_store import ValidationsStore
from great_expectations.data_context.types.base import (
    CURRENT_GE_CONFIG_VERSION,
    AnonymizedUsageStatisticsConfig,
    ConcurrencyConfig,
    DataContextConfig,
    DataContextConfigDefaults,
    DatasourceConfig,
    IncludeRenderedContentConfig,
    NotebookConfig,
    ProgressBarsConfig,
    anonymizedUsageStatisticsSchema,
    datasourceConfigSchema,
)
from great_expectations.data_context.types.resource_identifiers import (
    ExpectationSuiteIdentifier,
)
from great_expectations.data_context.util import (
    PasswordMasker,
    build_store_from_config,
    instantiate_class_from_config,
    substitute_all_config_variables,
    substitute_config_variable,
)
from great_expectations.datasource import LegacyDatasource
from great_expectations.datasource.new_datasource import BaseDatasource, Datasource
from great_expectations.execution_engine import ExecutionEngine
from great_expectations.rule_based_profiler.data_assistant.data_assistant_dispatcher import (
    DataAssistantDispatcher,
)
from great_expectations.util import load_class, verify_dynamic_loading_support
from great_expectations.validator.validator import Validator

from great_expectations.core.usage_statistics.usage_statistics import (  # isort: skip
    UsageStatisticsHandler,
    send_usage_message,
)

logger = logging.getLogger(__name__)
yaml = YAMLHandler()


class AbstractDataContext(ABC):
    """
    Base class for all DataContexts that contain all context-agnostic data context operations.

    The class encapsulates most store / core components and convenience methods used to access them, meaning the
    majority of DataContext functionality lives here.
    """

    # NOTE: <DataContextRefactor> These can become a property like ExpectationsStore.__name__ or placed in a separate
    # test_yml_config module so AbstractDataContext is not so cluttered.
    FALSEY_STRINGS = ["FALSE", "false", "False", "f", "F", "0"]
    GLOBAL_CONFIG_PATHS = [
        os.path.expanduser("~/.great_expectations/great_expectations.conf"),
        "/etc/great_expectations.conf",
    ]
    DOLLAR_SIGN_ESCAPE_STRING = r"\$"
    TEST_YAML_CONFIG_SUPPORTED_STORE_TYPES = [
        "ExpectationsStore",
        "ValidationsStore",
        "HtmlSiteStore",
        "EvaluationParameterStore",
        "MetricStore",
        "SqlAlchemyQueryStore",
        "CheckpointStore",
        "ProfilerStore",
    ]
    TEST_YAML_CONFIG_SUPPORTED_DATASOURCE_TYPES = [
        "Datasource",
        "SimpleSqlalchemyDatasource",
    ]
    TEST_YAML_CONFIG_SUPPORTED_DATA_CONNECTOR_TYPES = [
        "InferredAssetFilesystemDataConnector",
        "ConfiguredAssetFilesystemDataConnector",
        "InferredAssetS3DataConnector",
        "ConfiguredAssetS3DataConnector",
        "InferredAssetAzureDataConnector",
        "ConfiguredAssetAzureDataConnector",
        "InferredAssetGCSDataConnector",
        "ConfiguredAssetGCSDataConnector",
        "InferredAssetSqlDataConnector",
        "ConfiguredAssetSqlDataConnector",
    ]
    TEST_YAML_CONFIG_SUPPORTED_CHECKPOINT_TYPES = [
        "Checkpoint",
        "SimpleCheckpoint",
    ]
    TEST_YAML_CONFIG_SUPPORTED_PROFILER_TYPES = [
        "RuleBasedProfiler",
    ]
    ALL_TEST_YAML_CONFIG_DIAGNOSTIC_INFO_TYPES = [
        "__substitution_error__",
        "__yaml_parse_error__",
        "__custom_subclass_not_core_ge__",
        "__class_name_not_provided__",
    ]
    ALL_TEST_YAML_CONFIG_SUPPORTED_TYPES = (
        TEST_YAML_CONFIG_SUPPORTED_STORE_TYPES
        + TEST_YAML_CONFIG_SUPPORTED_DATASOURCE_TYPES
        + TEST_YAML_CONFIG_SUPPORTED_DATA_CONNECTOR_TYPES
        + TEST_YAML_CONFIG_SUPPORTED_CHECKPOINT_TYPES
        + TEST_YAML_CONFIG_SUPPORTED_PROFILER_TYPES
    )
    MIGRATION_WEBSITE: str = "https://docs.greatexpectations.io/docs/guides/miscellaneous/migration_guide#migrating-to-the-batch-request-v3-api"

    def __init__(self, runtime_environment: Optional[dict] = None) -> None:
        """
        Constructor for AbstractDataContext. Will handle instantiation logic that is common to all DataContext objects

        Args:
            runtime_environment (dict): a dictionary of config variables that
                override those set in config_variables.yml and the environment
        """
        if runtime_environment is None:
            runtime_environment = {}
        self.runtime_environment = runtime_environment

        # These attributes that are set downstream.
        self._variables: Optional[DataContextVariables] = None
        self._config_variables: Optional[dict] = None

        # Init plugin support
        if self.plugins_directory is not None and os.path.exists(
            self.plugins_directory
        ):
            sys.path.append(self.plugins_directory)

        # We want to have directories set up before initializing usage statistics so
        # that we can obtain a context instance id
        self._in_memory_instance_id = (
            None  # This variable *may* be used in case we cannot save an instance id
        )
        # Init stores
        self._stores: dict = {}
        self._init_stores(self.project_config_with_variables_substituted.stores)  # type: ignore[arg-type]

        # Init data_context_id
        self._data_context_id = self._construct_data_context_id()

        # Override the project_config data_context_id if an expectations_store was already set up
        self.config.anonymous_usage_statistics.data_context_id = self._data_context_id
        self._initialize_usage_statistics(
            self.project_config_with_variables_substituted.anonymous_usage_statistics
        )

        # Store cached datasources but don't init them
        self._cached_datasources: dict = {}

        # Build the datasources we know about and have access to
        self._init_datasources()

        self._evaluation_parameter_dependencies_compiled = False
        self._evaluation_parameter_dependencies: dict = {}

        self._assistants = DataAssistantDispatcher(data_context=self)

    @abstractmethod
    def _init_variables(self) -> DataContextVariables:
        raise NotImplementedError

    def _save_project_config(self) -> None:
        """
        Each DataContext will define how its project_config will be saved through its internal 'variables'.
            - FileDataContext : Filesystem.
            - CloudDataContext : Cloud endpoint
            - Ephemeral : not saved, and logging message outputted
        """
        self.variables.save_config()

    @abstractmethod
    def save_expectation_suite(
        self,
        expectation_suite: ExpectationSuite,
        expectation_suite_name: Optional[str] = None,
        overwrite_existing: bool = True,
        include_rendered_content: Optional[bool] = None,
        **kwargs: Optional[dict],
    ) -> None:
        """
        Each DataContext will define how ExpectationSuite will be saved.
        """
        raise NotImplementedError

    # Properties
    @property
    def instance_id(self) -> str:
        instance_id: Optional[str] = self.config_variables.get("instance_id")
        if instance_id is None:
            if self._in_memory_instance_id is not None:
                return self._in_memory_instance_id
            instance_id = str(uuid.uuid4())
            self._in_memory_instance_id = instance_id  # type: ignore[assignment]
        return instance_id

    @property
    def config_variables(self) -> Dict:
        """Loads config variables into cache, by calling _load_config_variables()

        Returns: A dictionary containing config_variables from file or empty dictionary.
        """
        if not self._config_variables:
            self._config_variables = self._load_config_variables()
        return self._config_variables

    @property
    def config(self) -> DataContextConfig:
        """
        Returns current DataContext's project_config
        """
        # NOTE: <DataContextRefactor> _project_config is currently only defined in child classes.
        # See if this can this be also defined in AbstractDataContext as abstract property
        return self.variables.config

    @property
    def root_directory(self) -> Optional[str]:
        """The root directory for configuration objects in the data context; the location in which
        ``great_expectations.yml`` is located.
        """
        # NOTE: <DataContextRefactor>  Why does this exist in AbstractDataContext? CloudDataContext and
        # FileDataContext both use it. Determine whether this should stay here or in child classes
        return getattr(self, "_context_root_directory", None)

    @property
    def project_config_with_variables_substituted(self) -> DataContextConfig:
        return self.get_config_with_variables_substituted()

    @property
    def plugins_directory(self) -> Optional[str]:
        """The directory in which custom plugin modules should be placed."""
        # NOTE: <DataContextRefactor>  Why does this exist in AbstractDataContext? CloudDataContext and
        # FileDataContext both use it. Determine whether this should stay here or in child classes
        return self._normalize_absolute_or_relative_path(
            self.variables.plugins_directory
        )

    @property
    def stores(self) -> dict:
        """A single holder for all Stores in this context"""
        return self._stores

    @property
    def expectations_store_name(self) -> Optional[str]:
        return self.variables.expectations_store_name

    @property
    def expectations_store(self) -> ExpectationsStore:
        return self.stores[self.expectations_store_name]

    @property
    def evaluation_parameter_store_name(self) -> Optional[str]:
        return self.variables.evaluation_parameter_store_name

    @property
    def evaluation_parameter_store(self) -> "EvaluationParameterStore":
        return self.stores[self.evaluation_parameter_store_name]

    @property
    def validations_store_name(self) -> Optional[str]:
        return self.variables.validations_store_name

    @property
    def validations_store(self) -> ValidationsStore:
        return self.stores[self.validations_store_name]

    @property
    def checkpoint_store_name(self) -> Optional[str]:
        try:
            return self.variables.checkpoint_store_name
        except AttributeError:
            from great_expectations.data_context.store.checkpoint_store import (
                CheckpointStore,
            )

            if CheckpointStore.default_checkpoints_exist(
                directory_path=self.root_directory  # type: ignore[arg-type]
            ):
                return DataContextConfigDefaults.DEFAULT_CHECKPOINT_STORE_NAME.value
            if self.root_directory:
                checkpoint_store_directory: str = os.path.join(
                    self.root_directory,
                    DataContextConfigDefaults.DEFAULT_CHECKPOINT_STORE_BASE_DIRECTORY_RELATIVE_NAME.value,
                )
                error_message: str = (
                    f"Attempted to access the 'checkpoint_store_name' field "
                    f"with no `checkpoints` directory.\n "
                    f"Please create the following directory: {checkpoint_store_directory}.\n "
                    f"To use the new 'Checkpoint Store' feature, please update your configuration "
                    f"to the new version number {float(CURRENT_GE_CONFIG_VERSION)}.\n  "
                    f"Visit {AbstractDataContext.MIGRATION_WEBSITE} "
                    f"to learn more about the upgrade process."
                )
            else:
                error_message = (
                    f"Attempted to access the 'checkpoint_store_name' field "
                    f"with no `checkpoints` directory.\n  "
                    f"Please create a `checkpoints` directory in your Great Expectations directory."
                    f"To use the new 'Checkpoint Store' feature, please update your configuration "
                    f"to the new version number {float(CURRENT_GE_CONFIG_VERSION)}.\n  "
                    f"Visit {AbstractDataContext.MIGRATION_WEBSITE} "
                    f"to learn more about the upgrade process."
                )

            raise ge_exceptions.InvalidTopLevelConfigKeyError(error_message)

    @property
    def checkpoint_store(self) -> "CheckpointStore":
        checkpoint_store_name: str = self.checkpoint_store_name  # type: ignore[assignment]
        try:
            return self.stores[checkpoint_store_name]
        except KeyError:
            from great_expectations.data_context.store.checkpoint_store import (
                CheckpointStore,
            )

            if CheckpointStore.default_checkpoints_exist(
                directory_path=self.root_directory  # type: ignore[arg-type]
            ):
                logger.warning(
                    f"Checkpoint store named '{checkpoint_store_name}' is not a configured store, "
                    f"so will try to use default Checkpoint store.\n  Please update your configuration "
                    f"to the new version number {float(CURRENT_GE_CONFIG_VERSION)} in order to use the new "
                    f"'Checkpoint Store' feature.\n  Visit {AbstractDataContext.MIGRATION_WEBSITE} "
                    f"to learn more about the upgrade process."
                )
                return self._build_store_from_config(  # type: ignore[return-value]
                    checkpoint_store_name,
                    DataContextConfigDefaults.DEFAULT_STORES.value[  # type: ignore[arg-type]
                        checkpoint_store_name
                    ],
                )
            raise ge_exceptions.StoreConfigurationError(
                f'Attempted to access the Checkpoint store: "{checkpoint_store_name}". It is not a configured store.'
            )

    @property
    def profiler_store_name(self) -> Optional[str]:
        try:
            return self.variables.profiler_store_name
        except AttributeError:
            if AbstractDataContext._default_profilers_exist(
                directory_path=self.root_directory
            ):
                return DataContextConfigDefaults.DEFAULT_PROFILER_STORE_NAME.value
            if self.root_directory:
                checkpoint_store_directory: str = os.path.join(
                    self.root_directory,
                    DataContextConfigDefaults.DEFAULT_CHECKPOINT_STORE_BASE_DIRECTORY_RELATIVE_NAME.value,
                )
                error_message: str = (
                    f"Attempted to access the 'profiler_store_name' field "
                    f"with no `profilers` directory.\n  "
                    f"Please create the following directory: {checkpoint_store_directory}\n"
                    f"To use the new 'Profiler Store' feature, please update your configuration "
                    f"to the new version number {float(CURRENT_GE_CONFIG_VERSION)}.\n  "
                    f"Visit {AbstractDataContext.MIGRATION_WEBSITE} to learn more about the "
                    f"upgrade process."
                )
            else:
                error_message = (
                    f"Attempted to access the 'profiler_store_name' field "
                    f"with no `profilers` directory.\n  "
                    f"Please create a `profilers` directory in your Great Expectations project "
                    f"directory.\n  "
                    f"To use the new 'Profiler Store' feature, please update your configuration "
                    f"to the new version number {float(CURRENT_GE_CONFIG_VERSION)}.\n  "
                    f"Visit {AbstractDataContext.MIGRATION_WEBSITE} to learn more about the "
                    f"upgrade process."
                )

            raise ge_exceptions.InvalidTopLevelConfigKeyError(error_message)

    @property
    def profiler_store(self) -> ProfilerStore:
        profiler_store_name: Optional[str] = self.profiler_store_name
        try:
            return self.stores[profiler_store_name]
        except KeyError:
            if AbstractDataContext._default_profilers_exist(
                directory_path=self.root_directory
            ):
                logger.warning(
                    f"Profiler store named '{profiler_store_name}' is not a configured store, so will try to use "
                    f"default Profiler store.\n  Please update your configuration to the new version number "
                    f"{float(CURRENT_GE_CONFIG_VERSION)} in order to use the new 'Profiler Store' feature.\n  "
                    f"Visit {AbstractDataContext.MIGRATION_WEBSITE} to learn more about the upgrade process."
                )
                built_store: Optional[Store] = self._build_store_from_config(
                    profiler_store_name,  # type: ignore[arg-type]
                    DataContextConfigDefaults.DEFAULT_STORES.value[profiler_store_name],  # type: ignore[index,arg-type]
                )
                return cast(ProfilerStore, built_store)

            raise ge_exceptions.StoreConfigurationError(
                f"Attempted to access the Profiler store: '{profiler_store_name}'. It is not a configured store."
            )

    @property
    def concurrency(self) -> Optional[ConcurrencyConfig]:
        return self.variables.concurrency

    @property
    def assistants(self) -> DataAssistantDispatcher:
        return self._assistants

    def set_config(self, project_config: DataContextConfig) -> None:
        self._project_config = project_config
        self.variables.config = project_config

    def add_datasource(
        self,
        name: str,
        initialize: bool = True,
        save_changes: bool = False,
        **kwargs: Optional[dict],
    ) -> Optional[Union[LegacyDatasource, BaseDatasource]]:
        """Add a new datasource to the data context, with configuration provided as kwargs.
        Args:
            name: the name for the new datasource to add
            initialize: if False, add the datasource to the config, but do not
                initialize it, for example if a user needs to debug database connectivity.
            save_changes (bool): should GE save the Datasource config?
            kwargs (keyword arguments): the configuration for the new datasource

        Returns:
            datasource (Datasource)
        """
        logger.debug(f"Starting BaseDataContext.add_datasource for {name}")

        module_name: str = kwargs.get("module_name", "great_expectations.datasource")  # type: ignore[assignment]
        verify_dynamic_loading_support(module_name=module_name)
        class_name: Optional[str] = kwargs.get("class_name")  # type: ignore[assignment]
        datasource_class = load_class(module_name=module_name, class_name=class_name)  # type: ignore[arg-type]

        # For any class that should be loaded, it may control its configuration construction
        # by implementing a classmethod called build_configuration
        config: Union[CommentedMap, dict]
        if hasattr(datasource_class, "build_configuration"):
            config = datasource_class.build_configuration(**kwargs)
        else:
            config = kwargs

        datasource_config: DatasourceConfig = datasourceConfigSchema.load(
            CommentedMap(**config)
        )
        datasource_config.name = name

        datasource: Optional[
            Union[LegacyDatasource, BaseDatasource]
        ] = self._instantiate_datasource_from_config_and_update_project_config(
            config=datasource_config,
            initialize=initialize,
            save_changes=save_changes,
        )
        return datasource

    def get_config_with_variables_substituted(
        self, config: Optional[DataContextConfig] = None
    ) -> DataContextConfig:
        """
        Substitute vars in config of form ${var} or $(var) with values found in the following places,
        in order of precedence: ge_cloud_config (for Data Contexts in GE Cloud mode), runtime_environment,
        environment variables, config_variables, or ge_cloud_config_variable_defaults (allows certain variables to
        be optional in GE Cloud mode).
        """
        if not config:
            config = self._project_config

        substitutions: dict = self._determine_substitutions()

        return DataContextConfig(
            **substitute_all_config_variables(
                config, substitutions, self.DOLLAR_SIGN_ESCAPE_STRING
            )
        )

    def list_stores(self) -> List[Store]:
        """List currently-configured Stores on this context"""
        stores = []
        for (
            name,
            value,
        ) in self.variables.stores.items():  # type: ignore[union-attr]
            store_config = copy.deepcopy(value)
            store_config["name"] = name
            masked_config = PasswordMasker.sanitize_config(store_config)
            stores.append(masked_config)
        return stores  # type: ignore[return-value]

    def list_active_stores(self) -> List[Store]:
        """
        List active Stores on this context. Active stores are identified by setting the following parameters:
            expectations_store_name,
            validations_store_name,
            evaluation_parameter_store_name,
            checkpoint_store_name
            profiler_store_name
        """
        active_store_names: List[str] = [
            self.expectations_store_name,  # type: ignore[list-item]
            self.validations_store_name,  # type: ignore[list-item]
            self.evaluation_parameter_store_name,  # type: ignore[list-item]
        ]

        try:
            active_store_names.append(self.checkpoint_store_name)  # type: ignore[arg-type]
        except (AttributeError, ge_exceptions.InvalidTopLevelConfigKeyError):
            logger.info(
                "Checkpoint store is not configured; omitting it from active stores"
            )

        try:
            active_store_names.append(self.profiler_store_name)  # type: ignore[arg-type]
        except (AttributeError, ge_exceptions.InvalidTopLevelConfigKeyError):
            logger.info(
                "Profiler store is not configured; omitting it from active stores"
            )

        return [
            store
            for store in self.list_stores()
            if store.get("name") in active_store_names  # type: ignore[arg-type,operator]
        ]

    def get_datasource(
        self, datasource_name: str = "default"
    ) -> Optional[Union[LegacyDatasource, BaseDatasource]]:
        """Get the named datasource

        Args:
            datasource_name (str): the name of the datasource from the configuration

        Returns:
            datasource (Datasource)
        """
        if datasource_name is None:
            raise ValueError(
                "Must provide a datasource_name to retrieve an existing Datasource"
            )

        if datasource_name in self._cached_datasources:
            return self._cached_datasources[datasource_name]

        datasource_config: DatasourceConfig = self._datasource_store.retrieve_by_name(  # type: ignore[attr-defined]
            datasource_name=datasource_name
        )

        config: dict = dict(datasourceConfigSchema.dump(datasource_config))
        substitutions: dict = self._determine_substitutions()
        config = substitute_all_config_variables(
            config, substitutions, self.DOLLAR_SIGN_ESCAPE_STRING
        )

        # Instantiate the datasource and add to our in-memory cache of datasources, this does not persist:
        datasource_config = datasourceConfigSchema.load(config)
        datasource: Optional[
            Union[LegacyDatasource, BaseDatasource]
        ] = self._instantiate_datasource_from_config(config=datasource_config)
        self._cached_datasources[datasource_name] = datasource
        return datasource

    def _serialize_substitute_and_sanitize_datasource_config(
        self, serializer: AbstractConfigSerializer, datasource_config: DatasourceConfig
    ) -> dict:
        """Serialize, then make substitutions and sanitize config (mask passwords), return as dict.

        Args:
            serializer: Serializer to use when converting config to dict for substitutions.
            datasource_config: Datasource config to process.

        Returns:
            Dict of config with substitutions and sanitizations applied.
        """
        substitutions: dict = self._determine_substitutions()
        datasource_dict: dict = serializer.serialize(datasource_config)

        substituted_config: dict = cast(
            dict,
            substitute_all_config_variables(
                datasource_dict, substitutions, self.DOLLAR_SIGN_ESCAPE_STRING
            ),
        )
        masked_config: dict = PasswordMasker.sanitize_config(substituted_config)
        return masked_config

    def list_datasources(self) -> List[dict]:
        """List currently-configured datasources on this context. Masks passwords.

        Returns:
            List(dict): each dictionary includes "name", "class_name", and "module_name" keys
        """
        datasources: List[dict] = []

        datasource_name: str
        datasource_config: Union[dict, DatasourceConfig]
        serializer = NamedDatasourceSerializer(schema=datasourceConfigSchema)

        for datasource_name, datasource_config in self.config.datasources.items():  # type: ignore[union-attr,assignment]
            if isinstance(datasource_config, dict):
                datasource_config = DatasourceConfig(**datasource_config)
            datasource_config.name = datasource_name

            masked_config: dict = (
                self._serialize_substitute_and_sanitize_datasource_config(
                    serializer, datasource_config
                )
            )
            datasources.append(masked_config)
        return datasources

    def delete_datasource(
        self, datasource_name: Optional[str], save_changes: bool = False
    ) -> None:
        """Delete a datasource
        Args:
            datasource_name: The name of the datasource to delete.

        Raises:
            ValueError: If the datasource name isn't provided or cannot be found.
        """
        if datasource_name is None:
            raise ValueError("Datasource names must be a datasource name")

        datasource = self.get_datasource(datasource_name=datasource_name)

        if datasource is None:
            raise ValueError(f"Datasource {datasource_name} not found")

        if save_changes:
            self._datasource_store.delete_by_name(datasource_name)  # type: ignore[attr-defined]
        self._cached_datasources.pop(datasource_name, None)
        self.config.datasources.pop(datasource_name, None)  # type: ignore[union-attr]

    def add_checkpoint(
        self,
        name: str,
        config_version: Optional[Union[int, float]] = None,
        template_name: Optional[str] = None,
        module_name: Optional[str] = None,
        class_name: Optional[str] = None,
        run_name_template: Optional[str] = None,
        expectation_suite_name: Optional[str] = None,
        batch_request: Optional[dict] = None,
        action_list: Optional[List[dict]] = None,
        evaluation_parameters: Optional[dict] = None,
        runtime_configuration: Optional[dict] = None,
        validations: Optional[List[dict]] = None,
        profilers: Optional[List[dict]] = None,
        # Next two fields are for LegacyCheckpoint configuration
        validation_operator_name: Optional[str] = None,
        batches: Optional[List[dict]] = None,
        # the following four arguments are used by SimpleCheckpoint
        site_names: Optional[Union[str, List[str]]] = None,
        slack_webhook: Optional[str] = None,
        notify_on: Optional[str] = None,
        notify_with: Optional[Union[str, List[str]]] = None,
        ge_cloud_id: Optional[str] = None,
        expectation_suite_ge_cloud_id: Optional[str] = None,
        default_validation_id: Optional[str] = None,
    ) -> "Checkpoint":

        from great_expectations.checkpoint.checkpoint import Checkpoint

        checkpoint: Checkpoint = Checkpoint.construct_from_config_args(
            data_context=self,
            checkpoint_store_name=self.checkpoint_store_name,  # type: ignore[arg-type]
            name=name,
            config_version=config_version,
            template_name=template_name,
            module_name=module_name,
            class_name=class_name,
            run_name_template=run_name_template,
            expectation_suite_name=expectation_suite_name,
            batch_request=batch_request,
            action_list=action_list,
            evaluation_parameters=evaluation_parameters,
            runtime_configuration=runtime_configuration,
            validations=validations,
            profilers=profilers,
            # Next two fields are for LegacyCheckpoint configuration
            validation_operator_name=validation_operator_name,
            batches=batches,
            # the following four arguments are used by SimpleCheckpoint
            site_names=site_names,
            slack_webhook=slack_webhook,
            notify_on=notify_on,
            notify_with=notify_with,
            ge_cloud_id=ge_cloud_id,
            expectation_suite_ge_cloud_id=expectation_suite_ge_cloud_id,
            default_validation_id=default_validation_id,
        )

        self.checkpoint_store.add_checkpoint(checkpoint, name, ge_cloud_id)
        return checkpoint

    def store_evaluation_parameters(
        self, validation_results, target_store_name=None
    ) -> None:
        """
        Stores ValidationResult EvaluationParameters to defined store
        """
        if not self._evaluation_parameter_dependencies_compiled:
            self._compile_evaluation_parameter_dependencies()

        if target_store_name is None:
            target_store_name = self.evaluation_parameter_store_name

        self._store_metrics(
            self._evaluation_parameter_dependencies,
            validation_results,
            target_store_name,
        )

    def list_expectation_suite_names(self) -> List[str]:
        """
        Lists the available expectation suite names.
        """
        sorted_expectation_suite_names = [
            i.expectation_suite_name for i in self.list_expectation_suites()  # type: ignore[union-attr]
        ]
        sorted_expectation_suite_names.sort()
        return sorted_expectation_suite_names

    def list_expectation_suites(self) -> Optional[List[str]]:
        """Return a list of available expectation suite keys."""
        try:
            keys = self.expectations_store.list_keys()
        except KeyError as e:
            raise ge_exceptions.InvalidConfigError(
                f"Unable to find configured store: {str(e)}"
            )
        return keys  # type: ignore[return-value]

    def get_validator(
        self,
        datasource_name: Optional[str] = None,
        data_connector_name: Optional[str] = None,
        data_asset_name: Optional[str] = None,
        batch: Optional[Batch] = None,
        batch_list: Optional[List[Batch]] = None,
        batch_request: Optional[BatchRequestBase] = None,
        batch_request_list: Optional[List[BatchRequestBase]] = None,
        batch_data: Optional[Any] = None,
        data_connector_query: Optional[Union[IDDict, dict]] = None,
        batch_identifiers: Optional[dict] = None,
        limit: Optional[int] = None,
        index: Optional[Union[int, list, tuple, slice, str]] = None,
        custom_filter_function: Optional[Callable] = None,
        sampling_method: Optional[str] = None,
        sampling_kwargs: Optional[dict] = None,
        splitter_method: Optional[str] = None,
        splitter_kwargs: Optional[dict] = None,
        runtime_parameters: Optional[dict] = None,
        query: Optional[str] = None,
        path: Optional[str] = None,
        batch_filter_parameters: Optional[dict] = None,
        expectation_suite_ge_cloud_id: Optional[str] = None,
        batch_spec_passthrough: Optional[dict] = None,
        expectation_suite_name: Optional[str] = None,
        expectation_suite: Optional[ExpectationSuite] = None,
        create_expectation_suite_with_name: Optional[str] = None,
        include_rendered_content: Optional[bool] = None,
        **kwargs: Optional[dict],
    ) -> Validator:
        """
        This method applies only to the new (V3) Datasource schema.
        """

        include_rendered_content = (
            self._determine_if_expectation_validation_result_include_rendered_content(
                include_rendered_content=include_rendered_content
            )
        )

        if (
            sum(
                bool(x)
                for x in [
                    expectation_suite is not None,
                    expectation_suite_name is not None,
                    create_expectation_suite_with_name is not None,
                    expectation_suite_ge_cloud_id is not None,
                ]
            )
            > 1
        ):
            raise ValueError(
                "No more than one of expectation_suite_name,"  # type: ignore[attr-defined]
                f"{'expectation_suite_ge_cloud_id,' if self.ge_cloud_mode else ''}"
                " expectation_suite, or create_expectation_suite_with_name can be specified"
            )

        if expectation_suite_ge_cloud_id is not None:
            expectation_suite = self.get_expectation_suite(
                include_rendered_content=include_rendered_content,
                ge_cloud_id=expectation_suite_ge_cloud_id,
            )
        if expectation_suite_name is not None:
            expectation_suite = self.get_expectation_suite(
                expectation_suite_name,
                include_rendered_content=include_rendered_content,
            )
        if create_expectation_suite_with_name is not None:
            expectation_suite = self.create_expectation_suite(
                expectation_suite_name=create_expectation_suite_with_name,
            )

        if (
            sum(
                bool(x)
                for x in [
                    batch is not None,
                    batch_list is not None,
                    batch_request is not None,
                    batch_request_list is not None,
                ]
            )
            > 1
        ):
            raise ValueError(
                "No more than one of batch, batch_list, batch_request, or batch_request_list can be specified"
            )

        if batch_list:
            pass

        elif batch:
            batch_list = [batch]

        else:
            batch_list = []
            if not batch_request_list:
                batch_request_list = [batch_request]  # type: ignore[list-item]

            for batch_request in batch_request_list:
                batch_list.extend(  # type: ignore[union-attr]
                    self.get_batch_list(
                        datasource_name=datasource_name,
                        data_connector_name=data_connector_name,
                        data_asset_name=data_asset_name,
                        batch_request=batch_request,
                        batch_data=batch_data,
                        data_connector_query=data_connector_query,
                        batch_identifiers=batch_identifiers,
                        limit=limit,
                        index=index,
                        custom_filter_function=custom_filter_function,
                        sampling_method=sampling_method,
                        sampling_kwargs=sampling_kwargs,
                        splitter_method=splitter_method,
                        splitter_kwargs=splitter_kwargs,
                        runtime_parameters=runtime_parameters,
                        query=query,
                        path=path,
                        batch_filter_parameters=batch_filter_parameters,
                        batch_spec_passthrough=batch_spec_passthrough,
                        **kwargs,
                    )
                )

        return self.get_validator_using_batch_list(
            expectation_suite=expectation_suite,  # type: ignore[arg-type]
            batch_list=batch_list,  # type: ignore[arg-type]
            include_rendered_content=include_rendered_content,
        )

    def get_validator_using_batch_list(
        self,
        expectation_suite: ExpectationSuite,
        batch_list: List[Batch],
        include_rendered_content: Optional[bool] = None,
        **kwargs: Optional[dict],
    ) -> Validator:
        """

        Args:
            expectation_suite ():
            batch_list ():
            include_rendered_content ():
            **kwargs ():

        Returns:

        """
        if len(batch_list) == 0:
            raise ge_exceptions.InvalidBatchRequestError(
                """Validator could not be created because BatchRequest returned an empty batch_list.
                Please check your parameters and try again."""
            )
        include_rendered_content = (
            self._determine_if_expectation_validation_result_include_rendered_content(
                include_rendered_content=include_rendered_content
            )
        )
        # We get a single batch_definition so we can get the execution_engine here. All batches will share the same one
        # So the batch itself doesn't matter. But we use -1 because that will be the latest batch loaded.
        batch_definition: BatchDefinition = batch_list[-1].batch_definition
        execution_engine: ExecutionEngine = self.datasources[  # type: ignore[union-attr]
            batch_definition.datasource_name
        ].execution_engine
        validator = Validator(
            execution_engine=execution_engine,
            interactive_evaluation=True,
            expectation_suite=expectation_suite,
            data_context=self,
            batches=batch_list,
            include_rendered_content=include_rendered_content,
        )
        return validator

    def get_batch_list(
        self,
        datasource_name: Optional[str] = None,
        data_connector_name: Optional[str] = None,
        data_asset_name: Optional[str] = None,
        batch_request: Optional[BatchRequestBase] = None,
        batch_data: Optional[Any] = None,
        data_connector_query: Optional[dict] = None,
        batch_identifiers: Optional[dict] = None,
        limit: Optional[int] = None,
        index: Optional[Union[int, list, tuple, slice, str]] = None,
        custom_filter_function: Optional[Callable] = None,
        sampling_method: Optional[str] = None,
        sampling_kwargs: Optional[dict] = None,
        splitter_method: Optional[str] = None,
        splitter_kwargs: Optional[dict] = None,
        runtime_parameters: Optional[dict] = None,
        query: Optional[str] = None,
        path: Optional[str] = None,
        batch_filter_parameters: Optional[dict] = None,
        batch_spec_passthrough: Optional[dict] = None,
        **kwargs: Optional[dict],
    ) -> List[Batch]:
        """Get the list of zero or more batches, based on a variety of flexible input types.
        This method applies only to the new (V3) Datasource schema.

        Args:
            batch_request

            datasource_name
            data_connector_name
            data_asset_name

            batch_request
            batch_data
            query
            path
            runtime_parameters
            data_connector_query
            batch_identifiers
            batch_filter_parameters

            limit
            index
            custom_filter_function

            sampling_method
            sampling_kwargs

            splitter_method
            splitter_kwargs

            batch_spec_passthrough

            **kwargs

        Returns:
            (Batch) The requested batch

        `get_batch` is the main user-facing API for getting batches.
        In contrast to virtually all other methods in the class, it does not require typed or nested inputs.
        Instead, this method is intended to help the user pick the right parameters

        This method attempts to return any number of batches, including an empty list.
        """

        batch_request = get_batch_request_from_acceptable_arguments(
            datasource_name=datasource_name,
            data_connector_name=data_connector_name,
            data_asset_name=data_asset_name,
            batch_request=batch_request,
            batch_data=batch_data,
            data_connector_query=data_connector_query,
            batch_identifiers=batch_identifiers,
            limit=limit,
            index=index,
            custom_filter_function=custom_filter_function,
            sampling_method=sampling_method,
            sampling_kwargs=sampling_kwargs,
            splitter_method=splitter_method,
            splitter_kwargs=splitter_kwargs,
            runtime_parameters=runtime_parameters,
            query=query,
            path=path,
            batch_filter_parameters=batch_filter_parameters,
            batch_spec_passthrough=batch_spec_passthrough,
            **kwargs,
        )
        datasource_name = batch_request.datasource_name
        if datasource_name in self.datasources:
            datasource: Datasource = cast(Datasource, self.datasources[datasource_name])
        else:
            raise ge_exceptions.DatasourceError(
                datasource_name,
                "The given datasource could not be retrieved from the DataContext; "
                "please confirm that your configuration is accurate.",
            )
        return datasource.get_batch_list_from_batch_request(batch_request=batch_request)

    def create_expectation_suite(
        self,
        expectation_suite_name: str,
        overwrite_existing: bool = False,
        **kwargs: Optional[dict],
    ) -> ExpectationSuite:
        """Build a new expectation suite and save it into the data_context expectation store.

        Args:
            expectation_suite_name: The name of the expectation_suite to create
            overwrite_existing (boolean): Whether to overwrite expectation suite if expectation suite with given name
                already exists.

        Returns:
            A new (empty) expectation suite.
        """
        if not isinstance(overwrite_existing, bool):
            raise ValueError("Parameter overwrite_existing must be of type BOOL")

        expectation_suite = ExpectationSuite(
            expectation_suite_name=expectation_suite_name, data_context=self
        )
        key = ExpectationSuiteIdentifier(expectation_suite_name=expectation_suite_name)
        if (
            self.expectations_store.has_key(key)  # noqa: W601
            and not overwrite_existing
        ):
            raise ge_exceptions.DataContextError(
                "expectation_suite with name {} already exists. If you would like to overwrite this "
                "expectation_suite, set overwrite_existing=True.".format(
                    expectation_suite_name
                )
            )
        self.expectations_store.set(key, expectation_suite, **kwargs)  # type: ignore[arg-type]
        return expectation_suite

    def delete_expectation_suite(
        self,
        expectation_suite_name: Optional[str] = None,
        ge_cloud_id: Optional[str] = None,
    ) -> bool:
        """Delete specified expectation suite from data_context expectation store.

        Args:
            expectation_suite_name: The name of the expectation_suite to create

        Returns:
            True for Success and False for Failure.
        """
        key = ExpectationSuiteIdentifier(expectation_suite_name)  # type: ignore[arg-type]
        if not self.expectations_store.has_key(key):  # noqa: W601
            raise ge_exceptions.DataContextError(
                "expectation_suite with name {} does not exist."
            )
        else:
            self.expectations_store.remove_key(key)
            return True

    def get_expectation_suite(
        self,
        expectation_suite_name: Optional[str] = None,
        include_rendered_content: Optional[bool] = None,
        ge_cloud_id: Optional[str] = None,
    ) -> ExpectationSuite:
        """Get an Expectation Suite by name or GE Cloud ID
        Args:
            expectation_suite_name (str): The name of the Expectation Suite
            include_rendered_content (bool): Whether or not to re-populate rendered_content for each
                ExpectationConfiguration.
            ge_cloud_id (str): The GE Cloud ID for the Expectation Suite.

        Returns:
            An existing ExpectationSuite
        """
        key: Optional[ExpectationSuiteIdentifier] = ExpectationSuiteIdentifier(
            expectation_suite_name=expectation_suite_name  # type: ignore[arg-type]
        )

        if include_rendered_content is None:
            include_rendered_content = (
                self._determine_if_expectation_suite_include_rendered_content()
            )

        if self.expectations_store.has_key(key):  # type: ignore[arg-type] # noqa: W601
            expectations_schema_dict: dict = cast(
                dict, self.expectations_store.get(key)
            )
            # create the ExpectationSuite from constructor
            expectation_suite = ExpectationSuite(
                **expectations_schema_dict, data_context=self
            )
            if include_rendered_content:
                expectation_suite.render()
            return expectation_suite

        else:
            raise ge_exceptions.DataContextError(
                f"expectation_suite {expectation_suite_name} not found"
            )

    def store_validation_result_metrics(
        self, requested_metrics, validation_results, target_store_name
    ) -> None:
        """

        Args:
            requested_metrics ():
            validation_results ():
            target_store_name ():

        Returns:

        """
        self._store_metrics(requested_metrics, validation_results, target_store_name)

    @staticmethod
    def _default_profilers_exist(directory_path: Optional[str]) -> bool:
        """
        Helper method. Do default profilers exist in directory_path?
        """
        if not directory_path:
            return False

        profiler_directory_path: str = os.path.join(
            directory_path,
            DataContextConfigDefaults.DEFAULT_PROFILER_STORE_BASE_DIRECTORY_RELATIVE_NAME.value,
        )
        return os.path.isdir(profiler_directory_path)

    @staticmethod
    def _get_global_config_value(
        environment_variable: str,
        conf_file_section: Optional[str] = None,
        conf_file_option: Optional[str] = None,
    ) -> Optional[str]:
        """
        Method to retrieve config value.
        Looks for config value in environment_variable and config file section

        Args:
            environment_variable (str): name of environment_variable to retrieve
            conf_file_section (str): section of config
            conf_file_option (str): key in section

        Returns:
            Optional string representing config value
        """
        assert (conf_file_section and conf_file_option) or (
            not conf_file_section and not conf_file_option
        ), "Must pass both 'conf_file_section' and 'conf_file_option' or neither."
        if environment_variable and os.environ.get(environment_variable, ""):
            return os.environ.get(environment_variable)
        if conf_file_section and conf_file_option:
            for config_path in AbstractDataContext.GLOBAL_CONFIG_PATHS:
                config: configparser.ConfigParser = configparser.ConfigParser()
                config.read(config_path)
                config_value: Optional[str] = config.get(
                    conf_file_section, conf_file_option, fallback=None
                )
                if config_value:
                    return config_value
        return None

    @staticmethod
    def _get_metric_configuration_tuples(
        metric_configuration: Union[str, dict], base_kwargs: Optional[dict] = None
    ) -> List[Tuple[str, Union[dict, Any]]]:
        if base_kwargs is None:
            base_kwargs = {}

        if isinstance(metric_configuration, str):
            return [(metric_configuration, base_kwargs)]

        metric_configurations_list = []
        for kwarg_name in metric_configuration.keys():
            if not isinstance(metric_configuration[kwarg_name], dict):
                raise ge_exceptions.DataContextError(
                    "Invalid metric_configuration: each key must contain a "
                    "dictionary."
                )
            if (
                kwarg_name == "metric_kwargs_id"
            ):  # this special case allows a hash of multiple kwargs
                for metric_kwargs_id in metric_configuration[kwarg_name].keys():
                    if base_kwargs != {}:
                        raise ge_exceptions.DataContextError(
                            "Invalid metric_configuration: when specifying "
                            "metric_kwargs_id, no other keys or values may be defined."
                        )
                    if not isinstance(
                        metric_configuration[kwarg_name][metric_kwargs_id], list
                    ):
                        raise ge_exceptions.DataContextError(
                            "Invalid metric_configuration: each value must contain a "
                            "list."
                        )
                    metric_configurations_list += [
                        (metric_name, {"metric_kwargs_id": metric_kwargs_id})
                        for metric_name in metric_configuration[kwarg_name][
                            metric_kwargs_id
                        ]
                    ]
            else:
                for kwarg_value in metric_configuration[kwarg_name].keys():
                    base_kwargs.update({kwarg_name: kwarg_value})
                    if not isinstance(
                        metric_configuration[kwarg_name][kwarg_value], list
                    ):
                        raise ge_exceptions.DataContextError(
                            "Invalid metric_configuration: each value must contain a "
                            "list."
                        )
                    for nested_configuration in metric_configuration[kwarg_name][
                        kwarg_value
                    ]:
                        metric_configurations_list += (
                            AbstractDataContext._get_metric_configuration_tuples(
                                nested_configuration, base_kwargs=base_kwargs
                            )
                        )

        return metric_configurations_list

    def _normalize_absolute_or_relative_path(
        self, path: Optional[str]
    ) -> Optional[str]:
        """
        Why does this exist in AbstractDataContext? CloudDataContext and FileDataContext both use it
        """
        if path is None:
            return None
        if os.path.isabs(path):
            return path
        else:
            return os.path.join(self.root_directory, path)  # type: ignore[arg-type]

    def _apply_global_config_overrides(
        self, config: Union[DataContextConfig, Mapping]
    ) -> DataContextConfig:

        """
        Applies global configuration overrides for
            - usage_statistics being enabled
            - data_context_id for usage_statistics
            - global_usage_statistics_url

        Args:
            config (DataContextConfig): Config that is passed into the DataContext constructor

        Returns:
            DataContextConfig with the appropriate overrides
        """
        validation_errors: dict = {}
        config_with_global_config_overrides: DataContextConfig = copy.deepcopy(config)  # type: ignore[assignment]
        usage_stats_opted_out: bool = self._check_global_usage_statistics_opt_out()
        # if usage_stats_opted_out then usage_statistics is false
        # NOTE: <DataContextRefactor> 202207 Refactor so that this becomes usage_stats_enabled
        # (and we don't have to flip a boolean in our minds)
        if usage_stats_opted_out:
            logger.info(
                "Usage statistics is disabled globally. Applying override to project_config."
            )
            config_with_global_config_overrides.anonymous_usage_statistics.enabled = (
                False
            )
        global_data_context_id: Optional[str] = self._get_data_context_id_override()
        # data_context_id
        if global_data_context_id:
            data_context_id_errors = anonymizedUsageStatisticsSchema.validate(
                {"data_context_id": global_data_context_id}
            )
            if not data_context_id_errors:
                logger.info(
                    "data_context_id is defined globally. Applying override to project_config."
                )
                config_with_global_config_overrides.anonymous_usage_statistics.data_context_id = (
                    global_data_context_id
                )
            else:
                validation_errors.update(data_context_id_errors)

        # usage statistics url
        global_usage_statistics_url: Optional[
            str
        ] = self._get_usage_stats_url_override()
        if global_usage_statistics_url:
            usage_statistics_url_errors = anonymizedUsageStatisticsSchema.validate(
                {"usage_statistics_url": global_usage_statistics_url}
            )
            if not usage_statistics_url_errors:
                logger.info(
                    "usage_statistics_url is defined globally. Applying override to project_config."
                )
                config_with_global_config_overrides.anonymous_usage_statistics.usage_statistics_url = (
                    global_usage_statistics_url
                )
            else:
                validation_errors.update(usage_statistics_url_errors)
        if validation_errors:
            logger.warning(
                "The following globally-defined config variables failed validation:\n{}\n\n"
                "Please fix the variables if you would like to apply global values to project_config.".format(
                    json.dumps(validation_errors, indent=2)
                )
            )

        return config_with_global_config_overrides

    def _load_config_variables(self) -> Dict:
        """
        Get all config variables from the default location. For Data Contexts in GE Cloud mode, config variables
        have already been interpolated before being sent from the Cloud API.

        """
        config_variables_file_path = self._project_config.config_variables_file_path
        if config_variables_file_path:
            try:
                # If the user specifies the config variable path with an environment variable, we want to substitute it
                defined_path: str = substitute_config_variable(  # type: ignore[assignment]
                    config_variables_file_path, dict(os.environ)
                )
                if not os.path.isabs(defined_path) and hasattr(self, "root_directory"):
                    # A BaseDataContext will not have a root directory; in that case use the current directory
                    # for any non-absolute path
                    root_directory: str = self.root_directory or os.curdir
                else:
                    root_directory = ""
                var_path = os.path.join(root_directory, defined_path)
                with open(var_path) as config_variables_file:
                    res = dict(yaml.load(config_variables_file.read()))
                    return res or {}
            except OSError as e:
                if e.errno != errno.ENOENT:
                    raise
                return {}
        else:
            return {}

    def _check_global_usage_statistics_opt_out(self) -> bool:
        """
        Method to retrieve config value.
        This method can be overridden in child classes (like FileDataContext) when we need to look for
        config values in other locations like config files.

        Returns:
            bool that tells you whether usage_statistics is opted out
        """
        # NOTE: <DataContextRefactor> Refactor so that opt_out is no longer used, and we don't have to flip boolean in
        # our minds.
        if os.environ.get("GE_USAGE_STATS", False):
            ge_usage_stats = os.environ.get("GE_USAGE_STATS")
            if ge_usage_stats in AbstractDataContext.FALSEY_STRINGS:
                return True
            else:
                logger.warning(
                    "GE_USAGE_STATS environment variable must be one of: {}".format(
                        AbstractDataContext.FALSEY_STRINGS
                    )
                )
        for config_path in AbstractDataContext.GLOBAL_CONFIG_PATHS:
            config = configparser.ConfigParser()
            states = config.BOOLEAN_STATES
            for falsey_string in AbstractDataContext.FALSEY_STRINGS:
                states[falsey_string] = False  # type: ignore[index]

            states["TRUE"] = True  # type: ignore[index]
            states["True"] = True  # type: ignore[index]
            config.BOOLEAN_STATES = states  # type: ignore[misc] # Cannot assign to class variable via instance
            config.read(config_path)
            try:
                if config.getboolean("anonymous_usage_statistics", "enabled") is False:
                    # If stats are disabled, then opt out is true
                    return True
            except (ValueError, configparser.Error):
                pass
        return False

    def _get_data_context_id_override(self) -> Optional[str]:
        """
        Return data_context_id from environment variable.

        Returns:
            Optional string that represents data_context_id
        """
        return self._get_global_config_value(
            environment_variable="GE_DATA_CONTEXT_ID",
            conf_file_section="anonymous_usage_statistics",
            conf_file_option="data_context_id",
        )

    def _get_usage_stats_url_override(self) -> Optional[str]:
        """
        Return GE_USAGE_STATISTICS_URL from environment variable if it exists

        Returns:
            Optional string that represents GE_USAGE_STATISTICS_URL
        """
        return self._get_global_config_value(
            environment_variable="GE_USAGE_STATISTICS_URL",
            conf_file_section="anonymous_usage_statistics",
            conf_file_option="usage_statistics_url",
        )

    def _build_store_from_config(
        self, store_name: str, store_config: dict
    ) -> Optional[Store]:
        module_name = "great_expectations.data_context.store"
        # Set expectations_store.store_backend_id to the data_context_id from the project_config if
        # the expectations_store does not yet exist by:
        # adding the data_context_id from the project_config
        # to the store_config under the key manually_initialize_store_backend_id
        if (store_name == self.expectations_store_name) and store_config.get(
            "store_backend"
        ):
            store_config["store_backend"].update(
                {
                    "manually_initialize_store_backend_id": self.variables.anonymous_usage_statistics.data_context_id  # type: ignore[union-attr]
                }
            )

        # Set suppress_store_backend_id = True if store is inactive and has a store_backend.
        if (
            store_name not in [store["name"] for store in self.list_active_stores()]  # type: ignore[index]
            and store_config.get("store_backend") is not None
        ):
            store_config["store_backend"].update({"suppress_store_backend_id": True})

        new_store = build_store_from_config(
            store_name=store_name,
            store_config=store_config,
            module_name=module_name,
            runtime_environment={
                "root_directory": self.root_directory,
            },
        )
        self._stores[store_name] = new_store
        return new_store

    # properties
    @property
    def variables(self) -> DataContextVariables:
        if self._variables is None:
            self._variables = self._init_variables()

        # By always recalculating substitutions with each call, we ensure we stay up-to-date
        # with the latest changes to env vars and config vars
        substitutions: dict = self._determine_substitutions()
        self._variables.substitutions = substitutions

        return self._variables

    @property
    def usage_statistics_handler(self) -> Optional[UsageStatisticsHandler]:
        return self._usage_statistics_handler

    @property
    def anonymous_usage_statistics(self) -> AnonymizedUsageStatisticsConfig:
        return self.variables.anonymous_usage_statistics  # type: ignore[return-value]

    @property
    def progress_bars(self) -> Optional[ProgressBarsConfig]:
        return self.variables.progress_bars

    @property
    def include_rendered_content(self) -> IncludeRenderedContentConfig:
        return self.variables.include_rendered_content

    @property
    def notebooks(self) -> NotebookConfig:
        return self.variables.notebooks  # type: ignore[return-value]

    @property
    def datasources(self) -> Dict[str, Union[LegacyDatasource, BaseDatasource]]:
        """A single holder for all Datasources in this context"""
        return self._cached_datasources

    @property
    def data_context_id(self) -> str:
        return self.variables.anonymous_usage_statistics.data_context_id  # type: ignore[union-attr]

    def _init_stores(self, store_configs: Dict[str, dict]) -> None:
        """Initialize all Stores for this DataContext.

        Stores are a good fit for reading/writing objects that:
            1. follow a clear key-value pattern, and
            2. are usually edited programmatically, using the Context

        Note that stores do NOT manage plugins.
        """
        for store_name, store_config in store_configs.items():
            self._build_store_from_config(store_name, store_config)

        # The DatasourceStore is inherent to all DataContexts but is not an explicit part of the project config.
        # As such, it must be instantiated separately.
        self._init_datasource_store()

    @abstractmethod
    def _init_datasource_store(self) -> None:
        """Internal utility responsible for creating a DatasourceStore to persist and manage a user's Datasources.

        Please note that the DatasourceStore lacks the same extensibility that other analagous Stores do; a default
        implementation is provided based on the user's environment but is not customizable.
        """
        raise NotImplementedError

    def _update_config_variables(self) -> None:
        """Updates config_variables cache by re-calling _load_config_variables().
        Necessary after running methods that modify config AND could contain config_variables for credentials
        (example is add_datasource())
        """
        self._config_variables = self._load_config_variables()

    def _determine_substitutions(self) -> Dict:
        """Aggregates substitutions from the project's config variables file, any environment variables, and
        the runtime environment.

        Returns: A dictionary containing all possible substitutions that can be applied to a given object
                 using `substitute_all_config_variables`.
        """
        substituted_config_variables: dict = substitute_all_config_variables(
            self.config_variables,
            dict(os.environ),
            self.DOLLAR_SIGN_ESCAPE_STRING,
        )

        substitutions: dict = {
            **substituted_config_variables,
            **dict(os.environ),
            **self.runtime_environment,
        }

        return substitutions

    def _initialize_usage_statistics(
        self, usage_statistics_config: AnonymizedUsageStatisticsConfig
    ) -> None:
        """Initialize the usage statistics system."""
        if not usage_statistics_config.enabled:
            logger.info("Usage statistics is disabled; skipping initialization.")
            self._usage_statistics_handler = None
            return

        self._usage_statistics_handler = UsageStatisticsHandler(
            data_context=self,
            data_context_id=self._data_context_id,
            usage_statistics_url=usage_statistics_config.usage_statistics_url,
        )

    def _init_datasources(self) -> None:
        """Initialize the datasources in store"""
        config: DataContextConfig = self.get_config_with_variables_substituted(
            self.config
        )
        datasources: Dict[str, DatasourceConfig] = cast(
            Dict[str, DatasourceConfig], config.datasources
        )

        for datasource_name, datasource_config in datasources.items():
            try:
                config = copy.deepcopy(datasource_config)  # type: ignore[assignment]
                config_dict = dict(datasourceConfigSchema.dump(config))
                datasource_config = datasourceConfigSchema.load(config_dict)
                datasource_config.name = datasource_name
                datasource = self._instantiate_datasource_from_config(
                    config=datasource_config
                )
                self._cached_datasources[datasource_name] = datasource
            except ge_exceptions.DatasourceInitializationError as e:
                logger.warning(f"Cannot initialize datasource {datasource_name}: {e}")
                # this error will happen if our configuration contains datasources that GE can no longer connect to.
                # this is ok, as long as we don't use it to retrieve a batch. If we try to do that, the error will be
                # caught at the context.get_batch() step. So we just pass here.
                pass

    def _instantiate_datasource_from_config(
<<<<<<< HEAD
        self, name: Union[str, None], config: Union[dict, DatasourceConfig]
=======
        self, config: DatasourceConfig
>>>>>>> 2600bfa7
    ) -> Datasource:
        """Instantiate a new datasource.
        Args:
<<<<<<< HEAD
            name(str): name of datasource, can be provided in config
            config(dict): dictionary of configuration
=======
            config: Datasource config.
>>>>>>> 2600bfa7

        Returns:
            Datasource instantiated from config.

<<<<<<< HEAD
        if name is None:
            if isinstance(config, DatasourceConfig):
                name = config.name
            else:
                name = config["name"]

        datasource_config: DatasourceConfig = datasourceConfigSchema.load(config)
        datasource_config.name = name

        try:
            datasource: Datasource = self._build_datasource_from_config(
                datasource_config
            )
=======
        Raises:
            DatasourceInitializationError
        """
        try:
            datasource: Datasource = self._build_datasource_from_config(config=config)
>>>>>>> 2600bfa7
        except Exception as e:
            raise ge_exceptions.DatasourceInitializationError(
                datasource_name=config.name, message=str(e)
            )
        return datasource

<<<<<<< HEAD
    @staticmethod
    def _remove_keys_not_supported_in_v2_datasource_config(
        config: dict, default_module_name: str
    ) -> None:
        """Remove keys that are not supported in v2 datasource configs from the datasource config.

        This supports custom v2 datasource classes by loading the class to check if it is a subclass of LegacyDatasource.

        Args:
            config: Datasource config to process.
            default_module_name: Used to import the datasource class if module_name is not provided in the config.

        Returns:
            None, config is modified in place.
        """
        module_name = config.get("module_name", default_module_name)

        # Load class to check if it is a subclass of LegacyDatasource to support custom v2 datasources
        class_ = load_class(class_name=config["class_name"], module_name=module_name)

        unsupported_keys = ("id",)
        if issubclass(class_, LegacyDatasource):
            for attr in unsupported_keys:
                config.pop(attr, None)

    def _build_datasource_from_config(self, config: DatasourceConfig) -> Datasource:

        # serialize to dict for compatibility with the following code
        serializer = DictConfigSerializer(schema=datasourceConfigSchema)
        config: dict = serializer.serialize(config)
=======
    def _build_datasource_from_config(self, config: DatasourceConfig) -> Datasource:
        """Instantiate a Datasource from a config.

        Args:
            config: DatasourceConfig object defining the datsource to instantiate.

        Returns:
            Datasource instantiated from config.

        Raises:
            ClassInstantiationError
        """
        # We convert from the type back to a dictionary for purposes of instantiation
        serializer = DictConfigSerializer(schema=datasourceConfigSchema)
        config_dict: dict = serializer.serialize(config)
>>>>>>> 2600bfa7

        # While the new Datasource classes accept "data_context_root_directory", the Legacy Datasource classes do not.
        if config_dict["class_name"] in [
            "BaseDatasource",
            "Datasource",
        ]:
            config_dict.update({"data_context_root_directory": self.root_directory})  # type: ignore[union-attr]
        module_name: str = "great_expectations.datasource"

        self._remove_keys_not_supported_in_v2_datasource_config(config, module_name)

        datasource: Datasource = instantiate_class_from_config(
            config=config_dict,
            runtime_environment={"data_context": self, "concurrency": self.concurrency},
            config_defaults={"module_name": module_name},
        )
        if not datasource:
            raise ge_exceptions.ClassInstantiationError(
                module_name=module_name,
                package_name=None,
                class_name=config["class_name"],
            )
        return datasource

    def _perform_substitutions_on_datasource_config(
        self, config: DatasourceConfig
    ) -> DatasourceConfig:
        """Substitute variables in a datasource config e.g. from env vars, config_vars.yml

        Config must be persisted with ${VARIABLES} syntax but hydrated at time of use.

        Args:
            config: Datasource Config

        Returns:
            Datasource Config with substitutions performed.
        """
        substitutions: dict = self._determine_substitutions()

        substitution_serializer = DictConfigSerializer(schema=datasourceConfigSchema)
        raw_config: dict = substitution_serializer.serialize(config)

        substituted_config_dict: dict = substitute_all_config_variables(
            raw_config, substitutions, self.DOLLAR_SIGN_ESCAPE_STRING
        )

        substituted_config: DatasourceConfig = datasourceConfigSchema.load(
            substituted_config_dict
        )

        return substituted_config

    def _instantiate_datasource_from_config_and_update_project_config(
        self,
        config: DatasourceConfig,
        initialize: bool = True,
        save_changes: bool = False,
    ) -> Optional[Datasource]:
<<<<<<< HEAD
        """ """
        datasource_config: DatasourceConfig = datasourceConfigSchema.load(
            CommentedMap(**config)
        )
        datasource_config.name = name
=======
        """Perform substitutions and optionally initialize the Datasource and/or store the config.

        Args:
            config: Datasource Config to initialize and/or store.
            initialize: Whether to initialize the datasource, alternatively you can store without initializing.
            save_changes: Whether to store the configuration in your configuration store (GX cloud or great_expectations.yml)

        Returns:
            Datasource object if initialized.
>>>>>>> 2600bfa7

        Raises:
            DatasourceInitializationError
        """
        if save_changes:
<<<<<<< HEAD
            self._datasource_store.set(key=None, value=datasource_config)  # type: ignore[attr-defined]
        self.config.datasources[name] = datasource_config  # type: ignore[assignment,index]

        # Config must be persisted with ${VARIABLES} syntax but hydrated at time of use
        substitutions: dict = self._determine_substitutions()
        serializer = DictConfigSerializer(schema=datasourceConfigSchema)
        serialized_config: dict = serializer.serialize(datasource_config)

        substituted_config_dict: dict = substitute_all_config_variables(
            serialized_config, substitutions, self.DOLLAR_SIGN_ESCAPE_STRING
        )
=======
            self._datasource_store.set_by_name(  # type: ignore[attr-defined]
                datasource_name=config.name, datasource_config=config
            )

        self.config.datasources[config.name] = config  # type: ignore[index,assignment]

        substituted_config = self._perform_substitutions_on_datasource_config(config)
>>>>>>> 2600bfa7

        datasource: Optional[Datasource] = None
        if initialize:
            try:
<<<<<<< HEAD
                datasource: Datasource = self._instantiate_datasource_from_config(
                    name=None, config=substituted_config_dict
=======
                datasource = self._instantiate_datasource_from_config(
                    config=substituted_config
>>>>>>> 2600bfa7
                )
                self._cached_datasources[config.name] = datasource
            except ge_exceptions.DatasourceInitializationError as e:
                # Do not keep configuration that could not be instantiated.
                if save_changes:
                    self._datasource_store.delete_by_name(datasource_name=config.name)  # type: ignore[attr-defined]
                # If the DatasourceStore uses an InlineStoreBackend, the config may already be updated
                self.config.datasources.pop(config.name, None)  # type: ignore[union-attr,arg-type]
                raise e

        return datasource

    def _construct_data_context_id(self) -> str:
        # Choose the id of the currently-configured expectations store, if it is a persistent store
        expectations_store = self._stores[self.variables.expectations_store_name]
        if isinstance(expectations_store.store_backend, TupleStoreBackend):
            # suppress_warnings since a warning will already have been issued during the store creation
            # if there was an invalid store config
            return expectations_store.store_backend_id_warnings_suppressed

        # Otherwise choose the id stored in the project_config
        else:
            return self.variables.anonymous_usage_statistics.data_context_id  # type: ignore[union-attr]

    def _compile_evaluation_parameter_dependencies(self) -> None:
        self._evaluation_parameter_dependencies = {}
        # NOTE: Chetan - 20211118: This iteration is reverting the behavior performed here:
        # https://github.com/great-expectations/great_expectations/pull/3377
        # This revision was necessary due to breaking changes but will need to be brought back in a future ticket.
        for key in self.expectations_store.list_keys():
            expectation_suite_dict: dict = cast(dict, self.expectations_store.get(key))
            if not expectation_suite_dict:
                continue
            expectation_suite = ExpectationSuite(
                **expectation_suite_dict, data_context=self
            )

            dependencies: dict = (
                expectation_suite.get_evaluation_parameter_dependencies()
            )
            if len(dependencies) > 0:
                nested_update(self._evaluation_parameter_dependencies, dependencies)

        self._evaluation_parameter_dependencies_compiled = True

    def _store_metrics(
        self, requested_metrics, validation_results, target_store_name
    ) -> None:
        """
        requested_metrics is a dictionary like this:

          requested_metrics:
            *: The asterisk here matches *any* expectation suite name
               use the 'kwargs' key to request metrics that are defined by kwargs,
               for example because they are defined only for a particular column
               - column:
                   Age:
                     - expect_column_min_to_be_between.result.observed_value
                - statistics.evaluated_expectations
                - statistics.successful_expectations
        """
        expectation_suite_name = validation_results.meta["expectation_suite_name"]
        run_id = validation_results.meta["run_id"]
        data_asset_name = validation_results.meta.get("batch_kwargs", {}).get(
            "data_asset_name"
        )

        for expectation_suite_dependency, metrics_list in requested_metrics.items():
            if (expectation_suite_dependency != "*") and (
                expectation_suite_dependency != expectation_suite_name
            ):
                continue

            if not isinstance(metrics_list, list):
                raise ge_exceptions.DataContextError(
                    "Invalid requested_metrics configuration: metrics requested for "
                    "each expectation suite must be a list."
                )

            for metric_configuration in metrics_list:
                metric_configurations = (
                    AbstractDataContext._get_metric_configuration_tuples(
                        metric_configuration
                    )
                )
                for metric_name, metric_kwargs in metric_configurations:
                    try:
                        metric_value = validation_results.get_metric(
                            metric_name, **metric_kwargs
                        )
                        self.stores[target_store_name].set(
                            ValidationMetricIdentifier(
                                run_id=run_id,
                                data_asset_name=data_asset_name,
                                expectation_suite_identifier=ExpectationSuiteIdentifier(
                                    expectation_suite_name
                                ),
                                metric_name=metric_name,
                                metric_kwargs_id=get_metric_kwargs_id(
                                    metric_name, metric_kwargs
                                ),
                            ),
                            metric_value,
                        )
                    except ge_exceptions.UnavailableMetricError:
                        # This will happen frequently in larger pipelines
                        logger.debug(
                            "metric {} was requested by another expectation suite but is not available in "
                            "this validation result.".format(metric_name)
                        )

    def send_usage_message(
        self, event: str, event_payload: Optional[dict], success: Optional[bool] = None
    ) -> None:
        """helper method to send a usage method using DataContext. Used when sending usage events from
            classes like ExpectationSuite.
            event
        Args:
            event (str): str representation of event
            event_payload (dict): optional event payload
            success (bool): optional success param
        Returns:
            None
        """
        send_usage_message(self, event, event_payload, success)

    def _determine_if_expectation_suite_include_rendered_content(
        self, include_rendered_content: Optional[bool] = None
    ) -> bool:
        if include_rendered_content is None:
            if (
                self.include_rendered_content.expectation_suite is True
                or self.include_rendered_content.globally is True
            ):
                return True
            else:
                return False
        return include_rendered_content

    def _determine_if_expectation_validation_result_include_rendered_content(
        self, include_rendered_content: Optional[bool] = None
    ) -> bool:
        if include_rendered_content is None:
            if (
                self.include_rendered_content.expectation_validation_result is True
                or self.include_rendered_content.globally is True
            ):
                return True
            else:
                return False
        return include_rendered_content<|MERGE_RESOLUTION|>--- conflicted
+++ resolved
@@ -1636,52 +1636,26 @@
                 pass
 
     def _instantiate_datasource_from_config(
-<<<<<<< HEAD
-        self, name: Union[str, None], config: Union[dict, DatasourceConfig]
-=======
         self, config: DatasourceConfig
->>>>>>> 2600bfa7
     ) -> Datasource:
         """Instantiate a new datasource.
         Args:
-<<<<<<< HEAD
-            name(str): name of datasource, can be provided in config
-            config(dict): dictionary of configuration
-=======
             config: Datasource config.
->>>>>>> 2600bfa7
 
         Returns:
             Datasource instantiated from config.
 
-<<<<<<< HEAD
-        if name is None:
-            if isinstance(config, DatasourceConfig):
-                name = config.name
-            else:
-                name = config["name"]
-
-        datasource_config: DatasourceConfig = datasourceConfigSchema.load(config)
-        datasource_config.name = name
-
-        try:
-            datasource: Datasource = self._build_datasource_from_config(
-                datasource_config
-            )
-=======
         Raises:
             DatasourceInitializationError
         """
         try:
             datasource: Datasource = self._build_datasource_from_config(config=config)
->>>>>>> 2600bfa7
         except Exception as e:
             raise ge_exceptions.DatasourceInitializationError(
                 datasource_name=config.name, message=str(e)
             )
         return datasource
 
-<<<<<<< HEAD
     @staticmethod
     def _remove_keys_not_supported_in_v2_datasource_config(
         config: dict, default_module_name: str
@@ -1708,27 +1682,20 @@
                 config.pop(attr, None)
 
     def _build_datasource_from_config(self, config: DatasourceConfig) -> Datasource:
-
+        """Instantiate a Datasource from a config.
+
+        Args:
+            config: DatasourceConfig object defining the datsource to instantiate.
+
+        Returns:
+            Datasource instantiated from config.
+
+        Raises:
+            ClassInstantiationError
+        """
         # serialize to dict for compatibility with the following code
         serializer = DictConfigSerializer(schema=datasourceConfigSchema)
-        config: dict = serializer.serialize(config)
-=======
-    def _build_datasource_from_config(self, config: DatasourceConfig) -> Datasource:
-        """Instantiate a Datasource from a config.
-
-        Args:
-            config: DatasourceConfig object defining the datsource to instantiate.
-
-        Returns:
-            Datasource instantiated from config.
-
-        Raises:
-            ClassInstantiationError
-        """
-        # We convert from the type back to a dictionary for purposes of instantiation
-        serializer = DictConfigSerializer(schema=datasourceConfigSchema)
         config_dict: dict = serializer.serialize(config)
->>>>>>> 2600bfa7
 
         # While the new Datasource classes accept "data_context_root_directory", the Legacy Datasource classes do not.
         if config_dict["class_name"] in [
@@ -1787,13 +1754,6 @@
         initialize: bool = True,
         save_changes: bool = False,
     ) -> Optional[Datasource]:
-<<<<<<< HEAD
-        """ """
-        datasource_config: DatasourceConfig = datasourceConfigSchema.load(
-            CommentedMap(**config)
-        )
-        datasource_config.name = name
-=======
         """Perform substitutions and optionally initialize the Datasource and/or store the config.
 
         Args:
@@ -1803,25 +1763,11 @@
 
         Returns:
             Datasource object if initialized.
->>>>>>> 2600bfa7
 
         Raises:
             DatasourceInitializationError
         """
         if save_changes:
-<<<<<<< HEAD
-            self._datasource_store.set(key=None, value=datasource_config)  # type: ignore[attr-defined]
-        self.config.datasources[name] = datasource_config  # type: ignore[assignment,index]
-
-        # Config must be persisted with ${VARIABLES} syntax but hydrated at time of use
-        substitutions: dict = self._determine_substitutions()
-        serializer = DictConfigSerializer(schema=datasourceConfigSchema)
-        serialized_config: dict = serializer.serialize(datasource_config)
-
-        substituted_config_dict: dict = substitute_all_config_variables(
-            serialized_config, substitutions, self.DOLLAR_SIGN_ESCAPE_STRING
-        )
-=======
             self._datasource_store.set_by_name(  # type: ignore[attr-defined]
                 datasource_name=config.name, datasource_config=config
             )
@@ -1829,18 +1775,12 @@
         self.config.datasources[config.name] = config  # type: ignore[index,assignment]
 
         substituted_config = self._perform_substitutions_on_datasource_config(config)
->>>>>>> 2600bfa7
 
         datasource: Optional[Datasource] = None
         if initialize:
             try:
-<<<<<<< HEAD
-                datasource: Datasource = self._instantiate_datasource_from_config(
-                    name=None, config=substituted_config_dict
-=======
                 datasource = self._instantiate_datasource_from_config(
                     config=substituted_config
->>>>>>> 2600bfa7
                 )
                 self._cached_datasources[config.name] = datasource
             except ge_exceptions.DatasourceInitializationError as e:
