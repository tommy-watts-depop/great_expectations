import datetime
import logging
import os
import traceback
import uuid
import warnings
import webbrowser
from collections import OrderedDict
from typing import Any, Callable, Dict, List, Mapping, Optional, Tuple, Union, cast

from dateutil.parser import parse
from ruamel.yaml import YAML
from ruamel.yaml.comments import CommentedMap

from great_expectations.core.config_peer import ConfigPeer
from great_expectations.core.usage_statistics.events import UsageStatsEvents
from great_expectations.execution_engine import ExecutionEngine
from great_expectations.rule_based_profiler.config.base import (
    ruleBasedProfilerConfigSchema,
)
from great_expectations.rule_based_profiler.data_assistant.data_assistant_dispatcher import (
    DataAssistantDispatcher,
)

try:
    from typing import Literal
except ImportError:
    # Fallback for python < 3.8
    from typing_extensions import Literal

import great_expectations.exceptions as ge_exceptions
from great_expectations.checkpoint import Checkpoint, SimpleCheckpoint
from great_expectations.checkpoint.types.checkpoint_result import CheckpointResult
from great_expectations.core.batch import (
    Batch,
    BatchDefinition,
    BatchRequestBase,
    IDDict,
    get_batch_request_from_acceptable_arguments,
)
from great_expectations.core.expectation_suite import ExpectationSuite
from great_expectations.core.expectation_validation_result import get_metric_kwargs_id
from great_expectations.core.id_dict import BatchKwargs
from great_expectations.core.metric import ValidationMetricIdentifier
from great_expectations.core.run_identifier import RunIdentifier
from great_expectations.core.usage_statistics.anonymizers.anonymizer import Anonymizer
from great_expectations.core.usage_statistics.anonymizers.datasource_anonymizer import (
    DatasourceAnonymizer,
)
from great_expectations.core.usage_statistics.usage_statistics import (
    UsageStatisticsHandler,
    add_datasource_usage_statistics,
    get_batch_list_usage_statistics,
    run_validation_operator_usage_statistics,
    save_expectation_suite_usage_statistics,
    send_usage_message,
    usage_statistics_enabled_method,
)
from great_expectations.core.util import nested_update
from great_expectations.data_asset import DataAsset
from great_expectations.data_context.data_context.cloud_data_context import (
    CloudDataContext,
)
from great_expectations.data_context.data_context.ephemeral_data_context import (
    EphemeralDataContext,
)
from great_expectations.data_context.data_context.file_data_context import (
    FileDataContext,
)
from great_expectations.data_context.store import Store
from great_expectations.data_context.templates import CONFIG_VARIABLES_TEMPLATE
from great_expectations.data_context.types.base import (
<<<<<<< HEAD
=======
    CURRENT_GE_CONFIG_VERSION,
    AnonymizedUsageStatisticsConfig,
>>>>>>> 4fc92574
    CheckpointConfig,
    DataContextConfig,
    DataContextConfigDefaults,
    GeCloudConfig,
    ProgressBarsConfig,
    dataContextConfigSchema,
    datasourceConfigSchema,
)
from great_expectations.data_context.types.refs import GeCloudIdAwareRef
from great_expectations.data_context.types.resource_identifiers import (
    ConfigurationIdentifier,
    ExpectationSuiteIdentifier,
    GeCloudIdentifier,
    ValidationResultIdentifier,
)
from great_expectations.data_context.util import (
    instantiate_class_from_config,
    parse_substitution_variable,
    substitute_all_config_variables,
)
from great_expectations.dataset import Dataset
from great_expectations.datasource import LegacyDatasource
from great_expectations.datasource.data_connector.data_connector import DataConnector
from great_expectations.datasource.new_datasource import BaseDatasource, Datasource
from great_expectations.marshmallow__shade import ValidationError
from great_expectations.profile.basic_dataset_profiler import BasicDatasetProfiler
from great_expectations.render.renderer.site_builder import SiteBuilder
from great_expectations.rule_based_profiler import (
    RuleBasedProfiler,
    RuleBasedProfilerResult,
)
from great_expectations.rule_based_profiler.config import RuleBasedProfilerConfig
from great_expectations.util import filter_properties_dict
from great_expectations.validator.validator import BridgeValidator, Validator

try:
    from sqlalchemy.exc import SQLAlchemyError
except ImportError:
    # We'll redefine this error in code below to catch ProfilerError, which is caught above, so SA errors will
    # just fall through
    SQLAlchemyError = ge_exceptions.ProfilerError

logger = logging.getLogger(__name__)

# TODO: check if this can be refactored to use YAMLHandler class
yaml = YAML()
yaml.indent(mapping=2, sequence=4, offset=2)
yaml.default_flow_style = False


# TODO: <WILL> Most of the logic here will be migrated to EphemeralDataContext
class BaseDataContext(EphemeralDataContext, ConfigPeer):
    """
        This class implements most of the functionality of DataContext, with a few exceptions.

        1. BaseDataContext does not attempt to keep its project_config in sync with a file on disc.
        2. BaseDataContext doesn't attempt to "guess" paths or objects types. Instead, that logic is pushed
            into DataContext class.

        Together, these changes make BaseDataContext class more testable.

    --ge-feature-maturity-info--

        id: os_linux
        title: OS - Linux
        icon:
        short_description:
        description:
        how_to_guide_url:
        maturity: Production
        maturity_details:
            api_stability: N/A
            implementation_completeness: N/A
            unit_test_coverage: Complete
            integration_infrastructure_test_coverage: Complete
            documentation_completeness: Complete
            bug_risk: Low

        id: os_macos
        title: OS - MacOS
        icon:
        short_description:
        description:
        how_to_guide_url:
        maturity: Production
        maturity_details:
            api_stability: N/A
            implementation_completeness: N/A
            unit_test_coverage: Complete (local only)
            integration_infrastructure_test_coverage: Complete (local only)
            documentation_completeness: Complete
            bug_risk: Low

        id: os_windows
        title: OS - Windows
        icon:
        short_description:
        description:
        how_to_guide_url:
        maturity: Beta
        maturity_details:
            api_stability: N/A
            implementation_completeness: N/A
            unit_test_coverage: Minimal
            integration_infrastructure_test_coverage: Minimal
            documentation_completeness: Complete
            bug_risk: Moderate
    ------------------------------------------------------------
        id: workflow_create_edit_expectations_cli_scaffold
        title: Create and Edit Expectations - suite scaffold
        icon:
        short_description: Creating a new Expectation Suite using suite scaffold
        description: Creating Expectation Suites through an interactive development loop using suite scaffold
        how_to_guide_url: https://docs.greatexpectations.io/en/latest/how_to_guides/creating_and_editing_expectations/how_to_automatically_create_a_new_expectation_suite.html
        maturity: Experimental (expect exciting changes to Profiler capability)
        maturity_details:
            api_stability: N/A
            implementation_completeness: N/A
            unit_test_coverage: N/A
            integration_infrastructure_test_coverage: Partial
            documentation_completeness: Complete
            bug_risk: Low

        id: workflow_create_edit_expectations_cli_edit
        title: Create and Edit Expectations - CLI
        icon:
        short_description: Creating a new Expectation Suite using the CLI
        description: Creating a Expectation Suite great_expectations suite new command
        how_to_guide_url: https://docs.greatexpectations.io/en/latest/how_to_guides/creating_and_editing_expectations/how_to_create_a_new_expectation_suite_using_the_cli.html
        maturity: Experimental (expect exciting changes to Profiler and Suite Renderer capability)
        maturity_details:
            api_stability: N/A
            implementation_completeness: N/A
            unit_test_coverage: N/A
            integration_infrastructure_test_coverage: Partial
            documentation_completeness: Complete
            bug_risk: Low

        id: workflow_create_edit_expectations_json_schema
        title: Create and Edit Expectations - Json schema
        icon:
        short_description: Creating a new Expectation Suite from a json schema file
        description: Creating a new Expectation Suite using JsonSchemaProfiler function and json schema file
        how_to_guide_url: https://docs.greatexpectations.io/en/latest/how_to_guides/creating_and_editing_expectations/how_to_create_a_suite_from_a_json_schema_file.html
        maturity: Experimental (expect exciting changes to Profiler capability)
        maturity_details:
            api_stability: N/A
            implementation_completeness: N/A
            unit_test_coverage: N/A
            integration_infrastructure_test_coverage: Partial
            documentation_completeness: Complete
            bug_risk: Low

    --ge-feature-maturity-info--
    """

    PROFILING_ERROR_CODE_TOO_MANY_DATA_ASSETS = 2
    PROFILING_ERROR_CODE_SPECIFIED_DATA_ASSETS_NOT_FOUND = 3
    PROFILING_ERROR_CODE_NO_BATCH_KWARGS_GENERATORS_FOUND = 4
    PROFILING_ERROR_CODE_MULTIPLE_BATCH_KWARGS_GENERATORS_FOUND = 5
    UNCOMMITTED_DIRECTORIES = ["data_docs", "validations"]
    GE_UNCOMMITTED_DIR = "uncommitted"
    BASE_DIRECTORIES = [
        DataContextConfigDefaults.CHECKPOINTS_BASE_DIRECTORY.value,
        DataContextConfigDefaults.EXPECTATIONS_BASE_DIRECTORY.value,
        DataContextConfigDefaults.PLUGINS_BASE_DIRECTORY.value,
        DataContextConfigDefaults.PROFILERS_BASE_DIRECTORY.value,
        GE_UNCOMMITTED_DIR,
    ]
    GE_DIR = "great_expectations"
    GE_YML = "great_expectations.yml"  # TODO: migrate this to FileDataContext. Still needed by DataContext
    GE_EDIT_NOTEBOOK_DIR = GE_UNCOMMITTED_DIR
    DOLLAR_SIGN_ESCAPE_STRING = r"\$"

    _data_context = None

    @classmethod
    def validate_config(cls, project_config: Union[DataContextConfig, Mapping]) -> bool:
        if isinstance(project_config, DataContextConfig):
            return True
        try:
            dataContextConfigSchema.load(project_config)
        except ValidationError:
            raise
        return True

    @usage_statistics_enabled_method(
        event_name=UsageStatsEvents.DATA_CONTEXT___INIT__.value,
    )
    def __init__(
        self,
        project_config: Union[DataContextConfig, Mapping],
        context_root_dir: Optional[str] = None,
        runtime_environment: Optional[dict] = None,
        ge_cloud_mode: bool = False,
        ge_cloud_config: Optional[GeCloudConfig] = None,
    ) -> None:
        """DataContext constructor

        Args:
            context_root_dir: location to look for the ``great_expectations.yml`` file. If None, searches for the file
                based on conventions for project subdirectories.
            runtime_environment: a dictionary of config variables that
                override both those set in config_variables.yml and the environment
            ge_cloud_mode: boolean flag that describe whether DataContext is being instantiated by ge_cloud
           ge_cloud_config: config for ge_cloud
        Returns:
            None
        """
        if not BaseDataContext.validate_config(project_config):
            raise ge_exceptions.InvalidConfigError(
                "Your project_config is not valid. Try using the CLI check-config command."
            )
        self._ge_cloud_mode = ge_cloud_mode
        self._ge_cloud_config = ge_cloud_config
        if context_root_dir is not None:
            context_root_dir = os.path.abspath(context_root_dir)
        self._context_root_directory = context_root_dir
<<<<<<< HEAD
=======

        # initialize runtime_environment as empty dict if None
        runtime_environment: dict = runtime_environment or {}

>>>>>>> 4fc92574
        if self._ge_cloud_mode:
            self._data_context = CloudDataContext(
                project_config=project_config,
                runtime_environment=runtime_environment,
                context_root_dir=context_root_dir,
                ge_cloud_config=ge_cloud_config,
            )
        elif self._context_root_directory:
            self._data_context = FileDataContext(
                project_config=project_config,
                context_root_dir=context_root_dir,
                runtime_environment=runtime_environment,
            )
        else:
            self._data_context = EphemeralDataContext(
                project_config=project_config, runtime_environment=runtime_environment
            )

        # TODO: remove this method once refactor of DataContext is complete
        self._apply_temporary_overrides()

<<<<<<< HEAD
        # # Store cached datasources but don't init them
        # self._cached_datasources = {}
        #
        # # Build the datasources we know about and have access to
        # self._init_datasources()
=======
        # Init stores
        self._stores = {}
        self._init_stores(self.project_config_with_variables_substituted.stores)

        # Init data_context_id
        self._data_context_id = self._construct_data_context_id()

        # Override the project_config data_context_id if an expectations_store was already set up
        self.config.anonymous_usage_statistics.data_context_id = self._data_context_id
        self._initialize_usage_statistics(
            self.project_config_with_variables_substituted.anonymous_usage_statistics
        )

        # Store cached datasources but don't init them
        self._cached_datasources = {}

        # Build the datasources we know about and have access to
        self._init_datasources()
>>>>>>> 4fc92574

        # Init validation operators
        # NOTE - 20200522 - JPC - A consistent approach to lazy loading for plugins will be useful here, harmonizing
        # the way that execution environments (AKA datasources), validation operators, site builders and other
        # plugins are built.
        self.validation_operators = {}
        # NOTE - 20210112 - Alex Sherstinsky - Validation Operators are planned to be deprecated.
        if (
            "validation_operators" in self.get_config().commented_map
            and self.config.validation_operators
        ):
            for (
                validation_operator_name,
                validation_operator_config,
            ) in self.config.validation_operators.items():
                self.add_validation_operator(
                    validation_operator_name,
                    validation_operator_config,
                )

        # self._evaluation_parameter_dependencies_compiled = False
        # self._evaluation_parameter_dependencies = {}

        self._assistants = DataAssistantDispatcher(data_context=self)

    @property
    def ge_cloud_config(self) -> Optional[GeCloudConfig]:
        return self._ge_cloud_config

    @property
    def ge_cloud_mode(self) -> bool:
        return self._ge_cloud_mode

    def _apply_temporary_overrides(self) -> None:
        """
        This is a helper method that only exists during the DataContext refactor that is occuring 202206.

        Until the composition-pattern is complete for BaseDataContext, we have to load the private properties from the
        private self._data_context object into properties in self

        This is a helper method that performs this loading.
        """
        # TODO: <WILL> This code will eventually go away when migration of logic to sibling classes is complete
        self._project_config = self._data_context._project_config
        self.runtime_environment = self._data_context.runtime_environment or {}
        self._config_variables = self._data_context.config_variables
        self._in_memory_instance_id = self._data_context._in_memory_instance_id
<<<<<<< HEAD
        self._stores = self._data_context._stores
        self._datasource_store = self._data_context._datasource_store
        self._data_context_id = self._data_context._data_context_id
        self._usage_statistics_handler = self._data_context._usage_statistics_handler
        self._cached_datasources = self._data_context._cached_datasources
        self._evaluation_parameter_dependencies_compiled = (
            self._data_context._evaluation_parameter_dependencies_compiled
        )
        self._evaluation_parameter_dependencies = (
            self._data_context._evaluation_parameter_dependencies
        )

    # def _init_datasources(self) -> None:
    #     for datasource_name in self._datasource_store.list_keys():
    #         try:
    #             datasource: Datasource = self.get_datasource(
    #                 datasource_name=datasource_name
    #             )
    #             self._cached_datasources[datasource_name] = datasource
    #         except ge_exceptions.DatasourceInitializationError as e:
    #             logger.warning(f"Cannot initialize datasource {datasource_name}: {e}")
    #             # this error will happen if our configuration contains datasources that GE can no longer connect to.
    #             # this is ok, as long as we don't use it to retrieve a batch. If we try to do that, the error will be
    #             # caught at the context.get_batch() step. So we just pass here.
    #             pass

    # def _construct_data_context_id(self) -> str:
    #     """
    #     Choose the id of the currently-configured expectations store, if available and a persistent store.
    #     If not, it should choose the id stored in DataContextConfig.
    #     Returns:
    #         UUID to use as the data_context_id
    #     """
    #
    #     # if in ge_cloud_mode, use ge_cloud_organization_id
    #     if self.ge_cloud_mode:
    #         return self.ge_cloud_config.organization_id
    #     # Choose the id of the currently-configured expectations store, if it is a persistent store
    #     expectations_store = self._stores[
    #         self.project_config_with_variables_substituted.expectations_store_name
    #     ]
    #     if isinstance(expectations_store.store_backend, TupleStoreBackend):
    #         # suppress_warnings since a warning will already have been issued during the store creation if there was an invalid store config
    #         return expectations_store.store_backend_id_warnings_suppressed
    #
    #     # Otherwise choose the id stored in the project_config
    #     else:
    #         return (
    #             self.project_config_with_variables_substituted.anonymous_usage_statistics.data_context_id
    #         )

    # def _initialize_usage_statistics(
    #     self, usage_statistics_config: AnonymizedUsageStatisticsConfig
    # ) -> None:
    #     """Initialize the usage statistics system."""
    #     if not usage_statistics_config.enabled:
    #         logger.info("Usage statistics is disabled; skipping initialization.")
    #         self._usage_statistics_handler = None
    #         return
    #
    #     self._usage_statistics_handler = UsageStatisticsHandler(
    #         data_context=self,
    #         data_context_id=self._data_context_id,
    #         usage_statistics_url=usage_statistics_config.usage_statistics_url,
    #     )
=======
>>>>>>> 4fc92574

    def _save_project_config(self) -> None:
        """Save the current project to disk."""
        logger.debug("Starting DataContext._save_project_config")

        config_filepath = os.path.join(self.root_directory, self.GE_YML)
        with open(config_filepath, "w") as outfile:
            self.config.to_yaml(outfile)

    def add_store(self, store_name: str, store_config: dict) -> Optional[Store]:
        """Add a new Store to the DataContext and (for convenience) return the instantiated Store object.

        Args:
            store_name (str): a key for the new Store in in self._stores
            store_config (dict): a config for the Store to add

        Returns:
            store (Store)
        """

        self.config["stores"][store_name] = store_config
        return self._build_store_from_config(store_name, store_config)

    def add_validation_operator(
        self, validation_operator_name: str, validation_operator_config: dict
    ) -> "ValidationOperator":
        """Add a new ValidationOperator to the DataContext and (for convenience) return the instantiated object.

        Args:
            validation_operator_name (str): a key for the new ValidationOperator in in self._validation_operators
            validation_operator_config (dict): a config for the ValidationOperator to add

        Returns:
            validation_operator (ValidationOperator)
        """

        self.config["validation_operators"][
            validation_operator_name
        ] = validation_operator_config
        config = self.project_config_with_variables_substituted.validation_operators[
            validation_operator_name
        ]
        module_name = "great_expectations.validation_operators"
        new_validation_operator = instantiate_class_from_config(
            config=config,
            runtime_environment={
                "data_context": self,
                "name": validation_operator_name,
            },
            config_defaults={"module_name": module_name},
        )
        if not new_validation_operator:
            raise ge_exceptions.ClassInstantiationError(
                module_name=module_name,
                package_name=None,
                class_name=config["class_name"],
            )
        self.validation_operators[validation_operator_name] = new_validation_operator
        return new_validation_operator

    def _normalize_store_path(self, resource_store):
        if resource_store["type"] == "filesystem":
            if not os.path.isabs(resource_store["base_directory"]):
                resource_store["base_directory"] = os.path.join(
                    self.root_directory, resource_store["base_directory"]
                )
        return resource_store

    def get_site_names(self) -> List[str]:
        """Get a list of configured site names."""
        return list(
            self.project_config_with_variables_substituted.data_docs_sites.keys()
        )

    def get_docs_sites_urls(
        self,
        resource_identifier=None,
        site_name: Optional[str] = None,
        only_if_exists=True,
        site_names: Optional[List[str]] = None,
    ) -> List[Dict[str, str]]:
        """
        Get URLs for a resource for all data docs sites.

        This function will return URLs for any configured site even if the sites
        have not been built yet.

        Args:
            resource_identifier (object): optional. It can be an identifier of
                ExpectationSuite's, ValidationResults and other resources that
                have typed identifiers. If not provided, the method will return
                the URLs of the index page.
            site_name: Optionally specify which site to open. If not specified,
                return all urls in the project.
            site_names: Optionally specify which sites are active. Sites not in
                this list are not processed, even if specified in site_name.

        Returns:
            list: a list of URLs. Each item is the URL for the resource for a
                data docs site
        """
        unfiltered_sites = (
            self.project_config_with_variables_substituted.data_docs_sites
        )

        # Filter out sites that are not in site_names
        sites = (
            {k: v for k, v in unfiltered_sites.items() if k in site_names}
            if site_names
            else unfiltered_sites
        )

        if not sites:
            logger.debug("Found no data_docs_sites.")
            return []
        logger.debug(f"Found {len(sites)} data_docs_sites.")

        if site_name:
            if site_name not in sites.keys():
                raise ge_exceptions.DataContextError(
                    f"Could not find site named {site_name}. Please check your configurations"
                )
            site = sites[site_name]
            site_builder = self._load_site_builder_from_site_config(site)
            url = site_builder.get_resource_url(
                resource_identifier=resource_identifier, only_if_exists=only_if_exists
            )
            return [{"site_name": site_name, "site_url": url}]

        site_urls = []
        for _site_name, site_config in sites.items():
            site_builder = self._load_site_builder_from_site_config(site_config)
            url = site_builder.get_resource_url(
                resource_identifier=resource_identifier, only_if_exists=only_if_exists
            )
            site_urls.append({"site_name": _site_name, "site_url": url})

        return site_urls

    def _load_site_builder_from_site_config(self, site_config) -> SiteBuilder:
        default_module_name = "great_expectations.render.renderer.site_builder"
        site_builder = instantiate_class_from_config(
            config=site_config,
            runtime_environment={
                "data_context": self,
                "root_directory": self.root_directory,
            },
            config_defaults={"module_name": default_module_name},
        )
        if not site_builder:
            raise ge_exceptions.ClassInstantiationError(
                module_name=default_module_name,
                package_name=None,
                class_name=site_config["class_name"],
            )
        return site_builder

    @usage_statistics_enabled_method(
        event_name=UsageStatsEvents.DATA_CONTEXT_OPEN_DATA_DOCS.value,
    )
    def open_data_docs(
        self,
        resource_identifier: Optional[str] = None,
        site_name: Optional[str] = None,
        only_if_exists: bool = True,
    ) -> None:
        """
        A stdlib cross-platform way to open a file in a browser.

        Args:
            resource_identifier: ExpectationSuiteIdentifier,
                ValidationResultIdentifier or any other type's identifier. The
                argument is optional - when not supplied, the method returns the
                URL of the index page.
            site_name: Optionally specify which site to open. If not specified,
                open all docs found in the project.
            only_if_exists: Optionally specify flag to pass to "self.get_docs_sites_urls()".
        """
        data_docs_urls: List[Dict[str, str]] = self.get_docs_sites_urls(
            resource_identifier=resource_identifier,
            site_name=site_name,
            only_if_exists=only_if_exists,
        )
        urls_to_open: List[str] = [site["site_url"] for site in data_docs_urls]

        for url in urls_to_open:
            if url is not None:
                logger.debug(f"Opening Data Docs found here: {url}")
                webbrowser.open(url)

    @property
    def usage_statistics_handler(self) -> Optional[UsageStatisticsHandler]:
        return self._usage_statistics_handler

    @property
    def anonymous_usage_statistics(self):
        return self.project_config_with_variables_substituted.anonymous_usage_statistics

    # @property
    # def concurrency(self) -> Optional[ConcurrencyConfig]:
    #     return self.project_config_with_variables_substituted.concurrency

    @property
    def progress_bars(self) -> Optional[ProgressBarsConfig]:
        return self.project_config_with_variables_substituted.progress_bars

    @property
    def notebooks(self):
        return self.project_config_with_variables_substituted.notebooks

    @property
    def datasources(self) -> Dict[str, Union[LegacyDatasource, BaseDatasource]]:
        """A single holder for all Datasources in this context"""
        return self._cached_datasources

    @property
    def data_context_id(self):
        return (
            self.project_config_with_variables_substituted.anonymous_usage_statistics.data_context_id
        )

<<<<<<< HEAD
    @property
    def config(self) -> DataContextConfig:
        return self._project_config

=======
>>>>>>> 4fc92574
    #####
    #
    # Internal helper methods
    #
    #####

    def escape_all_config_variables(
        self,
        value: Union[str, dict, list],
        dollar_sign_escape_string: str = DOLLAR_SIGN_ESCAPE_STRING,
        skip_if_substitution_variable: bool = True,
    ) -> Union[str, dict, list]:
        """
        Replace all `$` characters with the DOLLAR_SIGN_ESCAPE_STRING

        Args:
            value: config variable value
            dollar_sign_escape_string: replaces instances of `$`
            skip_if_substitution_variable: skip if the value is of the form ${MYVAR} or $MYVAR

        Returns:
            input value with all `$` characters replaced with the escape string
        """
        if isinstance(value, dict) or isinstance(value, OrderedDict):
            return {
                k: self.escape_all_config_variables(
                    v, dollar_sign_escape_string, skip_if_substitution_variable
                )
                for k, v in value.items()
            }

        elif isinstance(value, list):
            return [
                self.escape_all_config_variables(
                    v, dollar_sign_escape_string, skip_if_substitution_variable
                )
                for v in value
            ]
        if skip_if_substitution_variable:
            if parse_substitution_variable(value) is None:
                return value.replace("$", dollar_sign_escape_string)
            else:
                return value
        else:
            return value.replace("$", dollar_sign_escape_string)

    def save_config_variable(
        self,
        config_variable_name: str,
        value: Any,
        skip_if_substitution_variable: bool = True,
    ) -> None:
        r"""Save config variable value
        Escapes $ unless they are used in substitution variables e.g. the $ characters in ${SOME_VAR} or $SOME_VAR are not escaped

        Args:
            config_variable_name: name of the property
            value: the value to save for the property
            skip_if_substitution_variable: set to False to escape $ in values in substitution variable form e.g. ${SOME_VAR} -> r"\${SOME_VAR}" or $SOME_VAR -> r"\$SOME_VAR"

        Returns:
            None
        """
        config_variables = self.config_variables
        value = self.escape_all_config_variables(
            value,
            self.DOLLAR_SIGN_ESCAPE_STRING,
            skip_if_substitution_variable=skip_if_substitution_variable,
        )
        config_variables[config_variable_name] = value
        config_variables_filepath = cast(
            DataContextConfig, self.get_config()
        ).config_variables_file_path
        if not config_variables_filepath:
            raise ge_exceptions.InvalidConfigError(
                "'config_variables_file_path' property is not found in config - setting it is required to use this feature"
            )

        config_variables_filepath = os.path.join(
            self.root_directory, config_variables_filepath
        )

        os.makedirs(os.path.dirname(config_variables_filepath), exist_ok=True)
        if not os.path.isfile(config_variables_filepath):
            logger.info(
                "Creating new substitution_variables file at {config_variables_filepath}".format(
                    config_variables_filepath=config_variables_filepath
                )
            )
            with open(config_variables_filepath, "w") as template:
                template.write(CONFIG_VARIABLES_TEMPLATE)

        with open(config_variables_filepath, "w") as config_variables_file:
            yaml.dump(config_variables, config_variables_file)

    def delete_datasource(self, datasource_name: str) -> None:
        """Delete a data source
        Args:
            datasource_name: The name of the datasource to delete.

        Raises:
            ValueError: If the datasource name isn't provided or cannot be found.
        """
        # if datasource_name is None:
        #     raise ValueError("Datasource names must be a datasource name")
        # else:
        #     datasource = self.get_datasource(datasource_name=datasource_name)
        #     if datasource:
        #         self._datasource_store.delete_by_name(datasource_name)
        #         del self._cached_datasources[datasource_name]
        #     else:
        #         raise ValueError(f"Datasource {datasource_name} not found")
        super().delete_datasource(datasource_name)
        self._apply_temporary_overrides()

    def get_available_data_asset_names(
        self, datasource_names=None, batch_kwargs_generator_names=None
    ):
        """Inspect datasource and batch kwargs generators to provide available data_asset objects.

        Args:
            datasource_names: list of datasources for which to provide available data_asset_name objects. If None, \
            return available data assets for all datasources.
            batch_kwargs_generator_names: list of batch kwargs generators for which to provide available
            data_asset_name objects.

        Returns:
            data_asset_names (dict): Dictionary describing available data assets
            ::

                {
                  datasource_name: {
                    batch_kwargs_generator_name: [ data_asset_1, data_asset_2, ... ]
                    ...
                  }
                  ...
                }

        """
        data_asset_names = {}
        if datasource_names is None:
            datasource_names = [
                datasource["name"] for datasource in self.list_datasources()
            ]
        elif isinstance(datasource_names, str):
            datasource_names = [datasource_names]
        elif not isinstance(datasource_names, list):
            raise ValueError(
                "Datasource names must be a datasource name, list of datasource names or None (to list all datasources)"
            )

        if batch_kwargs_generator_names is not None:
            if isinstance(batch_kwargs_generator_names, str):
                batch_kwargs_generator_names = [batch_kwargs_generator_names]
            if len(batch_kwargs_generator_names) == len(
                datasource_names
            ):  # Iterate over both together
                for idx, datasource_name in enumerate(datasource_names):
                    datasource = self.get_datasource(datasource_name)
                    data_asset_names[
                        datasource_name
                    ] = datasource.get_available_data_asset_names(
                        batch_kwargs_generator_names[idx]
                    )

            elif len(batch_kwargs_generator_names) == 1:
                datasource = self.get_datasource(datasource_names[0])
                datasource_names[
                    datasource_names[0]
                ] = datasource.get_available_data_asset_names(
                    batch_kwargs_generator_names
                )

            else:
                raise ValueError(
                    "If providing batch kwargs generator, you must either specify one for each datasource or only "
                    "one datasource."
                )
        else:  # generator_names is None
            for datasource_name in datasource_names:
                try:
                    datasource = self.get_datasource(datasource_name)
                    data_asset_names[
                        datasource_name
                    ] = datasource.get_available_data_asset_names()
                except ValueError:
                    # handle the edge case of a non-existent datasource
                    data_asset_names[datasource_name] = {}

        return data_asset_names

    def build_batch_kwargs(
        self,
        datasource,
        batch_kwargs_generator,
        data_asset_name=None,
        partition_id=None,
        **kwargs,
    ):
        """Builds batch kwargs using the provided datasource, batch kwargs generator, and batch_parameters.

        Args:
            datasource (str): the name of the datasource for which to build batch_kwargs
            batch_kwargs_generator (str): the name of the batch kwargs generator to use to build batch_kwargs
            data_asset_name (str): an optional name batch_parameter
            **kwargs: additional batch_parameters

        Returns:
            BatchKwargs

        """
        if kwargs.get("name"):
            if data_asset_name:
                raise ValueError(
                    "Cannot provide both 'name' and 'data_asset_name'. Please use 'data_asset_name' only."
                )
            # deprecated-v0.11.2
            warnings.warn(
                "name is deprecated as a batch_parameter as of v0.11.2 and will be removed in v0.16. Please use data_asset_name instead.",
                DeprecationWarning,
            )
            data_asset_name = kwargs.pop("name")
        datasource_obj = self.get_datasource(datasource)
        batch_kwargs = datasource_obj.build_batch_kwargs(
            batch_kwargs_generator=batch_kwargs_generator,
            data_asset_name=data_asset_name,
            partition_id=partition_id,
            **kwargs,
        )
        return batch_kwargs

    def _get_batch_v2(
        self,
        batch_kwargs: Union[dict, BatchKwargs],
        expectation_suite_name: Union[str, ExpectationSuite],
        data_asset_type=None,
        batch_parameters=None,
    ) -> DataAsset:
        """Build a batch of data using batch_kwargs, and return a DataAsset with expectation_suite_name attached. If
        batch_parameters are included, they will be available as attributes of the batch.
        Args:
            batch_kwargs: the batch_kwargs to use; must include a datasource key
            expectation_suite_name: The ExpectationSuite or the name of the expectation_suite to get
            data_asset_type: the type of data_asset to build, with associated expectation implementations. This can
                generally be inferred from the datasource.
            batch_parameters: optional parameters to store as the reference description of the batch. They should
                reflect parameters that would provide the passed BatchKwargs.
        Returns:
            DataAsset
        """
        if isinstance(batch_kwargs, dict):
            batch_kwargs = BatchKwargs(batch_kwargs)

        if not isinstance(batch_kwargs, BatchKwargs):
            raise ge_exceptions.BatchKwargsError(
                "BatchKwargs must be a BatchKwargs object or dictionary."
            )

        if not isinstance(
            expectation_suite_name, (ExpectationSuite, ExpectationSuiteIdentifier, str)
        ):
            raise ge_exceptions.DataContextError(
                "expectation_suite_name must be an ExpectationSuite, "
                "ExpectationSuiteIdentifier or string."
            )

        if isinstance(expectation_suite_name, ExpectationSuite):
            expectation_suite = expectation_suite_name
        elif isinstance(expectation_suite_name, ExpectationSuiteIdentifier):
            expectation_suite = self.get_expectation_suite(
                expectation_suite_name.expectation_suite_name
            )
        else:
            expectation_suite = self.get_expectation_suite(expectation_suite_name)

        datasource = self.get_datasource(batch_kwargs.get("datasource"))
        batch = datasource.get_batch(
            batch_kwargs=batch_kwargs, batch_parameters=batch_parameters
        )
        if data_asset_type is None:
            data_asset_type = datasource.config.get("data_asset_type")

        validator = BridgeValidator(
            batch=batch,
            expectation_suite=expectation_suite,
            expectation_engine=data_asset_type,
        )
        return validator.get_dataset()

    def _get_batch_v3(
        self,
        datasource_name: Optional[str] = None,
        data_connector_name: Optional[str] = None,
        data_asset_name: Optional[str] = None,
        *,
        batch_request: Optional[BatchRequestBase] = None,
        batch_data: Optional[Any] = None,
        data_connector_query: Optional[Union[IDDict, dict]] = None,
        batch_identifiers: Optional[dict] = None,
        limit: Optional[int] = None,
        index: Optional[Union[int, list, tuple, slice, str]] = None,
        custom_filter_function: Optional[Callable] = None,
        batch_spec_passthrough: Optional[dict] = None,
        sampling_method: Optional[str] = None,
        sampling_kwargs: Optional[dict] = None,
        splitter_method: Optional[str] = None,
        splitter_kwargs: Optional[dict] = None,
        runtime_parameters: Optional[dict] = None,
        query: Optional[str] = None,
        path: Optional[str] = None,
        batch_filter_parameters: Optional[dict] = None,
        **kwargs,
    ) -> Union[Batch, DataAsset]:
        """Get exactly one batch, based on a variety of flexible input types.

        Args:
            datasource_name
            data_connector_name
            data_asset_name

            batch_request
            batch_data
            data_connector_query
            batch_identifiers
            batch_filter_parameters

            limit
            index
            custom_filter_function

            batch_spec_passthrough

            sampling_method
            sampling_kwargs

            splitter_method
            splitter_kwargs

            **kwargs

        Returns:
            (Batch) The requested batch

        This method does not require typed or nested inputs.
        Instead, it is intended to help the user pick the right parameters.

        This method attempts to return exactly one batch.
        If 0 or more than 1 batches would be returned, it raises an error.
        """
        batch_list: List[Batch] = self.get_batch_list(
            datasource_name=datasource_name,
            data_connector_name=data_connector_name,
            data_asset_name=data_asset_name,
            batch_request=batch_request,
            batch_data=batch_data,
            data_connector_query=data_connector_query,
            batch_identifiers=batch_identifiers,
            limit=limit,
            index=index,
            custom_filter_function=custom_filter_function,
            batch_spec_passthrough=batch_spec_passthrough,
            sampling_method=sampling_method,
            sampling_kwargs=sampling_kwargs,
            splitter_method=splitter_method,
            splitter_kwargs=splitter_kwargs,
            runtime_parameters=runtime_parameters,
            query=query,
            path=path,
            batch_filter_parameters=batch_filter_parameters,
            **kwargs,
        )
        # NOTE: Alex 20201202 - The check below is duplicate of code in Datasource.get_single_batch_from_batch_request()
        # deprecated-v0.13.20
        warnings.warn(
            "get_batch is deprecated for the V3 Batch Request API as of v0.13.20 and will be removed in v0.16. Please use "
            "get_batch_list instead.",
            DeprecationWarning,
        )
        if len(batch_list) != 1:
            raise ValueError(
                f"Got {len(batch_list)} batches instead of a single batch. If you would like to use a BatchRequest to "
                f"return multiple batches, please use get_batch_list directly instead of calling get_batch"
            )
        return batch_list[0]

    @usage_statistics_enabled_method(
        event_name=UsageStatsEvents.DATA_CONTEXT_RUN_VALIDATION_OPERATOR.value,
        args_payload_fn=run_validation_operator_usage_statistics,
    )
    def run_validation_operator(
        self,
        validation_operator_name: str,
        assets_to_validate: List,
        run_id: Optional[Union[str, RunIdentifier]] = None,
        evaluation_parameters: Optional[dict] = None,
        run_name: Optional[str] = None,
        run_time: Optional[Union[str, datetime.datetime]] = None,
        result_format: Optional[Union[str, dict]] = None,
        **kwargs,
    ):
        """
        Run a validation operator to validate data assets and to perform the business logic around
        validation that the operator implements.

        Args:
            validation_operator_name: name of the operator, as appears in the context's config file
            assets_to_validate: a list that specifies the data assets that the operator will validate. The members of
                the list can be either batches, or a tuple that will allow the operator to fetch the batch:
                (batch_kwargs, expectation_suite_name)
            evaluation_parameters: $parameter_name syntax references to be evaluated at runtime
            run_id: The run_id for the validation; if None, a default value will be used
            run_name: The run_name for the validation; if None, a default value will be used
            run_time: The date/time of the run
            result_format: one of several supported formatting directives for expectation validation results
            **kwargs: Additional kwargs to pass to the validation operator

        Returns:
            ValidationOperatorResult
        """
        result_format = result_format or {"result_format": "SUMMARY"}

        if not assets_to_validate:
            raise ge_exceptions.DataContextError(
                "No batches of data were passed in. These are required"
            )

        for batch in assets_to_validate:
            if not isinstance(batch, (tuple, DataAsset, Validator)):
                raise ge_exceptions.DataContextError(
                    "Batches are required to be of type DataAsset or Validator"
                )
        try:
            validation_operator = self.validation_operators[validation_operator_name]
        except KeyError:
            raise ge_exceptions.DataContextError(
                f"No validation operator `{validation_operator_name}` was found in your project. Please verify this in your great_expectations.yml"
            )

        if run_id is None and run_name is None:
            run_name = datetime.datetime.now(datetime.timezone.utc).strftime(
                "%Y%m%dT%H%M%S.%fZ"
            )
            logger.info(f"Setting run_name to: {run_name}")
        if evaluation_parameters is None:
            return validation_operator.run(
                assets_to_validate=assets_to_validate,
                run_id=run_id,
                run_name=run_name,
                run_time=run_time,
                result_format=result_format,
                **kwargs,
            )
        else:
            return validation_operator.run(
                assets_to_validate=assets_to_validate,
                run_id=run_id,
                evaluation_parameters=evaluation_parameters,
                run_name=run_name,
                run_time=run_time,
                result_format=result_format,
                **kwargs,
            )

    def _get_data_context_version(self, arg1: Any, **kwargs) -> Optional[str]:
        """
        arg1: the first positional argument (can take on various types)

        **kwargs: variable arguments

        First check:
        Returns "v3" if the "0.13" entities are specified in the **kwargs.

        Otherwise:
        Returns None if no datasources have been configured (or if there is an exception while getting the datasource).
        Returns "v3" if the datasource is a subclass of the BaseDatasource class.
        Returns "v2" if the datasource is an instance of the LegacyDatasource class.
        """

        if {
            "datasource_name",
            "data_connector_name",
            "data_asset_name",
            "batch_request",
            "batch_data",
        }.intersection(set(kwargs.keys())):
            return "v3"

        if not self.datasources:
            return None

        api_version: Optional[str] = None
        datasource_name: Any
        if "datasource_name" in kwargs:
            datasource_name = kwargs.pop("datasource_name", None)
        else:
            datasource_name = arg1
        try:
            datasource: Union[LegacyDatasource, BaseDatasource] = self.get_datasource(
                datasource_name=datasource_name
            )
            if issubclass(type(datasource), BaseDatasource):
                api_version = "v3"
        except (ValueError, TypeError):
            if "batch_kwargs" in kwargs:
                batch_kwargs = kwargs.get("batch_kwargs", None)
            else:
                batch_kwargs = arg1
            if isinstance(batch_kwargs, dict):
                datasource_name = batch_kwargs.get("datasource")
                if datasource_name is not None:
                    try:
                        datasource: Union[
                            LegacyDatasource, BaseDatasource
                        ] = self.get_datasource(datasource_name=datasource_name)
                        if isinstance(datasource, LegacyDatasource):
                            api_version = "v2"
                    except (ValueError, TypeError):
                        pass
        return api_version

    def get_batch(
        self, arg1: Any = None, arg2: Any = None, arg3: Any = None, **kwargs
    ) -> Union[Batch, DataAsset]:
        """Get exactly one batch, based on a variety of flexible input types.
        The method `get_batch` is the main user-facing method for getting batches; it supports both the new (V3) and the
        Legacy (V2) Datasource schemas.  The version-specific implementations are contained in "_get_batch_v2()" and
        "_get_batch_v3()", respectively, both of which are in the present module.

        For the V3 API parameters, please refer to the signature and parameter description of method "_get_batch_v3()".
        For the Legacy usage, please refer to the signature and parameter description of the method "_get_batch_v2()".

        Args:
            arg1: the first positional argument (can take on various types)
            arg2: the second positional argument (can take on various types)
            arg3: the third positional argument (can take on various types)

            **kwargs: variable arguments

        Returns:
            Batch (V3) or DataAsset (V2) -- the requested batch

        Processing Steps:
        1. Determine the version (possible values are "v3" or "v2").
        2. Convert the positional arguments to the appropriate named arguments, based on the version.
        3. Package the remaining arguments as variable keyword arguments (applies only to V3).
        4. Call the version-specific method ("_get_batch_v3()" or "_get_batch_v2()") with the appropriate arguments.
        """

        api_version: Optional[str] = self._get_data_context_version(arg1=arg1, **kwargs)
        if api_version == "v3":
            if "datasource_name" in kwargs:
                datasource_name = kwargs.pop("datasource_name", None)
            else:
                datasource_name = arg1
            if "data_connector_name" in kwargs:
                data_connector_name = kwargs.pop("data_connector_name", None)
            else:
                data_connector_name = arg2
            if "data_asset_name" in kwargs:
                data_asset_name = kwargs.pop("data_asset_name", None)
            else:
                data_asset_name = arg3
            return self._get_batch_v3(
                datasource_name=datasource_name,
                data_connector_name=data_connector_name,
                data_asset_name=data_asset_name,
                **kwargs,
            )
        if "batch_kwargs" in kwargs:
            batch_kwargs = kwargs.get("batch_kwargs", None)
        else:
            batch_kwargs = arg1
        if "expectation_suite_name" in kwargs:
            expectation_suite_name = kwargs.get("expectation_suite_name", None)
        else:
            expectation_suite_name = arg2
        if "data_asset_type" in kwargs:
            data_asset_type = kwargs.get("data_asset_type", None)
        else:
            data_asset_type = arg3
        batch_parameters = kwargs.get("batch_parameters")
        return self._get_batch_v2(
            batch_kwargs=batch_kwargs,
            expectation_suite_name=expectation_suite_name,
            data_asset_type=data_asset_type,
            batch_parameters=batch_parameters,
        )

    @usage_statistics_enabled_method(
        event_name=UsageStatsEvents.DATA_CONTEXT_GET_BATCH_LIST.value,
        args_payload_fn=get_batch_list_usage_statistics,
    )
    def get_batch_list(
        self,
        datasource_name: Optional[str] = None,
        data_connector_name: Optional[str] = None,
        data_asset_name: Optional[str] = None,
        *,
        batch_request: Optional[BatchRequestBase] = None,
        batch_data: Optional[Any] = None,
        data_connector_query: Optional[dict] = None,
        batch_identifiers: Optional[dict] = None,
        limit: Optional[int] = None,
        index: Optional[Union[int, list, tuple, slice, str]] = None,
        custom_filter_function: Optional[Callable] = None,
        sampling_method: Optional[str] = None,
        sampling_kwargs: Optional[dict] = None,
        splitter_method: Optional[str] = None,
        splitter_kwargs: Optional[dict] = None,
        runtime_parameters: Optional[dict] = None,
        query: Optional[str] = None,
        path: Optional[str] = None,
        batch_filter_parameters: Optional[dict] = None,
        batch_spec_passthrough: Optional[dict] = None,
        **kwargs,
    ) -> List[Batch]:
        """Get the list of zero or more batches, based on a variety of flexible input types.
        This method applies only to the new (V3) Datasource schema.

        Args:
            batch_request

            datasource_name
            data_connector_name
            data_asset_name

            batch_request
            batch_data
            query
            path
            runtime_parameters
            data_connector_query
            batch_identifiers
            batch_filter_parameters

            limit
            index
            custom_filter_function

            sampling_method
            sampling_kwargs

            splitter_method
            splitter_kwargs

            batch_spec_passthrough

            **kwargs

        Returns:
            (Batch) The requested batch

        `get_batch` is the main user-facing API for getting batches.
        In contrast to virtually all other methods in the class, it does not require typed or nested inputs.
        Instead, this method is intended to help the user pick the right parameters

        This method attempts to return any number of batches, including an empty list.
        """

        batch_request = get_batch_request_from_acceptable_arguments(
            datasource_name=datasource_name,
            data_connector_name=data_connector_name,
            data_asset_name=data_asset_name,
            batch_request=batch_request,
            batch_data=batch_data,
            data_connector_query=data_connector_query,
            batch_identifiers=batch_identifiers,
            limit=limit,
            index=index,
            custom_filter_function=custom_filter_function,
            sampling_method=sampling_method,
            sampling_kwargs=sampling_kwargs,
            splitter_method=splitter_method,
            splitter_kwargs=splitter_kwargs,
            runtime_parameters=runtime_parameters,
            query=query,
            path=path,
            batch_filter_parameters=batch_filter_parameters,
            batch_spec_passthrough=batch_spec_passthrough,
            **kwargs,
        )
        datasource_name = batch_request.datasource_name
        if datasource_name in self.datasources:
            datasource: Datasource = cast(Datasource, self.datasources[datasource_name])
        else:
            raise ge_exceptions.DatasourceError(
                datasource_name,
                "The given datasource could not be retrieved from the DataContext; please confirm that your configuration is accurate.",
            )
        return datasource.get_batch_list_from_batch_request(batch_request=batch_request)

    def get_validator(
        self,
        datasource_name: Optional[str] = None,
        data_connector_name: Optional[str] = None,
        data_asset_name: Optional[str] = None,
        *,
        batch: Optional[Batch] = None,
        batch_list: Optional[List[Batch]] = None,
        batch_request: Optional[BatchRequestBase] = None,
        batch_request_list: Optional[List[BatchRequestBase]] = None,
        batch_data: Optional[Any] = None,
        data_connector_query: Optional[Union[IDDict, dict]] = None,
        batch_identifiers: Optional[dict] = None,
        limit: Optional[int] = None,
        index: Optional[Union[int, list, tuple, slice, str]] = None,
        custom_filter_function: Optional[Callable] = None,
        sampling_method: Optional[str] = None,
        sampling_kwargs: Optional[dict] = None,
        splitter_method: Optional[str] = None,
        splitter_kwargs: Optional[dict] = None,
        runtime_parameters: Optional[dict] = None,
        query: Optional[str] = None,
        path: Optional[str] = None,
        batch_filter_parameters: Optional[dict] = None,
        expectation_suite_ge_cloud_id: Optional[str] = None,
        batch_spec_passthrough: Optional[dict] = None,
        expectation_suite_name: Optional[str] = None,
        expectation_suite: Optional[ExpectationSuite] = None,
        create_expectation_suite_with_name: Optional[str] = None,
        **kwargs,
    ) -> Validator:
        """
        This method applies only to the new (V3) Datasource schema.
        """

        if (
            sum(
                bool(x)
                for x in [
                    expectation_suite is not None,
                    expectation_suite_name is not None,
                    create_expectation_suite_with_name is not None,
                    expectation_suite_ge_cloud_id is not None,
                ]
            )
            > 1
        ):
            raise ValueError(
                f"No more than one of expectation_suite_name,{'expectation_suite_ge_cloud_id,' if self.ge_cloud_mode else ''} expectation_suite, or create_expectation_suite_with_name can be specified"
            )

        if expectation_suite_ge_cloud_id is not None:
            expectation_suite = self.get_expectation_suite(
                ge_cloud_id=expectation_suite_ge_cloud_id
            )
        if expectation_suite_name is not None:
            expectation_suite = self.get_expectation_suite(expectation_suite_name)
        if create_expectation_suite_with_name is not None:
            expectation_suite = self.create_expectation_suite(
                expectation_suite_name=create_expectation_suite_with_name
            )

        if (
            sum(
                bool(x)
                for x in [
                    batch is not None,
                    batch_list is not None,
                    batch_request is not None,
                    batch_request_list is not None,
                ]
            )
            > 1
        ):
            raise ValueError(
                "No more than one of batch, batch_list, batch_request, or batch_request_list can be specified"
            )

        if batch_list:
            pass

        elif batch:
            batch_list: List = [batch]

        else:
            batch_list: List = []
            if not batch_request_list:
                batch_request_list = [batch_request]

            for batch_request in batch_request_list:
                batch_list.extend(
                    self.get_batch_list(
                        datasource_name=datasource_name,
                        data_connector_name=data_connector_name,
                        data_asset_name=data_asset_name,
                        batch_request=batch_request,
                        batch_data=batch_data,
                        data_connector_query=data_connector_query,
                        batch_identifiers=batch_identifiers,
                        limit=limit,
                        index=index,
                        custom_filter_function=custom_filter_function,
                        sampling_method=sampling_method,
                        sampling_kwargs=sampling_kwargs,
                        splitter_method=splitter_method,
                        splitter_kwargs=splitter_kwargs,
                        runtime_parameters=runtime_parameters,
                        query=query,
                        path=path,
                        batch_filter_parameters=batch_filter_parameters,
                        batch_spec_passthrough=batch_spec_passthrough,
                        **kwargs,
                    )
                )

        return self.get_validator_using_batch_list(
            expectation_suite=expectation_suite,
            batch_list=batch_list,
        )

    def get_validator_using_batch_list(
        self,
        expectation_suite: ExpectationSuite,
        batch_list: List[Batch],
    ) -> Validator:
        if len(batch_list) == 0:
            raise ge_exceptions.InvalidBatchRequestError(
                """Validator could not be created because BatchRequest returned an empty batch_list.
                Please check your parameters and try again."""
            )
        # We get a single batch_definition so we can get the execution_engine here. All batches will share the same one
        # So the batch itself doesn't matter. But we use -1 because that will be the latest batch loaded.
        batch_definition: BatchDefinition = batch_list[-1].batch_definition
        execution_engine: ExecutionEngine = self.datasources[
            batch_definition.datasource_name
        ].execution_engine
        validator: Validator = Validator(
            execution_engine=execution_engine,
            interactive_evaluation=True,
            expectation_suite=expectation_suite,
            data_context=self,
            batches=batch_list,
        )
        return validator

    def list_validation_operator_names(self):
        if not self.validation_operators:
            return []

        return list(self.validation_operators.keys())

    @usage_statistics_enabled_method(
        event_name=UsageStatsEvents.DATA_CONTEXT_ADD_DATASOURCE.value,
        args_payload_fn=add_datasource_usage_statistics,
    )
    def add_datasource(
        self, name: str, initialize: bool = True, **kwargs: dict
    ) -> Optional[Union[LegacyDatasource, BaseDatasource]]:
        """

        Args:
            name ():
            initialize ():
            **kwargs ():

        Returns:

        """
        new_datasource = super().add_datasource(name, initialize, **kwargs)
        self._apply_temporary_overrides()
        return new_datasource

    #     """Add a new datasource to the data context, with configuration provided as kwargs.
    #     Args:
    #         name: the name for the new datasource to add
    #         initialize: if False, add the datasource to the config, but do not
    #             initialize it, for example if a user needs to debug database connectivity.
    #         kwargs (keyword arguments): the configuration for the new datasource
    #
    #     Returns:
    #         datasource (Datasource)
    #     """
    #     logger.debug(f"Starting BaseDataContext.add_datasource for {name}")
    #
    #     module_name: str = kwargs.get("module_name", "great_expectations.datasource")
    #     verify_dynamic_loading_support(module_name=module_name)
    #     class_name: Optional[str] = kwargs.get("class_name")
    #     datasource_class = load_class(module_name=module_name, class_name=class_name)
    #
    #     # For any class that should be loaded, it may control its configuration construction
    #     # by implementing a classmethod called build_configuration
    #     config: Union[CommentedMap, dict]
    #     if hasattr(datasource_class, "build_configuration"):
    #         config = datasource_class.build_configuration(**kwargs)
    #     else:
    #         config = kwargs
    #
    #     datasource: Optional[
    #         Union[LegacyDatasource, BaseDatasource]
    #     ] = self._instantiate_datasource_from_config_and_update_project_config(
    #         name=name,
    #         config=config,
    #         initialize=initialize,
    #     )
    #     return datasource
    #
    # def _instantiate_datasource_from_config_and_update_project_config(
    #     self, name: str, config: dict, initialize: bool = True
    # ) -> Optional[Union[LegacyDatasource, BaseDatasource]]:
    #     datasource_config: DatasourceConfig = datasourceConfigSchema.load(
    #         CommentedMap(**config)
    #     )
    #     print("hello")
    #     # this is the problem
    #     self._data_context._update_config_variables()
    #     self._apply_temporary_overrides()
    #
    #     self._datasource_store.set_by_name(
    #         datasource_name=name, datasource_config=datasource_config
    #     )
    #     self._data_context._datasource_store.set_by_name(
    #         datasource_name=name, datasource_config=datasource_config
    #     )
    #
    #     # Config must be persisted with ${VARIABLES} syntax but hydrated at time of use
    #     substitutions: dict = self._determine_substitutions()
    #     config: dict = dict(datasourceConfigSchema.dump(datasource_config))
    #     substituted_config: dict = substitute_all_config_variables(
    #         config, substitutions, self.DOLLAR_SIGN_ESCAPE_STRING
    #     )
    #
    #     datasource: Optional[Union[LegacyDatasource, BaseDatasource]] = None
    #     if initialize:
    #         try:
    #             datasource = self._instantiate_datasource_from_config(
    #                 name=name, config=substituted_config
    #             )
    #             self._cached_datasources[name] = datasource
    #         except ge_exceptions.DatasourceInitializationError as e:
    #             # Do not keep configuration that could not be instantiated.
    #             self._datasource_store.delete_by_name(datasource_name=name)
    #             raise e
    #
    #     return datasource

    # def _instantiate_datasource_from_config(
    #     self, name: str, config: Union[dict, DatasourceConfig]
    # ) -> Union[LegacyDatasource, BaseDatasource]:
    #     """Instantiate a new datasource to the data context, with configuration provided as kwargs.
    #     Args:
    #         name(str): name of datasource
    #         config(dict): dictionary of configuration
    #
    #     Returns:
    #         datasource (Datasource)
    #     """
    #     # We perform variable substitution in the datasource's config here before using the config
    #     # to instantiate the datasource object. Variable substitution is a service that the data
    #     # context provides. Datasources should not see unsubstituted variables in their config.
    #
    #     try:
    #         datasource: Union[
    #             LegacyDatasource, BaseDatasource
    #         ] = self._build_datasource_from_config(name=name, config=config)
    #     except Exception as e:
    #         raise ge_exceptions.DatasourceInitializationError(
    #             datasource_name=name, message=str(e)
    #         )
    #     return datasource

    def add_batch_kwargs_generator(
        self, datasource_name, batch_kwargs_generator_name, class_name, **kwargs
    ):
        """
        Add a batch kwargs generator to the named datasource, using the provided
        configuration.

        Args:
            datasource_name: name of datasource to which to add the new batch kwargs generator
            batch_kwargs_generator_name: name of the generator to add
            class_name: class of the batch kwargs generator to add
            **kwargs: batch kwargs generator configuration, provided as kwargs

        Returns:

        """
        datasource_obj = self.get_datasource(datasource_name)
        generator = datasource_obj.add_batch_kwargs_generator(
            name=batch_kwargs_generator_name, class_name=class_name, **kwargs
        )
        return generator

    def set_config(self, project_config: DataContextConfig) -> None:
        self._project_config = project_config

<<<<<<< HEAD
    # def _build_datasource_from_config(
    #     self, name: str, config: Union[dict, DatasourceConfig]
    # ):
    #     # We convert from the type back to a dictionary for purposes of instantiation
    #     if isinstance(config, DatasourceConfig):
    #         config = datasourceConfigSchema.dump(config)
    #     config.update({"name": name})
    #     # While the new Datasource classes accept "data_context_root_directory", the Legacy Datasource classes do not.
    #     if config["class_name"] in [
    #         "BaseDatasource",
    #         "Datasource",
    #     ]:
    #         config.update({"data_context_root_directory": self.root_directory})
    #     module_name = "great_expectations.datasource"
    #     datasource = instantiate_class_from_config(
    #         config=config,
    #         runtime_environment={"data_context": self, "concurrency": self.concurrency},
    #         config_defaults={"module_name": module_name},
    #     )
    #     if not datasource:
    #         raise ge_exceptions.ClassInstantiationError(
    #             module_name=module_name,
    #             package_name=None,
    #             class_name=config["class_name"],
    #         )
    #     return datasource

    # def get_datasource(
    #     self, datasource_name: str = "default"
    # ) -> Optional[Union[LegacyDatasource, BaseDatasource]]:
    #     """Get the named datasource
    #
    #     Args:
    #         datasource_name (str): the name of the datasource from the configuration
    #
    #     Returns:
    #         datasource (Datasource)
    #     """
    #     if datasource_name in self._cached_datasources:
    #         return self._cached_datasources[datasource_name]
    #
    #     datasource_config: DatasourceConfig = self._datasource_store.retrieve_by_name(
    #         datasource_name=datasource_name
    #     )
    #
    #     config: dict = dict(datasourceConfigSchema.dump(datasource_config))
    #     substitutions: dict = self._determine_substitutions()
    #     config = substitute_all_config_variables(
    #         config, substitutions, self.DOLLAR_SIGN_ESCAPE_STRING
    #     )
    #
    #     datasource: Optional[
    #         Union[LegacyDatasource, BaseDatasource]
    #     ] = self._instantiate_datasource_from_config(
    #         name=datasource_name, config=config
    #     )
    #     self._cached_datasources[datasource_name] = datasource
    #     return datasource

    # def list_expectation_suites(self):
    #     """Return a list of available expectation suite keys."""
    #     try:
    #         keys = self.expectations_store.list_keys()
    #     except KeyError as e:
    #         raise ge_exceptions.InvalidConfigError(
    #             f"Unable to find configured store: {str(e)}"
    #         )
    #     return keys

    # def list_datasources(self) -> List[dict]:
    #     """List currently-configured datasources on this context. Masks passwords.
    #
    #     Returns:
    #         List(dict): each dictionary includes "name", "class_name", and "module_name" keys
    #     """
    #     datasources: List[dict] = []
    #     substitutions: dict = self._determine_substitutions()
    #     datasource_name: str
    #     for datasource_name in self._datasource_store.list_keys():
    #         datasource_config: DatasourceConfig = (
    #             self._datasource_store.retrieve_by_name(datasource_name)
    #         )
    #         datasource_dict: dict = datasource_config.to_json_dict()
    #         datasource_dict["name"] = datasource_name
    #         substituted_config: dict = cast(
    #             dict,
    #             substitute_all_config_variables(
    #                 datasource_dict, substitutions, self.DOLLAR_SIGN_ESCAPE_STRING
    #             ),
    #         )
    #         masked_config: dict = PasswordMasker.sanitize_config(substituted_config)
    #         datasources.append(masked_config)
    #
    #     return datasources
=======
    def _build_datasource_from_config(
        self, name: str, config: Union[dict, DatasourceConfig]
    ):
        # We convert from the type back to a dictionary for purposes of instantiation
        if isinstance(config, DatasourceConfig):
            config = datasourceConfigSchema.dump(config)
        config.update({"name": name})
        # While the new Datasource classes accept "data_context_root_directory", the Legacy Datasource classes do not.
        if config["class_name"] in [
            "BaseDatasource",
            "Datasource",
        ]:
            config.update({"data_context_root_directory": self.root_directory})
        module_name = "great_expectations.datasource"
        datasource = instantiate_class_from_config(
            config=config,
            runtime_environment={"data_context": self, "concurrency": self.concurrency},
            config_defaults={"module_name": module_name},
        )
        if not datasource:
            raise ge_exceptions.ClassInstantiationError(
                module_name=module_name,
                package_name=None,
                class_name=config["class_name"],
            )
        return datasource

    def get_datasource(
        self, datasource_name: str = "default"
    ) -> Optional[Union[LegacyDatasource, BaseDatasource]]:
        """Get the named datasource

        Args:
            datasource_name (str): the name of the datasource from the configuration

        Returns:
            datasource (Datasource)
        """
        if datasource_name in self._cached_datasources:
            return self._cached_datasources[datasource_name]

        datasource_config: DatasourceConfig = self._datasource_store.retrieve_by_name(
            datasource_name=datasource_name
        )

        config: dict = dict(datasourceConfigSchema.dump(datasource_config))
        substitutions: dict = self._determine_substitutions()
        config = substitute_all_config_variables(
            config, substitutions, self.DOLLAR_SIGN_ESCAPE_STRING
        )

        datasource: Optional[
            Union[LegacyDatasource, BaseDatasource]
        ] = self._instantiate_datasource_from_config(
            name=datasource_name, config=config
        )
        self._cached_datasources[datasource_name] = datasource
        return datasource

    def list_expectation_suites(self):
        """Return a list of available expectation suite keys."""
        try:
            keys = self.expectations_store.list_keys()
        except KeyError as e:
            raise ge_exceptions.InvalidConfigError(
                f"Unable to find configured store: {str(e)}"
            )
        return keys

    def list_datasources(self) -> List[dict]:
        """List currently-configured datasources on this context. Masks passwords.

        Returns:
            List(dict): each dictionary includes "name", "class_name", and "module_name" keys
        """
        datasources: List[dict] = []
        substitutions: dict = self._determine_substitutions()
        datasource_name: str
        for datasource_name in self._datasource_store.list_keys():
            datasource_config: DatasourceConfig = (
                self._datasource_store.retrieve_by_name(datasource_name)
            )
            datasource_dict: dict = datasource_config.to_json_dict()
            datasource_dict["name"] = datasource_name
            substituted_config: dict = cast(
                dict,
                substitute_all_config_variables(
                    datasource_dict, substitutions, self.DOLLAR_SIGN_ESCAPE_STRING
                ),
            )
            masked_config: dict = PasswordMasker.sanitize_config(substituted_config)
            datasources.append(masked_config)

        return datasources

    def list_stores(self):
        """List currently-configured Stores on this context"""

        stores = []
        for (
            name,
            value,
        ) in self.project_config_with_variables_substituted.stores.items():
            store_config = copy.deepcopy(value)
            store_config["name"] = name
            masked_config = PasswordMasker.sanitize_config(store_config)
            stores.append(masked_config)
        return stores

    def list_active_stores(self):
        """
        List active Stores on this context. Active stores are identified by setting the following parameters:
            expectations_store_name,
            validations_store_name,
            evaluation_parameter_store_name,
            checkpoint_store_name
            profiler_store_name
        """
        active_store_names: List[str] = [
            self.expectations_store_name,
            self.validations_store_name,
            self.evaluation_parameter_store_name,
        ]

        try:
            active_store_names.append(self.checkpoint_store_name)
        except (AttributeError, ge_exceptions.InvalidTopLevelConfigKeyError):
            logger.info(
                "Checkpoint store is not configured; omitting it from active stores"
            )

        try:
            active_store_names.append(self.profiler_store_name)
        except (AttributeError, ge_exceptions.InvalidTopLevelConfigKeyError):
            logger.info(
                "Profiler store is not configured; omitting it from active stores"
            )

        return [
            store for store in self.list_stores() if store["name"] in active_store_names
        ]
>>>>>>> 4fc92574

    def list_validation_operators(self):
        """List currently-configured Validation Operators on this context"""

        validation_operators = []
        for (
            name,
            value,
        ) in (
            self.project_config_with_variables_substituted.validation_operators.items()
        ):
            value["name"] = name
            validation_operators.append(value)
        return validation_operators

    def send_usage_message(
        self, event: str, event_payload: Optional[dict], success: Optional[bool] = None
    ) -> None:
        """helper method to send a usage method using DataContext. Used when sending usage events from
            classes like ExpectationSuite.
            event
        Args:
            event (str): str representation of event
            event_payload (dict): optional event payload
            success (bool): optional success param
        Returns:
            None
        """
        send_usage_message(self, event, event_payload, success)

    def create_expectation_suite(
        self,
        expectation_suite_name: str,
        overwrite_existing: bool = False,
        ge_cloud_id: Optional[str] = None,
        **kwargs,
    ) -> ExpectationSuite:
        """Build a new expectation suite and save it into the data_context expectation store.

        Args:
            expectation_suite_name: The name of the expectation_suite to create
            overwrite_existing (boolean): Whether to overwrite expectation suite if expectation suite with given name
                already exists.

        Returns:
            A new (empty) expectation suite.
        """
        if not isinstance(overwrite_existing, bool):
            raise ValueError("Parameter overwrite_existing must be of type BOOL")

        expectation_suite: ExpectationSuite = ExpectationSuite(
            expectation_suite_name=expectation_suite_name, data_context=self
        )
        if self.ge_cloud_mode:
            key: GeCloudIdentifier = GeCloudIdentifier(
                resource_type="expectation_suite", ge_cloud_id=ge_cloud_id
            )
            if self.expectations_store.has_key(key) and not overwrite_existing:
                raise ge_exceptions.DataContextError(
                    "expectation_suite with GE Cloud ID {} already exists. If you would like to overwrite this "
                    "expectation_suite, set overwrite_existing=True.".format(
                        ge_cloud_id
                    )
                )
        else:
            key: ExpectationSuiteIdentifier = ExpectationSuiteIdentifier(
                expectation_suite_name=expectation_suite_name
            )
            if self.expectations_store.has_key(key) and not overwrite_existing:
                raise ge_exceptions.DataContextError(
                    "expectation_suite with name {} already exists. If you would like to overwrite this "
                    "expectation_suite, set overwrite_existing=True.".format(
                        expectation_suite_name
                    )
                )

        self.expectations_store.set(key, expectation_suite, **kwargs)
        return expectation_suite

    def delete_expectation_suite(
        self,
        expectation_suite_name: Optional[str] = None,
        ge_cloud_id: Optional[str] = None,
    ):
        """Delete specified expectation suite from data_context expectation store.

        Args:
            expectation_suite_name: The name of the expectation_suite to create

        Returns:
            True for Success and False for Failure.
        """
        if self.ge_cloud_mode:
            key: GeCloudIdentifier = GeCloudIdentifier(
                resource_type="expectation_suite", ge_cloud_id=ge_cloud_id
            )
        else:
            key: ExpectationSuiteIdentifier = ExpectationSuiteIdentifier(
                expectation_suite_name
            )
        if not self.expectations_store.has_key(key):
            raise ge_exceptions.DataContextError(
                "expectation_suite with name {} does not exist."
            )
        else:
            self.expectations_store.remove_key(key)
            return True

    def get_expectation_suite(
        self,
        expectation_suite_name: Optional[str] = None,
        ge_cloud_id: Optional[str] = None,
    ) -> ExpectationSuite:
        """Get an Expectation Suite by name or GE Cloud ID
        Args:
            expectation_suite_name (str): the name for the Expectation Suite
            ge_cloud_id (str): the GE Cloud ID for the Expectation Suite

        Returns:
            expectation_suite
        """
        if self.ge_cloud_mode:
            key: GeCloudIdentifier = GeCloudIdentifier(
                resource_type="expectation_suite", ge_cloud_id=ge_cloud_id
            )
        else:
            key: Optional[ExpectationSuiteIdentifier] = ExpectationSuiteIdentifier(
                expectation_suite_name=expectation_suite_name
            )

        if self.expectations_store.has_key(key):
            expectations_schema_dict: dict = cast(
                dict, self.expectations_store.get(key)
            )
            # create the ExpectationSuite from constructor
            return ExpectationSuite(**expectations_schema_dict, data_context=self)

        else:
            raise ge_exceptions.DataContextError(
                f"expectation_suite {expectation_suite_name} not found"
            )

    @usage_statistics_enabled_method(
        event_name=UsageStatsEvents.DATA_CONTEXT_SAVE_EXPECTATION_SUITE.value,
        args_payload_fn=save_expectation_suite_usage_statistics,
    )
    def save_expectation_suite(
        self,
        expectation_suite: ExpectationSuite,
        expectation_suite_name: Optional[str] = None,
        overwrite_existing: bool = True,
        ge_cloud_id: Optional[str] = None,
        **kwargs,
    ):
        """Save the provided expectation suite into the DataContext.

        Args:
            expectation_suite: the suite to save
            expectation_suite_name: the name of this expectation suite. If no name is provided the name will \
                be read from the suite

        Returns:
            None
        """
        super().save_expectation_suite(
            expectation_suite,
            expectation_suite_name,
            overwrite_existing,
            ge_cloud_id,
            **kwargs,
        )
        self._apply_temporary_overrides()

    def _store_metrics(
        self, requested_metrics, validation_results, target_store_name
    ) -> None:
        """
        requested_metrics is a dictionary like this:

              requested_metrics:
                *:  # The asterisk here matches *any* expectation suite name
                  # use the 'kwargs' key to request metrics that are defined by kwargs,
                  # for example because they are defined only for a particular column
                  # - column:
                  #     Age:
                  #        - expect_column_min_to_be_between.result.observed_value
                    - statistics.evaluated_expectations
                    - statistics.successful_expectations

        Args:
            requested_metrics:
            validation_results:
            target_store_name:

        Returns:

        """
        expectation_suite_name = validation_results.meta["expectation_suite_name"]
        run_id = validation_results.meta["run_id"]
        data_asset_name = validation_results.meta.get("batch_kwargs", {}).get(
            "data_asset_name"
        )

        for expectation_suite_dependency, metrics_list in requested_metrics.items():
            if (expectation_suite_dependency != "*") and (
                expectation_suite_dependency != expectation_suite_name
            ):
                continue

            if not isinstance(metrics_list, list):
                raise ge_exceptions.DataContextError(
                    "Invalid requested_metrics configuration: metrics requested for "
                    "each expectation suite must be a list."
                )

            for metric_configuration in metrics_list:
                metric_configurations = (
                    BaseDataContext._get_metric_configuration_tuples(
                        metric_configuration
                    )
                )
                for metric_name, metric_kwargs in metric_configurations:
                    try:
                        metric_value = validation_results.get_metric(
                            metric_name, **metric_kwargs
                        )
                        self.stores[target_store_name].set(
                            ValidationMetricIdentifier(
                                run_id=run_id,
                                data_asset_name=data_asset_name,
                                expectation_suite_identifier=ExpectationSuiteIdentifier(
                                    expectation_suite_name
                                ),
                                metric_name=metric_name,
                                metric_kwargs_id=get_metric_kwargs_id(
                                    metric_name, metric_kwargs
                                ),
                            ),
                            metric_value,
                        )
                    except ge_exceptions.UnavailableMetricError:
                        # This will happen frequently in larger pipelines
                        logger.debug(
                            "metric {} was requested by another expectation suite but is not available in "
                            "this validation result.".format(metric_name)
                        )

    def store_validation_result_metrics(
        self, requested_metrics, validation_results, target_store_name
    ) -> None:
        self._store_metrics(requested_metrics, validation_results, target_store_name)

    # def store_evaluation_parameters(
    #     self, validation_results, target_store_name=None
    # ) -> None:
    #     if not self._evaluation_parameter_dependencies_compiled:
    #         self._compile_evaluation_parameter_dependencies()
    #
    #     if target_store_name is None:
    #         target_store_name = self.evaluation_parameter_store_name
    #
    #     self._store_metrics(
    #         self._evaluation_parameter_dependencies,
    #         validation_results,
    #         target_store_name,
    #     )

    @property
    def assistants(self) -> DataAssistantDispatcher:
        return self._assistants

    def _compile_evaluation_parameter_dependencies(self) -> None:
        self._evaluation_parameter_dependencies = {}
        # NOTE: Chetan - 20211118: This iteration is reverting the behavior performed here: https://github.com/great-expectations/great_expectations/pull/3377
        # This revision was necessary due to breaking changes but will need to be brought back in a future ticket.
        for key in self.expectations_store.list_keys():
            expectation_suite_dict: dict = cast(dict, self.expectations_store.get(key))
            if not expectation_suite_dict:
                continue
            expectation_suite: ExpectationSuite = ExpectationSuite(
                **expectation_suite_dict, data_context=self
            )

            dependencies = expectation_suite.get_evaluation_parameter_dependencies()
            if len(dependencies) > 0:
                nested_update(self._evaluation_parameter_dependencies, dependencies)

        self._evaluation_parameter_dependencies_compiled = True

    def get_validation_result(
        self,
        expectation_suite_name,
        run_id=None,
        batch_identifier=None,
        validations_store_name=None,
        failed_only=False,
    ):
        """Get validation results from a configured store.

        Args:
            expectation_suite_name: expectation_suite name for which to get validation result (default: "default")
            run_id: run_id for which to get validation result (if None, fetch the latest result by alphanumeric sort)
            validations_store_name: the name of the store from which to get validation results
            failed_only: if True, filter the result to return only failed expectations

        Returns:
            validation_result

        """
        if validations_store_name is None:
            validations_store_name = self.validations_store_name
        selected_store = self.stores[validations_store_name]

        if run_id is None or batch_identifier is None:
            # Get most recent run id
            # NOTE : This method requires a (potentially very inefficient) list_keys call.
            # It should probably move to live in an appropriate Store class,
            # but when we do so, that Store will need to function as more than just a key-value Store.
            key_list = selected_store.list_keys()
            filtered_key_list = []
            for key in key_list:
                if run_id is not None and key.run_id != run_id:
                    continue
                if (
                    batch_identifier is not None
                    and key.batch_identifier != batch_identifier
                ):
                    continue
                filtered_key_list.append(key)

            # run_id_set = set([key.run_id for key in filtered_key_list])
            if len(filtered_key_list) == 0:
                logger.warning("No valid run_id values found.")
                return {}

            filtered_key_list = sorted(filtered_key_list, key=lambda x: x.run_id)

            if run_id is None:
                run_id = filtered_key_list[-1].run_id
            if batch_identifier is None:
                batch_identifier = filtered_key_list[-1].batch_identifier

        key = ValidationResultIdentifier(
            expectation_suite_identifier=ExpectationSuiteIdentifier(
                expectation_suite_name=expectation_suite_name
            ),
            run_id=run_id,
            batch_identifier=batch_identifier,
        )
        results_dict = selected_store.get(key)

        return (
            results_dict.get_failed_validation_results()
            if failed_only
            else results_dict
        )

    # def update_return_obj(self, data_asset, return_obj):
    #     """Helper called by data_asset.
    #
    #     Args:
    #         data_asset: The data_asset whose validation produced the current return object
    #         return_obj: the return object to update
    #
    #     Returns:
    #         return_obj: the return object, potentially changed into a widget by the configured expectation explorer
    #     """
    #     return return_obj

    @usage_statistics_enabled_method(
        event_name=UsageStatsEvents.DATA_CONTEXT_BUILD_DATA_DOCS.value,
    )
    def build_data_docs(
        self,
        site_names=None,
        resource_identifiers=None,
        dry_run=False,
        build_index: bool = True,
    ):
        """
        Build Data Docs for your project.

        These make it simple to visualize data quality in your project. These
        include Expectations, Validations & Profiles. The are built for all
        Datasources from JSON artifacts in the local repo including validations
        & profiles from the uncommitted directory.

        :param site_names: if specified, build data docs only for these sites, otherwise,
                            build all the sites specified in the context's config
        :param resource_identifiers: a list of resource identifiers (ExpectationSuiteIdentifier,
                            ValidationResultIdentifier). If specified, rebuild HTML
                            (or other views the data docs sites are rendering) only for
                            the resources in this list. This supports incremental build
                            of data docs sites (e.g., when a new validation result is created)
                            and avoids full rebuild.
        :param dry_run: a flag, if True, the method returns a structure containing the
                            URLs of the sites that *would* be built, but it does not build
                            these sites. The motivation for adding this flag was to allow
                            the CLI to display the the URLs before building and to let users
                            confirm.

        :param build_index: a flag if False, skips building the index page

        Returns:
            A dictionary with the names of the updated data documentation sites as keys and the the location info
            of their index.html files as values
        """
        logger.debug("Starting DataContext.build_data_docs")

        index_page_locator_infos = {}

        sites = self.project_config_with_variables_substituted.data_docs_sites
        if sites:
            logger.debug("Found data_docs_sites. Building sites...")

            for site_name, site_config in sites.items():
                logger.debug(
                    f"Building Data Docs Site {site_name}",
                )

                if (site_names and (site_name in site_names)) or not site_names:
                    complete_site_config = site_config
                    module_name = "great_expectations.render.renderer.site_builder"
                    site_builder: SiteBuilder = instantiate_class_from_config(
                        config=complete_site_config,
                        runtime_environment={
                            "data_context": self,
                            "root_directory": self.root_directory,
                            "site_name": site_name,
                            "ge_cloud_mode": self.ge_cloud_mode,
                        },
                        config_defaults={"module_name": module_name},
                    )
                    if not site_builder:
                        raise ge_exceptions.ClassInstantiationError(
                            module_name=module_name,
                            package_name=None,
                            class_name=complete_site_config["class_name"],
                        )
                    if dry_run:
                        index_page_locator_infos[
                            site_name
                        ] = site_builder.get_resource_url(only_if_exists=False)
                    else:
                        index_page_resource_identifier_tuple = site_builder.build(
                            resource_identifiers,
                            build_index=(build_index and not self.ge_cloud_mode),
                        )
                        if index_page_resource_identifier_tuple:
                            index_page_locator_infos[
                                site_name
                            ] = index_page_resource_identifier_tuple[0]

        else:
            logger.debug("No data_docs_config found. No site(s) built.")

        return index_page_locator_infos

    def clean_data_docs(self, site_name=None) -> bool:
        """
        Clean a given data docs site.

        This removes all files from the configured Store.

        Args:
            site_name (str): Optional, the name of the site to clean. If not
            specified, all sites will be cleaned.
        """
        data_docs_sites = self.project_config_with_variables_substituted.data_docs_sites
        if not data_docs_sites:
            raise ge_exceptions.DataContextError(
                "No data docs sites were found on this DataContext, therefore no sites will be cleaned.",
            )

        data_docs_site_names = list(data_docs_sites.keys())
        if site_name:
            if site_name not in data_docs_site_names:
                raise ge_exceptions.DataContextError(
                    f"The specified site name `{site_name}` does not exist in this project."
                )
            return self._clean_data_docs_site(site_name)

        cleaned = []
        for existing_site_name in data_docs_site_names:
            cleaned.append(self._clean_data_docs_site(existing_site_name))
        return all(cleaned)

    def _clean_data_docs_site(self, site_name: str) -> bool:
        sites = self.project_config_with_variables_substituted.data_docs_sites
        if not sites:
            return False
        site_config = sites.get(site_name)

        site_builder = instantiate_class_from_config(
            config=site_config,
            runtime_environment={
                "data_context": self,
                "root_directory": self.root_directory,
            },
            config_defaults={
                "module_name": "great_expectations.render.renderer.site_builder"
            },
        )
        site_builder.clean_site()
        return True

    def profile_datasource(
        self,
        datasource_name,
        batch_kwargs_generator_name=None,
        data_assets=None,
        max_data_assets=20,
        profile_all_data_assets=True,
        profiler=BasicDatasetProfiler,
        profiler_configuration=None,
        dry_run=False,
        run_id=None,
        additional_batch_kwargs=None,
        run_name=None,
        run_time=None,
    ):
        """Profile the named datasource using the named profiler.

        Args:
            datasource_name: the name of the datasource for which to profile data_assets
            batch_kwargs_generator_name: the name of the batch kwargs generator to use to get batches
            data_assets: list of data asset names to profile
            max_data_assets: if the number of data assets the batch kwargs generator yields is greater than this max_data_assets,
                profile_all_data_assets=True is required to profile all
            profile_all_data_assets: when True, all data assets are profiled, regardless of their number
            profiler: the profiler class to use
            profiler_configuration: Optional profiler configuration dict
            dry_run: when true, the method checks arguments and reports if can profile or specifies the arguments that are missing
            additional_batch_kwargs: Additional keyword arguments to be provided to get_batch when loading the data asset.
        Returns:
            A dictionary::

                {
                    "success": True/False,
                    "results": List of (expectation_suite, EVR) tuples for each of the data_assets found in the datasource
                }

            When success = False, the error details are under "error" key
        """

        # We don't need the datasource object, but this line serves to check if the datasource by the name passed as
        # an arg exists and raise an error if it does not.
        datasource = self.get_datasource(datasource_name)

        if not dry_run:
            logger.info(f"Profiling '{datasource_name}' with '{profiler.__name__}'")

        profiling_results = {}

        # Build the list of available data asset names (each item a tuple of name and type)

        data_asset_names_dict = self.get_available_data_asset_names(datasource_name)

        available_data_asset_name_list = []
        try:
            datasource_data_asset_names_dict = data_asset_names_dict[datasource_name]
        except KeyError:
            # KeyError will happen if there is not datasource
            raise ge_exceptions.ProfilerError(f"No datasource {datasource_name} found.")

        if batch_kwargs_generator_name is None:
            # if no generator name is passed as an arg and the datasource has only
            # one generator with data asset names, use it.
            # if ambiguous, raise an exception
            for name in datasource_data_asset_names_dict.keys():
                if batch_kwargs_generator_name is not None:
                    profiling_results = {
                        "success": False,
                        "error": {
                            "code": BaseDataContext.PROFILING_ERROR_CODE_MULTIPLE_BATCH_KWARGS_GENERATORS_FOUND
                        },
                    }
                    return profiling_results

                if len(datasource_data_asset_names_dict[name]["names"]) > 0:
                    available_data_asset_name_list = datasource_data_asset_names_dict[
                        name
                    ]["names"]
                    batch_kwargs_generator_name = name

            if batch_kwargs_generator_name is None:
                profiling_results = {
                    "success": False,
                    "error": {
                        "code": BaseDataContext.PROFILING_ERROR_CODE_NO_BATCH_KWARGS_GENERATORS_FOUND
                    },
                }
                return profiling_results
        else:
            # if the generator name is passed as an arg, get this generator's available data asset names
            try:
                available_data_asset_name_list = datasource_data_asset_names_dict[
                    batch_kwargs_generator_name
                ]["names"]
            except KeyError:
                raise ge_exceptions.ProfilerError(
                    "batch kwargs Generator {} not found. Specify the name of a generator configured in this datasource".format(
                        batch_kwargs_generator_name
                    )
                )

        available_data_asset_name_list = sorted(
            available_data_asset_name_list, key=lambda x: x[0]
        )

        if len(available_data_asset_name_list) == 0:
            raise ge_exceptions.ProfilerError(
                "No Data Assets found in Datasource {}. Used batch kwargs generator: {}.".format(
                    datasource_name, batch_kwargs_generator_name
                )
            )
        total_data_assets = len(available_data_asset_name_list)

        if isinstance(data_assets, list) and len(data_assets) > 0:
            not_found_data_assets = [
                name
                for name in data_assets
                if name not in [da[0] for da in available_data_asset_name_list]
            ]
            if len(not_found_data_assets) > 0:
                profiling_results = {
                    "success": False,
                    "error": {
                        "code": BaseDataContext.PROFILING_ERROR_CODE_SPECIFIED_DATA_ASSETS_NOT_FOUND,
                        "not_found_data_assets": not_found_data_assets,
                        "data_assets": available_data_asset_name_list,
                    },
                }
                return profiling_results

            data_assets.sort()
            data_asset_names_to_profiled = data_assets
            total_data_assets = len(available_data_asset_name_list)
            if not dry_run:
                logger.info(
                    f"Profiling the white-listed data assets: {','.join(data_assets)}, alphabetically."
                )
        else:
            if not profile_all_data_assets:
                if total_data_assets > max_data_assets:
                    profiling_results = {
                        "success": False,
                        "error": {
                            "code": BaseDataContext.PROFILING_ERROR_CODE_TOO_MANY_DATA_ASSETS,
                            "num_data_assets": total_data_assets,
                            "data_assets": available_data_asset_name_list,
                        },
                    }
                    return profiling_results

            data_asset_names_to_profiled = [
                name[0] for name in available_data_asset_name_list
            ]
        if not dry_run:
            logger.info(
                f"Profiling all {len(available_data_asset_name_list)} data assets from batch kwargs generator {batch_kwargs_generator_name}"
            )
        else:
            logger.info(
                f"Found {len(available_data_asset_name_list)} data assets from batch kwargs generator {batch_kwargs_generator_name}"
            )

        profiling_results["success"] = True

        if not dry_run:
            profiling_results["results"] = []
            total_columns, total_expectations, total_rows, skipped_data_assets = (
                0,
                0,
                0,
                0,
            )
            total_start_time = datetime.datetime.now()

            for name in data_asset_names_to_profiled:
                logger.info(f"\tProfiling '{name}'...")
                try:
                    profiling_results["results"].append(
                        self.profile_data_asset(
                            datasource_name=datasource_name,
                            batch_kwargs_generator_name=batch_kwargs_generator_name,
                            data_asset_name=name,
                            profiler=profiler,
                            profiler_configuration=profiler_configuration,
                            run_id=run_id,
                            additional_batch_kwargs=additional_batch_kwargs,
                            run_name=run_name,
                            run_time=run_time,
                        )["results"][0]
                    )

                except ge_exceptions.ProfilerError as err:
                    logger.warning(err.message)
                except OSError as err:
                    logger.warning(
                        f"IOError while profiling {name[1]}. (Perhaps a loading error?) Skipping."
                    )
                    logger.debug(str(err))
                    skipped_data_assets += 1
                except SQLAlchemyError as e:
                    logger.warning(
                        f"SqlAlchemyError while profiling {name[1]}. Skipping."
                    )
                    logger.debug(str(e))
                    skipped_data_assets += 1

            total_duration = (
                datetime.datetime.now() - total_start_time
            ).total_seconds()
            logger.info(
                f"""
    Profiled {len(data_asset_names_to_profiled)} of {total_data_assets} named data assets, with {total_rows} total rows and {total_columns} columns in {total_duration:.2f} seconds.
    Generated, evaluated, and stored {total_expectations} Expectations during profiling. Please review results using data-docs."""
            )
            if skipped_data_assets > 0:
                logger.warning(
                    f"Skipped {skipped_data_assets} data assets due to errors."
                )

        profiling_results["success"] = True
        return profiling_results

    def profile_data_asset(
        self,
        datasource_name,
        batch_kwargs_generator_name=None,
        data_asset_name=None,
        batch_kwargs=None,
        expectation_suite_name=None,
        profiler=BasicDatasetProfiler,
        profiler_configuration=None,
        run_id=None,
        additional_batch_kwargs=None,
        run_name=None,
        run_time=None,
    ):
        """
        Profile a data asset

        :param datasource_name: the name of the datasource to which the profiled data asset belongs
        :param batch_kwargs_generator_name: the name of the batch kwargs generator to use to get batches (only if batch_kwargs are not provided)
        :param data_asset_name: the name of the profiled data asset
        :param batch_kwargs: optional - if set, the method will use the value to fetch the batch to be profiled. If not passed, the batch kwargs generator (generator_name arg) will choose a batch
        :param profiler: the profiler class to use
        :param profiler_configuration: Optional profiler configuration dict
        :param run_name: optional - if set, the validation result created by the profiler will be under the provided run_name
        :param additional_batch_kwargs:
        :returns
            A dictionary::

                {
                    "success": True/False,
                    "results": List of (expectation_suite, EVR) tuples for each of the data_assets found in the datasource
                }

            When success = False, the error details are under "error" key
        """

        assert not (run_id and run_name) and not (
            run_id and run_time
        ), "Please provide either a run_id or run_name and/or run_time."
        if isinstance(run_id, str) and not run_name:
            # deprecated-v0.11.0
            warnings.warn(
                "String run_ids are deprecated as of v0.11.0 and support will be removed in v0.16. Please provide a run_id of type "
                "RunIdentifier(run_name=None, run_time=None), or a dictionary containing run_name "
                "and run_time (both optional). Instead of providing a run_id, you may also provide"
                "run_name and run_time separately.",
                DeprecationWarning,
            )
            try:
                run_time = parse(run_id)
            except (ValueError, TypeError):
                pass
            run_id = RunIdentifier(run_name=run_id, run_time=run_time)
        elif isinstance(run_id, dict):
            run_id = RunIdentifier(**run_id)
        elif not isinstance(run_id, RunIdentifier):
            run_name = run_name or "profiling"
            run_id = RunIdentifier(run_name=run_name, run_time=run_time)

        logger.info(f"Profiling '{datasource_name}' with '{profiler.__name__}'")

        if not additional_batch_kwargs:
            additional_batch_kwargs = {}

        if batch_kwargs is None:
            try:
                generator = self.get_datasource(
                    datasource_name=datasource_name
                ).get_batch_kwargs_generator(name=batch_kwargs_generator_name)
                batch_kwargs = generator.build_batch_kwargs(
                    data_asset_name, **additional_batch_kwargs
                )
            except ge_exceptions.BatchKwargsError:
                raise ge_exceptions.ProfilerError(
                    "Unable to build batch_kwargs for datasource {}, using batch kwargs generator {} for name {}".format(
                        datasource_name, batch_kwargs_generator_name, data_asset_name
                    )
                )
            except ValueError:
                raise ge_exceptions.ProfilerError(
                    "Unable to find datasource {} or batch kwargs generator {}.".format(
                        datasource_name, batch_kwargs_generator_name
                    )
                )
        else:
            batch_kwargs.update(additional_batch_kwargs)

        profiling_results = {"success": False, "results": []}

        total_columns, total_expectations, total_rows, skipped_data_assets = 0, 0, 0, 0
        total_start_time = datetime.datetime.now()

        name = data_asset_name
        # logger.info("\tProfiling '%s'..." % name)

        start_time = datetime.datetime.now()

        if expectation_suite_name is None:
            if batch_kwargs_generator_name is None and data_asset_name is None:
                expectation_suite_name = (
                    datasource_name
                    + "."
                    + profiler.__name__
                    + "."
                    + BatchKwargs(batch_kwargs).to_id()
                )
            else:
                expectation_suite_name = (
                    datasource_name
                    + "."
                    + batch_kwargs_generator_name
                    + "."
                    + data_asset_name
                    + "."
                    + profiler.__name__
                )

        self.create_expectation_suite(
            expectation_suite_name=expectation_suite_name, overwrite_existing=True
        )

        # TODO: Add batch_parameters
        batch = self.get_batch(
            expectation_suite_name=expectation_suite_name,
            batch_kwargs=batch_kwargs,
        )

        if not profiler.validate(batch):
            raise ge_exceptions.ProfilerError(
                f"batch '{name}' is not a valid batch for the '{profiler.__name__}' profiler"
            )

        # Note: This logic is specific to DatasetProfilers, which profile a single batch. Multi-batch profilers
        # will have more to unpack.
        expectation_suite, validation_results = profiler.profile(
            batch, run_id=run_id, profiler_configuration=profiler_configuration
        )
        profiling_results["results"].append((expectation_suite, validation_results))

        validation_ref = self.validations_store.set(
            key=ValidationResultIdentifier(
                expectation_suite_identifier=ExpectationSuiteIdentifier(
                    expectation_suite_name=expectation_suite_name
                ),
                run_id=run_id,
                batch_identifier=batch.batch_id,
            ),
            value=validation_results,
        )

        if isinstance(validation_ref, GeCloudIdAwareRef):
            ge_cloud_id = validation_ref.ge_cloud_id
            validation_results.ge_cloud_id = uuid.UUID(ge_cloud_id)

        if isinstance(batch, Dataset):
            # For datasets, we can produce some more detailed statistics
            row_count = batch.get_row_count()
            total_rows += row_count
            new_column_count = len(
                {
                    exp.kwargs["column"]
                    for exp in expectation_suite.expectations
                    if "column" in exp.kwargs
                }
            )
            total_columns += new_column_count

        new_expectation_count = len(expectation_suite.expectations)
        total_expectations += new_expectation_count

        self.save_expectation_suite(expectation_suite)
        duration = (datetime.datetime.now() - start_time).total_seconds()
        # noinspection PyUnboundLocalVariable
        logger.info(
            f"\tProfiled {new_column_count} columns using {row_count} rows from {name} ({duration:.3f} sec)"
        )

        total_duration = (datetime.datetime.now() - total_start_time).total_seconds()
        logger.info(
            f"""
Profiled the data asset, with {total_rows} total rows and {total_columns} columns in {total_duration:.2f} seconds.
Generated, evaluated, and stored {total_expectations} Expectations during profiling. Please review results using data-docs."""
        )

        profiling_results["success"] = True
        return profiling_results

    def list_checkpoints(self) -> List[str]:
        return self.checkpoint_store.list_checkpoints(ge_cloud_mode=self.ge_cloud_mode)

    def add_checkpoint(
        self,
        name: str,
        config_version: Optional[Union[int, float]] = None,
        template_name: Optional[str] = None,
        module_name: Optional[str] = None,
        class_name: Optional[str] = None,
        run_name_template: Optional[str] = None,
        expectation_suite_name: Optional[str] = None,
        batch_request: Optional[dict] = None,
        action_list: Optional[List[dict]] = None,
        evaluation_parameters: Optional[dict] = None,
        runtime_configuration: Optional[dict] = None,
        validations: Optional[List[dict]] = None,
        profilers: Optional[List[dict]] = None,
        # Next two fields are for LegacyCheckpoint configuration
        validation_operator_name: Optional[str] = None,
        batches: Optional[List[dict]] = None,
        # the following four arguments are used by SimpleCheckpoint
        site_names: Optional[Union[str, List[str]]] = None,
        slack_webhook: Optional[str] = None,
        notify_on: Optional[str] = None,
        notify_with: Optional[Union[str, List[str]]] = None,
        ge_cloud_id: Optional[str] = None,
        expectation_suite_ge_cloud_id: Optional[str] = None,
    ) -> Checkpoint:

        checkpoint: Checkpoint = Checkpoint.construct_from_config_args(
            data_context=self,
            checkpoint_store_name=self.checkpoint_store_name,
            name=name,
            config_version=config_version,
            template_name=template_name,
            module_name=module_name,
            class_name=class_name,
            run_name_template=run_name_template,
            expectation_suite_name=expectation_suite_name,
            batch_request=batch_request,
            action_list=action_list,
            evaluation_parameters=evaluation_parameters,
            runtime_configuration=runtime_configuration,
            validations=validations,
            profilers=profilers,
            # Next two fields are for LegacyCheckpoint configuration
            validation_operator_name=validation_operator_name,
            batches=batches,
            # the following four arguments are used by SimpleCheckpoint
            site_names=site_names,
            slack_webhook=slack_webhook,
            notify_on=notify_on,
            notify_with=notify_with,
            ge_cloud_id=ge_cloud_id,
            expectation_suite_ge_cloud_id=expectation_suite_ge_cloud_id,
        )

        self.checkpoint_store.add_checkpoint(checkpoint, name, ge_cloud_id)
        return checkpoint

    def get_checkpoint(
        self,
        name: Optional[str] = None,
        ge_cloud_id: Optional[str] = None,
    ) -> Checkpoint:
        checkpoint_config: CheckpointConfig = self.checkpoint_store.get_checkpoint(
            name=name, ge_cloud_id=ge_cloud_id
        )
        checkpoint: Checkpoint = Checkpoint.instantiate_from_config_with_runtime_args(
            checkpoint_config=checkpoint_config,
            data_context=self,
            name=name,
        )

        return checkpoint

    def delete_checkpoint(
        self,
        name: Optional[str] = None,
        ge_cloud_id: Optional[str] = None,
    ) -> None:
        return self.checkpoint_store.delete_checkpoint(
            name=name, ge_cloud_id=ge_cloud_id
        )

    @usage_statistics_enabled_method(
        event_name=UsageStatsEvents.DATA_CONTEXT_RUN_CHECKPOINT.value,
    )
    def run_checkpoint(
        self,
        checkpoint_name: Optional[str] = None,
        ge_cloud_id: Optional[str] = None,
        template_name: Optional[str] = None,
        run_name_template: Optional[str] = None,
        expectation_suite_name: Optional[str] = None,
        batch_request: Optional[BatchRequestBase] = None,
        action_list: Optional[List[dict]] = None,
        evaluation_parameters: Optional[dict] = None,
        runtime_configuration: Optional[dict] = None,
        validations: Optional[List[dict]] = None,
        profilers: Optional[List[dict]] = None,
        run_id: Optional[Union[str, int, float]] = None,
        run_name: Optional[str] = None,
        run_time: Optional[datetime.datetime] = None,
        result_format: Optional[str] = None,
        expectation_suite_ge_cloud_id: Optional[str] = None,
        **kwargs,
    ) -> CheckpointResult:
        """
        Validate against a pre-defined Checkpoint. (Experimental)
        Args:
            checkpoint_name: The name of a Checkpoint defined via the CLI or by manually creating a yml file
            template_name: The name of a Checkpoint template to retrieve from the CheckpointStore
            run_name_template: The template to use for run_name
            expectation_suite_name: Expectation suite to be used by Checkpoint run
            batch_request: Batch request to be used by Checkpoint run
            action_list: List of actions to be performed by the Checkpoint
            evaluation_parameters: $parameter_name syntax references to be evaluated at runtime
            runtime_configuration: Runtime configuration override parameters
            validations: Validations to be performed by the Checkpoint run
            profilers: Profilers to be used by the Checkpoint run
            run_id: The run_id for the validation; if None, a default value will be used
            run_name: The run_name for the validation; if None, a default value will be used
            run_time: The date/time of the run
            result_format: One of several supported formatting directives for expectation validation results
            ge_cloud_id: Great Expectations Cloud id for the checkpoint
            expectation_suite_ge_cloud_id: Great Expectations Cloud id for the expectation suite
            **kwargs: Additional kwargs to pass to the validation operator

        Returns:
            CheckpointResult
        """
        checkpoint: Checkpoint = self.get_checkpoint(
            name=checkpoint_name,
            ge_cloud_id=ge_cloud_id,
        )
        result: CheckpointResult = checkpoint.run_with_runtime_args(
            template_name=template_name,
            run_name_template=run_name_template,
            expectation_suite_name=expectation_suite_name,
            batch_request=batch_request,
            action_list=action_list,
            evaluation_parameters=evaluation_parameters,
            runtime_configuration=runtime_configuration,
            validations=validations,
            profilers=profilers,
            run_id=run_id,
            run_name=run_name,
            run_time=run_time,
            result_format=result_format,
            expectation_suite_ge_cloud_id=expectation_suite_ge_cloud_id,
            **kwargs,
        )
        return result

    def add_profiler(
        self,
        name: str,
        config_version: float,
        rules: Dict[str, dict],
        variables: Optional[dict] = None,
        ge_cloud_id: Optional[str] = None,
    ):
        config_data = {
            "name": name,
            "config_version": config_version,
            "rules": rules,
            "variables": variables,
        }

        # Roundtrip through schema validation to remove any illegal fields add/or restore any missing fields.
        validated_config: dict = ruleBasedProfilerConfigSchema.load(config_data)
        profiler_config: dict = ruleBasedProfilerConfigSchema.dump(validated_config)
        profiler_config.pop("class_name")
        profiler_config.pop("module_name")

        config: RuleBasedProfilerConfig = RuleBasedProfilerConfig(**profiler_config)

        return RuleBasedProfiler.add_profiler(
            config=config,
            data_context=self,
            profiler_store=self.profiler_store,
            ge_cloud_id=ge_cloud_id,
        )

    def save_profiler(
        self,
        profiler: RuleBasedProfiler,
        name: Optional[str] = None,
        ge_cloud_id: Optional[str] = None,
    ) -> None:
        key: Union[
            GeCloudIdentifier, ConfigurationIdentifier
        ] = self.profiler_store.determine_key(name=name, ge_cloud_id=ge_cloud_id)
        self.profiler_store.set(key=key, value=profiler.config)

    def get_profiler(
        self,
        name: Optional[str] = None,
        ge_cloud_id: Optional[str] = None,
    ) -> RuleBasedProfiler:
        return RuleBasedProfiler.get_profiler(
            data_context=self,
            profiler_store=self.profiler_store,
            name=name,
            ge_cloud_id=ge_cloud_id,
        )

    def delete_profiler(
        self,
        name: Optional[str] = None,
        ge_cloud_id: Optional[str] = None,
    ) -> None:
        RuleBasedProfiler.delete_profiler(
            profiler_store=self.profiler_store,
            name=name,
            ge_cloud_id=ge_cloud_id,
        )

    def list_profilers(self) -> List[str]:
        if self.profiler_store is None:
            raise ge_exceptions.StoreConfigurationError(
                "Attempted to list profilers from a Profiler Store, which is not a configured store."
            )
        return RuleBasedProfiler.list_profilers(
            profiler_store=self.profiler_store,
            ge_cloud_mode=self.ge_cloud_mode,
        )

    @usage_statistics_enabled_method(
        event_name=UsageStatsEvents.DATA_CONTEXT_RUN_RULE_BASED_PROFILER_WITH_DYNAMIC_ARGUMENTS.value,
    )
    def run_profiler_with_dynamic_arguments(
        self,
        batch_list: Optional[List[Batch]] = None,
        batch_request: Optional[Union[BatchRequestBase, dict]] = None,
        name: Optional[str] = None,
        ge_cloud_id: Optional[str] = None,
        variables: Optional[dict] = None,
        rules: Optional[dict] = None,
    ) -> RuleBasedProfilerResult:
        """Retrieve a RuleBasedProfiler from a ProfilerStore and run it with rules/variables supplied at runtime.

        Args:
            batch_list: Explicit list of Batch objects to supply data at runtime
            batch_request: Explicit batch_request used to supply data at runtime
            name: Identifier used to retrieve the profiler from a store.
            ge_cloud_id: Identifier used to retrieve the profiler from a store (GE Cloud specific).
            variables: Attribute name/value pairs (overrides)
            rules: Key-value pairs of name/configuration-dictionary (overrides)

        Returns:
            Set of rule evaluation results in the form of an RuleBasedProfilerResult

        Raises:
            AssertionError if both a `name` and `ge_cloud_id` are provided.
            AssertionError if both an `expectation_suite` and `expectation_suite_name` are provided.
        """
        return RuleBasedProfiler.run_profiler(
            data_context=self,
            profiler_store=self.profiler_store,
            batch_list=batch_list,
            batch_request=batch_request,
            name=name,
            ge_cloud_id=ge_cloud_id,
            variables=variables,
            rules=rules,
        )

    @usage_statistics_enabled_method(
        event_name=UsageStatsEvents.DATA_CONTEXT_RUN_RULE_BASED_PROFILER_ON_DATA.value,
    )
    def run_profiler_on_data(
        self,
        batch_list: Optional[List[Batch]] = None,
        batch_request: Optional[BatchRequestBase] = None,
        name: Optional[str] = None,
        ge_cloud_id: Optional[str] = None,
    ) -> RuleBasedProfilerResult:
        """Retrieve a RuleBasedProfiler from a ProfilerStore and run it with a batch request supplied at runtime.

        Args:
            batch_list: Explicit list of Batch objects to supply data at runtime.
            batch_request: Explicit batch_request used to supply data at runtime.
            name: Identifier used to retrieve the profiler from a store.
            ge_cloud_id: Identifier used to retrieve the profiler from a store (GE Cloud specific).

        Returns:
            Set of rule evaluation results in the form of an RuleBasedProfilerResult

        Raises:
            ProfilerConfigurationError is both "batch_list" and "batch_request" arguments are specified.
            AssertionError if both a `name` and `ge_cloud_id` are provided.
            AssertionError if both an `expectation_suite` and `expectation_suite_name` are provided.
        """
        return RuleBasedProfiler.run_profiler_on_data(
            data_context=self,
            profiler_store=self.profiler_store,
            batch_list=batch_list,
            batch_request=batch_request,
            name=name,
            ge_cloud_id=ge_cloud_id,
        )

    def test_yaml_config(
        self,
        yaml_config: str,
        name: Optional[str] = None,
        class_name: Optional[str] = None,
        runtime_environment: Optional[dict] = None,
        pretty_print: bool = True,
        return_mode: Union[
            Literal["instantiated_class"], Literal["report_object"]
        ] = "instantiated_class",
        shorten_tracebacks: bool = False,
    ):
        """Convenience method for testing yaml configs

        test_yaml_config is a convenience method for configuring the moving
        parts of a Great Expectations deployment. It allows you to quickly
        test out configs for system components, especially Datasources,
        Checkpoints, and Stores.

        For many deployments of Great Expectations, these components (plus
        Expectations) are the only ones you'll need.

        test_yaml_config is mainly intended for use within notebooks and tests.

        --Public API--

        --Documentation--
            https://docs.greatexpectations.io/docs/terms/data_context
            https://docs.greatexpectations.io/docs/guides/validation/checkpoints/how_to_configure_a_new_checkpoint_using_test_yaml_config

        Args:
            yaml_config: A string containing the yaml config to be tested
            name: (Optional) A string containing the name of the component to instantiate
            pretty_print: Determines whether to print human-readable output
            return_mode: Determines what type of object test_yaml_config will return.
                Valid modes are "instantiated_class" and "report_object"
            shorten_tracebacks:If true, catch any errors during instantiation and print only the
                last element of the traceback stack. This can be helpful for
                rapid iteration on configs in a notebook, because it can remove
                the need to scroll up and down a lot.

        Returns:
            The instantiated component (e.g. a Datasource)
            OR
            a json object containing metadata from the component's self_check method.
            The returned object is determined by return_mode.
        """
        if return_mode not in ["instantiated_class", "report_object"]:
            raise ValueError(f"Unknown return_mode: {return_mode}.")

        if runtime_environment is None:
            runtime_environment = {}

        runtime_environment = {
            **runtime_environment,
            **self.runtime_environment,
        }

        usage_stats_event_name: str = "data_context.test_yaml_config"

        config = self._test_yaml_config_prepare_config(
            yaml_config, runtime_environment, usage_stats_event_name
        )

        if "class_name" in config:
            class_name = config["class_name"]

        instantiated_class: Any = None
        usage_stats_event_payload: Dict[str, Union[str, List[str]]] = {}

        if pretty_print:
            print("Attempting to instantiate class from config...")
        try:
            if class_name in self.TEST_YAML_CONFIG_SUPPORTED_STORE_TYPES:
                (
                    instantiated_class,
                    usage_stats_event_payload,
                ) = self._test_instantiation_of_store_from_yaml_config(
                    name, class_name, config
                )
            elif class_name in self.TEST_YAML_CONFIG_SUPPORTED_DATASOURCE_TYPES:
                (
                    instantiated_class,
                    usage_stats_event_payload,
                ) = self._test_instantiation_of_datasource_from_yaml_config(
                    name, class_name, config
                )
            elif class_name in self.TEST_YAML_CONFIG_SUPPORTED_CHECKPOINT_TYPES:
                (
                    instantiated_class,
                    usage_stats_event_payload,
                ) = self._test_instantiation_of_checkpoint_from_yaml_config(
                    name, class_name, config
                )
            elif class_name in self.TEST_YAML_CONFIG_SUPPORTED_DATA_CONNECTOR_TYPES:
                (
                    instantiated_class,
                    usage_stats_event_payload,
                ) = self._test_instantiation_of_data_connector_from_yaml_config(
                    name, class_name, config, runtime_environment
                )
            elif class_name in self.TEST_YAML_CONFIG_SUPPORTED_PROFILER_TYPES:
                (
                    instantiated_class,
                    usage_stats_event_payload,
                ) = self._test_instantiation_of_profiler_from_yaml_config(
                    name, class_name, config
                )
            else:
                (
                    instantiated_class,
                    usage_stats_event_payload,
                ) = self._test_instantiation_of_misc_class_from_yaml_config(
                    name, config, runtime_environment, usage_stats_event_payload
                )

            send_usage_message(
                data_context=self,
                event=usage_stats_event_name,
                event_payload=usage_stats_event_payload,
                success=True,
            )
            if pretty_print:
                print(
                    f"\tSuccessfully instantiated {instantiated_class.__class__.__name__}\n"
                )

            report_object: dict = instantiated_class.self_check(
                pretty_print=pretty_print
            )

            if return_mode == "instantiated_class":
                return instantiated_class

            return report_object

        except Exception as e:
            if class_name is None:
                usage_stats_event_payload[
                    "diagnostic_info"
                ] = usage_stats_event_payload.get("diagnostic_info", []) + [
                    "__class_name_not_provided__"
                ]
            elif (
                usage_stats_event_payload.get("parent_class") is None
                and class_name in self.ALL_TEST_YAML_CONFIG_SUPPORTED_TYPES
            ):
                # add parent_class if it doesn't exist and class_name is one of our supported core GE types
                usage_stats_event_payload["parent_class"] = class_name
            send_usage_message(
                data_context=self,
                event=usage_stats_event_name,
                event_payload=usage_stats_event_payload,
                success=False,
            )
            if shorten_tracebacks:
                traceback.print_exc(limit=1)
            else:
                raise e

    def _test_yaml_config_prepare_config(
        self, yaml_config: str, runtime_environment: dict, usage_stats_event_name: str
    ) -> CommentedMap:
        """
        Performs variable substitution and conversion from YAML to CommentedMap.
        See `test_yaml_config` for more details.
        """
        try:
            substituted_config_variables: Union[
                DataContextConfig, dict
            ] = substitute_all_config_variables(
                self.config_variables,
                dict(os.environ),
            )

            substitutions: dict = {
                **substituted_config_variables,
                **dict(os.environ),
                **runtime_environment,
            }

            config_str_with_substituted_variables: Union[
                DataContextConfig, dict
            ] = substitute_all_config_variables(
                yaml_config,
                substitutions,
            )
        except Exception as e:
            usage_stats_event_payload: dict = {
                "diagnostic_info": ["__substitution_error__"],
            }
            send_usage_message(
                data_context=self,
                event=usage_stats_event_name,
                event_payload=usage_stats_event_payload,
                success=False,
            )
            raise e

        try:
            config: CommentedMap = yaml.load(config_str_with_substituted_variables)
            return config

        except Exception as e:
            usage_stats_event_payload: dict = {
                "diagnostic_info": ["__yaml_parse_error__"],
            }
            send_usage_message(
                data_context=self,
                event=usage_stats_event_name,
                event_payload=usage_stats_event_payload,
                success=False,
            )
            raise e

    def _test_instantiation_of_store_from_yaml_config(
        self, name: Optional[str], class_name: str, config: CommentedMap
    ) -> Tuple[Store, dict]:
        """
        Helper to create store instance and update usage stats payload.
        See `test_yaml_config` for more details.
        """
        print(f"\tInstantiating as a Store, since class_name is {class_name}")
        store_name: str = name or config.get("name") or "my_temp_store"
        instantiated_class = cast(
            Store,
            self._build_store_from_config(
                store_name=store_name,
                store_config=config,
            ),
        )
        store_name = instantiated_class.store_name or store_name
        self.config["stores"][store_name] = config

        anonymizer = Anonymizer(self.data_context_id)
        usage_stats_event_payload = anonymizer.anonymize(
            store_name=store_name, store_obj=instantiated_class
        )
        return instantiated_class, usage_stats_event_payload

    def _test_instantiation_of_datasource_from_yaml_config(
        self, name: Optional[str], class_name: str, config: CommentedMap
    ) -> Tuple[Datasource, dict]:
        """
        Helper to create datasource instance and update usage stats payload.
        See `test_yaml_config` for more details.
        """
        print(f"\tInstantiating as a Datasource, since class_name is {class_name}")
        datasource_name: str = name or config.get("name") or "my_temp_datasource"
        instantiated_class = cast(
            Datasource,
            self._instantiate_datasource_from_config_and_update_project_config(
                name=datasource_name,
                config=config,
                initialize=True,
            ),
        )

        anonymizer = Anonymizer(self.data_context_id)

        if class_name == "SimpleSqlalchemyDatasource":
            # Use the raw config here, defaults will be added in the anonymizer
            usage_stats_event_payload = anonymizer.anonymize(
                obj=instantiated_class, name=datasource_name, config=config
            )
        else:
            # Roundtrip through schema validation to remove any illegal fields add/or restore any missing fields.
            datasource_config = datasourceConfigSchema.load(instantiated_class.config)
            full_datasource_config = datasourceConfigSchema.dump(datasource_config)
            usage_stats_event_payload = anonymizer.anonymize(
                obj=instantiated_class,
                name=datasource_name,
                config=full_datasource_config,
            )
        return instantiated_class, usage_stats_event_payload

    def _test_instantiation_of_checkpoint_from_yaml_config(
        self, name: Optional[str], class_name: str, config: CommentedMap
    ) -> Tuple[Checkpoint, dict]:
        """
        Helper to create checkpoint instance and update usage stats payload.
        See `test_yaml_config` for more details.
        """
        print(f"\tInstantiating as a {class_name}, since class_name is {class_name}")

        checkpoint_name: str = name or config.get("name") or "my_temp_checkpoint"

        checkpoint_config: Union[CheckpointConfig, dict]

        checkpoint_config = CheckpointConfig.from_commented_map(commented_map=config)
        checkpoint_config = checkpoint_config.to_json_dict()
        checkpoint_config.update({"name": checkpoint_name})

        checkpoint_class_args: dict = filter_properties_dict(
            properties=checkpoint_config,
            delete_fields={"class_name", "module_name"},
            clean_falsy=True,
        )

        if class_name == "Checkpoint":
            instantiated_class = Checkpoint(data_context=self, **checkpoint_class_args)
        elif class_name == "SimpleCheckpoint":
            instantiated_class = SimpleCheckpoint(
                data_context=self, **checkpoint_class_args
            )
        else:
            raise ValueError(f'Unknown Checkpoint class_name: "{class_name}".')

        anonymizer: Anonymizer = Anonymizer(self.data_context_id)

        usage_stats_event_payload = anonymizer.anonymize(
            obj=instantiated_class, name=checkpoint_name, config=checkpoint_config
        )

        return instantiated_class, usage_stats_event_payload

    def _test_instantiation_of_data_connector_from_yaml_config(
        self,
        name: Optional[str],
        class_name: str,
        config: CommentedMap,
        runtime_environment: dict,
    ) -> Tuple[DataConnector, dict]:
        """
        Helper to create data connector instance and update usage stats payload.
        See `test_yaml_config` for more details.
        """
        print(f"\tInstantiating as a DataConnector, since class_name is {class_name}")
        data_connector_name: str = (
            name or config.get("name") or "my_temp_data_connector"
        )
        instantiated_class = instantiate_class_from_config(
            config=config,
            runtime_environment={
                **runtime_environment,
                **{
                    "root_directory": self.root_directory,
                },
            },
            config_defaults={},
        )

        anonymizer = Anonymizer(self.data_context_id)

        usage_stats_event_payload = anonymizer.anonymize(
            obj=instantiated_class, name=data_connector_name, config=config
        )
        return instantiated_class, usage_stats_event_payload

    def _test_instantiation_of_profiler_from_yaml_config(
        self, name: Optional[str], class_name: str, config: CommentedMap
    ) -> Tuple[RuleBasedProfiler, dict]:
        """
        Helper to create profiler instance and update usage stats payload.
        See `test_yaml_config` for more details.
        """
        print(f"\tInstantiating as a {class_name}, since class_name is {class_name}")

        profiler_name: str = name or config.get("name") or "my_temp_profiler"

        profiler_config: Union[
            RuleBasedProfilerConfig, dict
        ] = RuleBasedProfilerConfig.from_commented_map(commented_map=config)
        profiler_config = profiler_config.to_json_dict()
        profiler_config.update({"name": profiler_name})

        instantiated_class = instantiate_class_from_config(
            config=profiler_config,
            runtime_environment={"data_context": self},
            config_defaults={
                "module_name": "great_expectations.rule_based_profiler",
                "class_name": "RuleBasedProfiler",
            },
        )

        anonymizer: Anonymizer = Anonymizer(self.data_context_id)

        usage_stats_event_payload: dict = anonymizer.anonymize(
            obj=instantiated_class, name=profiler_name, config=profiler_config
        )

        return instantiated_class, usage_stats_event_payload

    def _test_instantiation_of_misc_class_from_yaml_config(
        self,
        name: Optional[str],
        config: CommentedMap,
        runtime_environment: dict,
        usage_stats_event_payload: dict,
    ) -> Tuple[Any, dict]:
        """
        Catch-all to cover all classes not covered in other `_test_instantiation` methods.
        Attempts to match config to the relevant class/parent and update usage stats payload.
        See `test_yaml_config` for more details.
        """
        print(
            "\tNo matching class found. Attempting to instantiate class from the raw config..."
        )
        instantiated_class = instantiate_class_from_config(
            config=config,
            runtime_environment={
                **runtime_environment,
                **{
                    "root_directory": self.root_directory,
                },
            },
            config_defaults={},
        )

        # If a subclass of a supported type, find the parent class and anonymize
        anonymizer: Anonymizer = Anonymizer(self.data_context_id)

        parent_class_from_object = anonymizer.get_parent_class(
            object_=instantiated_class
        )
        parent_class_from_config = anonymizer.get_parent_class(object_config=config)

        if parent_class_from_object is not None and parent_class_from_object.endswith(
            "Store"
        ):
            store_name: str = name or config.get("name") or "my_temp_store"
            store_name = instantiated_class.store_name or store_name
            usage_stats_event_payload = anonymizer.anonymize(
                store_name=store_name, store_obj=instantiated_class
            )
        elif parent_class_from_config is not None and parent_class_from_config.endswith(
            "Datasource"
        ):
            datasource_name: str = name or config.get("name") or "my_temp_datasource"
            if DatasourceAnonymizer.get_parent_class_v3_api(config=config):
                # Roundtrip through schema validation to remove any illegal fields add/or restore any missing fields.
                datasource_config = datasourceConfigSchema.load(
                    instantiated_class.config
                )
                full_datasource_config = datasourceConfigSchema.dump(datasource_config)
            else:
                # for v2 api
                full_datasource_config = config
            if parent_class_from_config == "SimpleSqlalchemyDatasource":
                # Use the raw config here, defaults will be added in the anonymizer
                usage_stats_event_payload = anonymizer.anonymize(
                    obj=instantiated_class, name=datasource_name, config=config
                )
            else:
                usage_stats_event_payload = anonymizer.anonymize(
                    obj=instantiated_class,
                    name=datasource_name,
                    config=full_datasource_config,
                )

        elif parent_class_from_config is not None and parent_class_from_config.endswith(
            "Checkpoint"
        ):
            checkpoint_name: str = name or config.get("name") or "my_temp_checkpoint"
            # Roundtrip through schema validation to remove any illegal fields add/or restore any missing fields.
            checkpoint_config: Union[CheckpointConfig, dict]
            checkpoint_config = CheckpointConfig.from_commented_map(
                commented_map=config
            )
            checkpoint_config = checkpoint_config.to_json_dict()
            checkpoint_config.update({"name": checkpoint_name})
            usage_stats_event_payload = anonymizer.anonymize(
                obj=checkpoint_config, name=checkpoint_name, config=checkpoint_config
            )

        elif parent_class_from_config is not None and parent_class_from_config.endswith(
            "DataConnector"
        ):
            data_connector_name: str = (
                name or config.get("name") or "my_temp_data_connector"
            )
            usage_stats_event_payload = anonymizer.anonymize(
                obj=instantiated_class, name=data_connector_name, config=config
            )

        else:
            # If class_name is not a supported type or subclass of a supported type,
            # mark it as custom with no additional information since we can't anonymize
            usage_stats_event_payload[
                "diagnostic_info"
            ] = usage_stats_event_payload.get("diagnostic_info", []) + [
                "__custom_subclass_not_core_ge__"
            ]

        return instantiated_class, usage_stats_event_payload

    @staticmethod
    def _get_metric_configuration_tuples(metric_configuration, base_kwargs=None):
        if base_kwargs is None:
            base_kwargs = {}

        if isinstance(metric_configuration, str):
            return [(metric_configuration, base_kwargs)]

        metric_configurations_list = []
        for kwarg_name in metric_configuration.keys():
            if not isinstance(metric_configuration[kwarg_name], dict):
                raise ge_exceptions.DataContextError(
                    "Invalid metric_configuration: each key must contain a "
                    "dictionary."
                )
            if (
                kwarg_name == "metric_kwargs_id"
            ):  # this special case allows a hash of multiple kwargs
                for metric_kwargs_id in metric_configuration[kwarg_name].keys():
                    if base_kwargs != {}:
                        raise ge_exceptions.DataContextError(
                            "Invalid metric_configuration: when specifying "
                            "metric_kwargs_id, no other keys or values may be defined."
                        )
                    if not isinstance(
                        metric_configuration[kwarg_name][metric_kwargs_id], list
                    ):
                        raise ge_exceptions.DataContextError(
                            "Invalid metric_configuration: each value must contain a "
                            "list."
                        )
                    metric_configurations_list += [
                        (metric_name, {"metric_kwargs_id": metric_kwargs_id})
                        for metric_name in metric_configuration[kwarg_name][
                            metric_kwargs_id
                        ]
                    ]
            else:
                for kwarg_value in metric_configuration[kwarg_name].keys():
                    base_kwargs.update({kwarg_name: kwarg_value})
                    if not isinstance(
                        metric_configuration[kwarg_name][kwarg_value], list
                    ):
                        raise ge_exceptions.DataContextError(
                            "Invalid metric_configuration: each value must contain a "
                            "list."
                        )
                    for nested_configuration in metric_configuration[kwarg_name][
                        kwarg_value
                    ]:
                        metric_configurations_list += (
                            BaseDataContext._get_metric_configuration_tuples(
                                nested_configuration, base_kwargs=base_kwargs
                            )
                        )

        return metric_configurations_list<|MERGE_RESOLUTION|>--- conflicted
+++ resolved
@@ -70,11 +70,8 @@
 from great_expectations.data_context.store import Store
 from great_expectations.data_context.templates import CONFIG_VARIABLES_TEMPLATE
 from great_expectations.data_context.types.base import (
-<<<<<<< HEAD
-=======
     CURRENT_GE_CONFIG_VERSION,
     AnonymizedUsageStatisticsConfig,
->>>>>>> 4fc92574
     CheckpointConfig,
     DataContextConfig,
     DataContextConfigDefaults,
@@ -293,13 +290,8 @@
         if context_root_dir is not None:
             context_root_dir = os.path.abspath(context_root_dir)
         self._context_root_directory = context_root_dir
-<<<<<<< HEAD
-=======
-
         # initialize runtime_environment as empty dict if None
         runtime_environment: dict = runtime_environment or {}
-
->>>>>>> 4fc92574
         if self._ge_cloud_mode:
             self._data_context = CloudDataContext(
                 project_config=project_config,
@@ -321,32 +313,11 @@
         # TODO: remove this method once refactor of DataContext is complete
         self._apply_temporary_overrides()
 
-<<<<<<< HEAD
         # # Store cached datasources but don't init them
         # self._cached_datasources = {}
         #
         # # Build the datasources we know about and have access to
         # self._init_datasources()
-=======
-        # Init stores
-        self._stores = {}
-        self._init_stores(self.project_config_with_variables_substituted.stores)
-
-        # Init data_context_id
-        self._data_context_id = self._construct_data_context_id()
-
-        # Override the project_config data_context_id if an expectations_store was already set up
-        self.config.anonymous_usage_statistics.data_context_id = self._data_context_id
-        self._initialize_usage_statistics(
-            self.project_config_with_variables_substituted.anonymous_usage_statistics
-        )
-
-        # Store cached datasources but don't init them
-        self._cached_datasources = {}
-
-        # Build the datasources we know about and have access to
-        self._init_datasources()
->>>>>>> 4fc92574
 
         # Init validation operators
         # NOTE - 20200522 - JPC - A consistent approach to lazy loading for plugins will be useful here, harmonizing
@@ -394,7 +365,6 @@
         self.runtime_environment = self._data_context.runtime_environment or {}
         self._config_variables = self._data_context.config_variables
         self._in_memory_instance_id = self._data_context._in_memory_instance_id
-<<<<<<< HEAD
         self._stores = self._data_context._stores
         self._datasource_store = self._data_context._datasource_store
         self._data_context_id = self._data_context._data_context_id
@@ -460,8 +430,6 @@
     #         data_context_id=self._data_context_id,
     #         usage_statistics_url=usage_statistics_config.usage_statistics_url,
     #     )
-=======
->>>>>>> 4fc92574
 
     def _save_project_config(self) -> None:
         """Save the current project to disk."""
@@ -683,13 +651,6 @@
             self.project_config_with_variables_substituted.anonymous_usage_statistics.data_context_id
         )
 
-<<<<<<< HEAD
-    @property
-    def config(self) -> DataContextConfig:
-        return self._project_config
-
-=======
->>>>>>> 4fc92574
     #####
     #
     # Internal helper methods
@@ -1676,7 +1637,6 @@
     def set_config(self, project_config: DataContextConfig) -> None:
         self._project_config = project_config
 
-<<<<<<< HEAD
     # def _build_datasource_from_config(
     #     self, name: str, config: Union[dict, DatasourceConfig]
     # ):
@@ -1771,149 +1731,6 @@
     #         datasources.append(masked_config)
     #
     #     return datasources
-=======
-    def _build_datasource_from_config(
-        self, name: str, config: Union[dict, DatasourceConfig]
-    ):
-        # We convert from the type back to a dictionary for purposes of instantiation
-        if isinstance(config, DatasourceConfig):
-            config = datasourceConfigSchema.dump(config)
-        config.update({"name": name})
-        # While the new Datasource classes accept "data_context_root_directory", the Legacy Datasource classes do not.
-        if config["class_name"] in [
-            "BaseDatasource",
-            "Datasource",
-        ]:
-            config.update({"data_context_root_directory": self.root_directory})
-        module_name = "great_expectations.datasource"
-        datasource = instantiate_class_from_config(
-            config=config,
-            runtime_environment={"data_context": self, "concurrency": self.concurrency},
-            config_defaults={"module_name": module_name},
-        )
-        if not datasource:
-            raise ge_exceptions.ClassInstantiationError(
-                module_name=module_name,
-                package_name=None,
-                class_name=config["class_name"],
-            )
-        return datasource
-
-    def get_datasource(
-        self, datasource_name: str = "default"
-    ) -> Optional[Union[LegacyDatasource, BaseDatasource]]:
-        """Get the named datasource
-
-        Args:
-            datasource_name (str): the name of the datasource from the configuration
-
-        Returns:
-            datasource (Datasource)
-        """
-        if datasource_name in self._cached_datasources:
-            return self._cached_datasources[datasource_name]
-
-        datasource_config: DatasourceConfig = self._datasource_store.retrieve_by_name(
-            datasource_name=datasource_name
-        )
-
-        config: dict = dict(datasourceConfigSchema.dump(datasource_config))
-        substitutions: dict = self._determine_substitutions()
-        config = substitute_all_config_variables(
-            config, substitutions, self.DOLLAR_SIGN_ESCAPE_STRING
-        )
-
-        datasource: Optional[
-            Union[LegacyDatasource, BaseDatasource]
-        ] = self._instantiate_datasource_from_config(
-            name=datasource_name, config=config
-        )
-        self._cached_datasources[datasource_name] = datasource
-        return datasource
-
-    def list_expectation_suites(self):
-        """Return a list of available expectation suite keys."""
-        try:
-            keys = self.expectations_store.list_keys()
-        except KeyError as e:
-            raise ge_exceptions.InvalidConfigError(
-                f"Unable to find configured store: {str(e)}"
-            )
-        return keys
-
-    def list_datasources(self) -> List[dict]:
-        """List currently-configured datasources on this context. Masks passwords.
-
-        Returns:
-            List(dict): each dictionary includes "name", "class_name", and "module_name" keys
-        """
-        datasources: List[dict] = []
-        substitutions: dict = self._determine_substitutions()
-        datasource_name: str
-        for datasource_name in self._datasource_store.list_keys():
-            datasource_config: DatasourceConfig = (
-                self._datasource_store.retrieve_by_name(datasource_name)
-            )
-            datasource_dict: dict = datasource_config.to_json_dict()
-            datasource_dict["name"] = datasource_name
-            substituted_config: dict = cast(
-                dict,
-                substitute_all_config_variables(
-                    datasource_dict, substitutions, self.DOLLAR_SIGN_ESCAPE_STRING
-                ),
-            )
-            masked_config: dict = PasswordMasker.sanitize_config(substituted_config)
-            datasources.append(masked_config)
-
-        return datasources
-
-    def list_stores(self):
-        """List currently-configured Stores on this context"""
-
-        stores = []
-        for (
-            name,
-            value,
-        ) in self.project_config_with_variables_substituted.stores.items():
-            store_config = copy.deepcopy(value)
-            store_config["name"] = name
-            masked_config = PasswordMasker.sanitize_config(store_config)
-            stores.append(masked_config)
-        return stores
-
-    def list_active_stores(self):
-        """
-        List active Stores on this context. Active stores are identified by setting the following parameters:
-            expectations_store_name,
-            validations_store_name,
-            evaluation_parameter_store_name,
-            checkpoint_store_name
-            profiler_store_name
-        """
-        active_store_names: List[str] = [
-            self.expectations_store_name,
-            self.validations_store_name,
-            self.evaluation_parameter_store_name,
-        ]
-
-        try:
-            active_store_names.append(self.checkpoint_store_name)
-        except (AttributeError, ge_exceptions.InvalidTopLevelConfigKeyError):
-            logger.info(
-                "Checkpoint store is not configured; omitting it from active stores"
-            )
-
-        try:
-            active_store_names.append(self.profiler_store_name)
-        except (AttributeError, ge_exceptions.InvalidTopLevelConfigKeyError):
-            logger.info(
-                "Profiler store is not configured; omitting it from active stores"
-            )
-
-        return [
-            store for store in self.list_stores() if store["name"] in active_store_names
-        ]
->>>>>>> 4fc92574
 
     def list_validation_operators(self):
         """List currently-configured Validation Operators on this context"""
