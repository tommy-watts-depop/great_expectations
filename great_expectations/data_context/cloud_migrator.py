"""TODO: Add docstring"""
<<<<<<< HEAD
import warnings
=======

import logging
>>>>>>> 0e1f4120
from dataclasses import dataclass
from typing import List, Optional, cast

import requests
from marshmallow import Schema, fields, post_dump

from great_expectations.core.expectation_suite import (
    ExpectationSuite,
    ExpectationSuiteSchema,
)
from great_expectations.core.expectation_validation_result import (
    ExpectationSuiteValidationResult,
    ExpectationSuiteValidationResultSchema,
)
from great_expectations.core.http import create_session
from great_expectations.core.util import convert_to_json_serializable
from great_expectations.data_context.data_context.abstract_data_context import (
    AbstractDataContext,
)
from great_expectations.data_context.data_context.base_data_context import (
    BaseDataContext,
)
from great_expectations.data_context.data_context.cloud_data_context import (
    CloudDataContext,
)
from great_expectations.data_context.data_context_variables import DataContextVariables
from great_expectations.data_context.store.ge_cloud_store_backend import (
    AnyPayload,
    construct_json_payload,
    construct_url,
    get_user_friendly_error_message,
)
from great_expectations.data_context.types.base import (
    CheckpointConfig,
    CheckpointConfigSchema,
    DataContextConfigSchema,
<<<<<<< HEAD
    DatasourceConfig,
=======
>>>>>>> 0e1f4120
)
from great_expectations.data_context.types.resource_identifiers import (
    ValidationResultIdentifier,
)
from great_expectations.exceptions.exceptions import GeCloudError
from great_expectations.rule_based_profiler.config.base import (
    RuleBasedProfilerConfig,
    RuleBasedProfilerConfigSchema,
    ruleBasedProfilerConfigSchema,
)

logger = logging.getLogger(__name__)


class ConfigurationBundle:
    def __init__(self, context: BaseDataContext) -> None:

        self._context = context

        self._data_context_variables: DataContextVariables = context.variables

        self._datasources = []
        self._expectation_suites: List[
            ExpectationSuite
        ] = self._get_all_expectation_suites()
        self._checkpoints: List[CheckpointConfig] = self._get_all_checkpoints()
        self._profilers: List[RuleBasedProfilerConfig] = self._get_all_profilers()
        self._validation_results: List[
            ExpectationSuiteValidationResult
        ] = self._get_all_validation_results()

    @property
    def datasources(self) -> List[DatasourceConfig]:
        return self._datasources

    @property
    def expectation_suites(self) -> List[ExpectationSuite]:
        return self._expectation_suites

    @property
    def checkpoints(self) -> List[CheckpointConfig]:
        return self._checkpoints

    @property
    def profilers(self) -> List[RuleBasedProfilerConfig]:
        return self._profilers

    @property
    def validation_results(self) -> List[ExpectationSuiteValidationResult]:
        return self._validation_results

    def is_usage_stats_enabled(self) -> bool:
        """Determine whether usage stats are enabled.

        Also returns false if there are no usage stats settings provided.

        Returns: Boolean of whether the usage statistics are enabled.

        """
        if self._data_context_variables.anonymous_usage_statistics:
            return self._data_context_variables.anonymous_usage_statistics.enabled
        else:
            return False

    def _get_all_expectation_suites(self) -> List[ExpectationSuite]:
        return [
            self._context.get_expectation_suite(name)
            for name in self._context.list_expectation_suite_names()
        ]

    def _get_all_checkpoints(self) -> List[CheckpointConfig]:
        return [self._context.checkpoint_store.get_checkpoint(name=checkpoint_name, ge_cloud_id=None) for checkpoint_name in self._context.list_checkpoints()]  # type: ignore[arg-type]

    def _get_all_profilers(self) -> List[RuleBasedProfilerConfig]:
        def round_trip_profiler_config(
            profiler_config: RuleBasedProfilerConfig,
        ) -> RuleBasedProfilerConfig:
            return ruleBasedProfilerConfigSchema.load(
                ruleBasedProfilerConfigSchema.dump(profiler_config)
            )

        return [
            round_trip_profiler_config(self._context.get_profiler(name).config)
            for name in self._context.list_profilers()
        ]

    def _get_all_validation_results(
        self,
    ) -> List[ExpectationSuiteValidationResult]:
        return [
            cast(
                ExpectationSuiteValidationResult,
                self._context.validations_store.get(key),
            )
            for key in self._context.validations_store.list_keys()
        ]


class ConfigurationBundleSchema(Schema):
    """Marshmallow Schema for the Configuration Bundle."""

    _data_context_variables = fields.Nested(
        DataContextConfigSchema, allow_none=False, data_key="data_context_variables"
    )
    _expectation_suites = fields.List(
        fields.Nested(ExpectationSuiteSchema, allow_none=True, required=True),
        required=True,
        data_key="expectation_suites",
    )
    _checkpoints = fields.List(
        fields.Nested(CheckpointConfigSchema, allow_none=True, required=True),
        required=True,
        data_key="checkpoints",
    )
    _profilers = fields.List(
        fields.Nested(RuleBasedProfilerConfigSchema, allow_none=True, required=True),
        required=True,
        data_key="profilers",
    )
    _validation_results = fields.List(
        fields.Nested(
            ExpectationSuiteValidationResultSchema, allow_none=True, required=True
        ),
        required=True,
        data_key="validation_results",
    )

    @post_dump
    def clean_up(self, data, **kwargs) -> dict:
        data_context_variables = data.get("data_context_variables", {})
        data_context_variables.pop("anonymous_usage_statistics", None)
        return data


class ConfigurationBundleJsonSerializer:
    def __init__(self, schema: Schema) -> None:
        """

        Args:
            schema: Marshmallow schema defining raw serialized version of object.
        """
        self.schema = schema

    def serialize(self, obj: ConfigurationBundle) -> dict:
        """Serialize config to json dict.

        Args:
            obj: AbstractConfig object to serialize.

        Returns:
            Representation of object as a dict suitable for serializing to json.
        """
        config: dict = self.schema.dump(obj)

        json_serializable_dict: dict = convert_to_json_serializable(data=config)

        return json_serializable_dict


@dataclass
class SendValidationResultsErrorDetails:
    # TODO: Implementation
    pass


class CloudMigrator:
    def __init__(
        self,
        context: BaseDataContext,
        ge_cloud_base_url: Optional[str] = None,
        ge_cloud_access_token: Optional[str] = None,
        ge_cloud_organization_id: Optional[str] = None,
    ) -> None:
        self._context = context

        cloud_config = CloudDataContext.get_ge_cloud_config(
            ge_cloud_base_url=ge_cloud_base_url,
            ge_cloud_access_token=ge_cloud_access_token,
            ge_cloud_organization_id=ge_cloud_organization_id,
        )

        ge_cloud_base_url = cloud_config.base_url
        ge_cloud_access_token = cloud_config.access_token
        ge_cloud_organization_id = cloud_config.organization_id

        # Invariant due to `get_ge_cloud_config` raising an error if any config values are missing
        if not ge_cloud_organization_id:
            raise ValueError(
                "An organization id must be present when performing a migration"
            )

        self._ge_cloud_base_url = ge_cloud_base_url
        self._ge_cloud_access_token = ge_cloud_access_token
        self._ge_cloud_organization_id = ge_cloud_organization_id

        self._session = create_session(access_token=ge_cloud_access_token)

    @classmethod
    def migrate(
        cls,
        context: BaseDataContext,
        test_migrate: bool,
        ge_cloud_base_url: Optional[str] = None,
        ge_cloud_access_token: Optional[str] = None,
        ge_cloud_organization_id: Optional[str] = None,
    ) -> None:
        """Migrate your Data Context to GX Cloud.

        Args:
            context: The Data Context you wish to migrate.
            test_migrate: True if this is a test, False if you want to perform
                the migration.
            ge_cloud_base_url: Optional, you may provide this alternatively via
                environment variable GE_CLOUD_BASE_URL
            ge_cloud_access_token: Optional, you may provide this alternatively
                via environment variable GE_CLOUD_ACCESS_TOKEN
            ge_cloud_organization_id: Optional, you may provide this alternatively
                via environment variable GE_CLOUD_ORGANIZATION_ID

        Returns:
            None
        """
        raise NotImplementedError("This will be implemented soon!")
        # This code will be uncommented when the migrator is implemented:
        # cloud_migrator: CloudMigrator = cls(
        #     context=context,
        #     ge_cloud_base_url=ge_cloud_base_url,
        #     ge_cloud_access_token=ge_cloud_access_token,
        #     ge_cloud_organization_id=ge_cloud_organization_id,
        # )
        # cloud_migrator._migrate_to_cloud(test_migrate)

    @classmethod
    def migrate_validation_result(
        cls,
        context: AbstractDataContext,
        validation_result_suite_identifier: ValidationResultIdentifier,
        ge_cloud_base_url: Optional[str] = None,
        ge_cloud_access_token: Optional[str] = None,
        ge_cloud_organization_id: Optional[str] = None,
    ):
        raise NotImplementedError("This will be implemented soon!")

    def _migrate_to_cloud(self, test_migrate: bool):
        """TODO: This is a rough outline of the steps to take during the migration, verify against the spec before release."""
        self._print_migration_introduction_message()
        if test_migrate:
            self._warn_about_test_migrate()

        configuration_bundle: ConfigurationBundle = ConfigurationBundle(
            context=self._context
        )

        if not configuration_bundle.is_usage_stats_enabled():
            self._warn_about_usage_stats_disabled()

        self._print_configuration_bundle_summary(configuration_bundle)

        if not test_migrate:
            configuration_bundle_serializer = ConfigurationBundleJsonSerializer(
                schema=ConfigurationBundleSchema()
            )
            configuration_bundle_response: AnyPayload = self._send_configuration_bundle(
                configuration_bundle, configuration_bundle_serializer
            )
            self._print_send_configuration_bundle_error(configuration_bundle_response)
            self._break_for_send_configuration_bundle_error(
                configuration_bundle_response
            )

        errors: List[
            SendValidationResultsErrorDetails
        ] = self._send_and_print_validation_results(test_migrate)
        self._print_validation_result_error_summary(errors)
        self._print_migration_conclusion_message()

<<<<<<< HEAD
    def _warn_about_test_migrate(self) -> None:
        warnings.warn(
            "This is a test run! Please pass `test_migrate=False` to begin the "
            "actual migration (e.g. `CloudMigrator.migrate(context=context, test_migrate=False)`)."
        )
=======
    def _warn_if_test_migrate(self) -> None:
        pass
>>>>>>> 0e1f4120

    def _warn_about_usage_stats_disabled(self) -> None:
        warnings.warn(
            "We noticed that you had disabled usage statistics tracking. "
            "Please note that by migrating your context to GX Cloud your new Cloud Data Context "
            "will emit usage statistics. These statistics help us understand how we can improve "
            "the product and we hope you don't mind!"
        )

    def _build_configuration_bundle(self) -> ConfigurationBundle:
        pass

    def _print_configuration_bundle_summary(
        self, configuration_bundle: ConfigurationBundle
    ) -> None:
        self._print("Bundling context configuration (step 1/4)")

        to_print = (
            ("Datasource", configuration_bundle.datasources),
            ("Checkpoint", configuration_bundle.checkpoints),
            ("Expectation Suite", configuration_bundle.expectation_suites),
            ("Profiler", configuration_bundle.profilers),
        )

        for name, collection in to_print:
            self._print_object_summary(obj_name=name, obj_collection=collection)

    def _print_object_summary(self, obj_name: str, obj_collection: list) -> None:
        length = len(obj_collection)
        self._print(f"Bundled {length} {obj_name}s:", indent=2)
        for obj in obj_collection[:10]:
            self._print(obj.name, indent=4)

        if length > 10:
            self._print(
                f"({length-10} other {obj_name.lower()} not displayed)", indent=4
            )

    def _send_configuration_bundle(
        self,
        configuration_bundle: ConfigurationBundle,
        serializer: ConfigurationBundleJsonSerializer,
    ) -> AnyPayload:
        url = construct_url(
            base_url=self._ge_cloud_base_url,
            organization_id=self._ge_cloud_organization_id,
            resource_name="migration",
        )

        serialized_bundle = serializer.serialize(configuration_bundle)
        data = construct_json_payload(
            resource_type="migration",
            organization_id=self._ge_cloud_organization_id,
            attributes_key="bundle",
            attributes_value=serialized_bundle,
        )

        try:
            response = self._session.post(url, json=data)
            response.raise_for_status()
            return response.json()

        except requests.HTTPError as http_exc:
            raise GeCloudError(
                f"Unable to migrate config to Cloud: {get_user_friendly_error_message(http_exc)}"
            )
        except requests.Timeout as timeout_exc:
            logger.exception(timeout_exc)
            raise GeCloudError(
                "Unable to migrate config to Cloud: This is likely a transient error. Please try again."
            )
        except Exception as e:
            logger.warning(str(e))
            raise GeCloudError(f"Something went wrong while migrating to Cloud: {e}")

    def _print_send_configuration_bundle_error(self, http_response: AnyPayload) -> None:
        pass

    def _break_for_send_configuration_bundle_error(
        self, http_response: AnyPayload
    ) -> None:
        pass

    def _send_and_print_validation_results(
        self, test_migrate: bool
    ) -> List[SendValidationResultsErrorDetails]:
        # TODO: Uses migrate_validation_result in a loop. Only sends if not self.test_migrate
        pass

    def _print_validation_result_error_summary(
        self, errors: List[SendValidationResultsErrorDetails]
    ) -> None:
        pass

    def _print_migration_introduction_message(self):
        pass

    def _print_migration_conclusion_message(self):
        pass

    def _print(self, text: str, indent: int = 0) -> None:
        print(f"{indent * ' '}{text}")<|MERGE_RESOLUTION|>--- conflicted
+++ resolved
@@ -1,10 +1,6 @@
 """TODO: Add docstring"""
-<<<<<<< HEAD
+import logging
 import warnings
-=======
-
-import logging
->>>>>>> 0e1f4120
 from dataclasses import dataclass
 from typing import List, Optional, cast
 
@@ -41,10 +37,7 @@
     CheckpointConfig,
     CheckpointConfigSchema,
     DataContextConfigSchema,
-<<<<<<< HEAD
     DatasourceConfig,
-=======
->>>>>>> 0e1f4120
 )
 from great_expectations.data_context.types.resource_identifiers import (
     ValidationResultIdentifier,
@@ -321,16 +314,11 @@
         self._print_validation_result_error_summary(errors)
         self._print_migration_conclusion_message()
 
-<<<<<<< HEAD
     def _warn_about_test_migrate(self) -> None:
         warnings.warn(
             "This is a test run! Please pass `test_migrate=False` to begin the "
             "actual migration (e.g. `CloudMigrator.migrate(context=context, test_migrate=False)`)."
         )
-=======
-    def _warn_if_test_migrate(self) -> None:
-        pass
->>>>>>> 0e1f4120
 
     def _warn_about_usage_stats_disabled(self) -> None:
         warnings.warn(
