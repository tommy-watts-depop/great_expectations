from __future__ import division
import json
import inspect
import copy
from functools import wraps
import traceback
import warnings
import logging
import uuid
from six import PY3, string_types
from collections import namedtuple

from collections import (
    Counter,
    defaultdict
)

from great_expectations.version import __version__
from great_expectations.data_asset.util import DotDict, recursively_convert_to_json_serializable, parse_result_format

logger = logging.getLogger("DataAsset")


class DataAsset(object):

    def __init__(self, *args, **kwargs):
        """
        Initialize the DataAsset.

        :param profiler (profiler class) = None: The profiler that should be run on the data_asset to
            build a baseline expectation suite.

        Note: DataAsset is designed to support multiple inheritance (e.g. PandasDataset inherits from both a
        Pandas DataFrame and Dataset which inherits from DataAsset), so it accepts generic *args and **kwargs arguments so that they can also be
        passed to other parent classes. In python 2, there isn't a clean way to include all of *args, **kwargs, and a
        named kwarg...so we use the inelegant solution of popping from kwargs, leaving the support for the profiler
        parameter not obvious from the signature.

        """
        interactive_evaluation = kwargs.pop("interactive_evaluation", True)
<<<<<<< HEAD
        autoinspect_func = kwargs.pop("autoinspect_func", None)
        expectation_suite = kwargs.pop("expectation_suite", None)
=======
        profiler = kwargs.pop("profiler", None)
        expectations_config = kwargs.pop("expectations_config", None)
>>>>>>> f7996750
        data_asset_name = kwargs.pop("data_asset_name", None)
        data_context = kwargs.pop("data_context", None)
        batch_kwargs = kwargs.pop("batch_kwargs", None)
        if "autoinspect_func" in kwargs:
            warnings.warn("Autoinspect_func is no longer supported; use a profiler instead (migration is easy!).")
        super(DataAsset, self).__init__(*args, **kwargs)
        self._interactive_evaluation = interactive_evaluation
        self._initialize_expectations(expectation_suite=expectation_suite, data_asset_name=data_asset_name)
        self._data_context = data_context
        self._batch_kwargs = batch_kwargs
        if profiler is not None:
            profiler.profile(self)

    def autoinspect(self, profiler):
        warnings.warn("The term autoinspect is deprecated and will be removed in a future release. Please use 'profile'\
        instead.")
        profiler.profile(self)

    def profile(self, profiler):
        profiler.profile(self)

    @classmethod
    def expectation(cls, method_arg_names):
        """Manages configuration and running of expectation objects.

        Expectation builds and saves a new expectation configuration to the DataAsset object. It is the core decorator \
        used by great expectations to manage expectation configurations.

        Args:
            method_arg_names (List) : An ordered list of the arguments used by the method implementing the expectation \
                (typically the result of inspection). Positional arguments are explicitly mapped to \
                keyword arguments when the expectation is run.

        Notes:
            Intermediate decorators that call the core @expectation decorator will most likely need to pass their \
            decorated methods' signature up to the expectation decorator. For example, the MetaPandasDataset \
            column_map_expectation decorator relies on the DataAsset expectation decorator, but will pass through the \
            signature from the implementing method.

            @expectation intercepts and takes action based on the following parameters:
                * include_config (boolean or None) : \
                    If True, then include the generated expectation config as part of the result object. \
                    For more detail, see :ref:`include_config`.
                * catch_exceptions (boolean or None) : \
                    If True, then catch exceptions and include them as part of the result object. \
                    For more detail, see :ref:`catch_exceptions`.
                * result_format (str or None) : \
                    Which output mode to use: `BOOLEAN_ONLY`, `BASIC`, `COMPLETE`, or `SUMMARY`.
                    For more detail, see :ref:`result_format <result_format>`.
                * meta (dict or None): \
                    A JSON-serializable dictionary (nesting allowed) that will be included in the output without modification. \
                    For more detail, see :ref:`meta`.
        """
        def outer_wrapper(func):
            @wraps(func)
            def wrapper(self, *args, **kwargs):

                # Get the name of the method
                method_name = func.__name__

                # Combine all arguments into a single new "kwargs"
                all_args = dict(zip(method_arg_names, args))
                all_args.update(kwargs)

                # Unpack display parameters; remove them from all_args if appropriate
                if "include_config" in kwargs:
                    include_config = kwargs["include_config"]
                    del all_args["include_config"]
                else:
                    include_config = self.default_expectation_args["include_config"]

                if "catch_exceptions" in kwargs:
                    catch_exceptions = kwargs["catch_exceptions"]
                    del all_args["catch_exceptions"]
                else:
                    catch_exceptions = self.default_expectation_args["catch_exceptions"]

                if "result_format" in kwargs:
                    result_format = kwargs["result_format"]
                else:
                    result_format = self.default_expectation_args["result_format"]

                # Extract the meta object for use as a top-level expectation_config holder
                if "meta" in kwargs:
                    meta = kwargs["meta"]
                    del all_args["meta"]
                else:
                    meta = None

                # Get the signature of the inner wrapper:
                if PY3:
                    argspec = inspect.getfullargspec(func)[0][1:]
                else:
                    argspec = inspect.getargspec(func)[0][1:]

                if "result_format" in argspec:
                    all_args["result_format"] = result_format
                else:
                    if "result_format" in all_args:
                        del all_args["result_format"]

                all_args = recursively_convert_to_json_serializable(all_args)

                # Patch in PARAMETER args, and remove locally-supplied arguments
                # This will become the stored config
                expectation_args = copy.deepcopy(all_args)

                if "evaluation_parameters" in self._expectation_suite:
                    evaluation_args = self._build_evaluation_parameters(expectation_args,
                                                                        self._expectation_suite["evaluation_parameters"])  # This will be passed to the evaluation
                else:
                    evaluation_args = self._build_evaluation_parameters(
                        expectation_args, None)

                # Construct the expectation_config object
                expectation_config = DotDict({
                    "expectation_type": method_name,
                    "kwargs": expectation_args
                })

                # Add meta to our expectation_config
                if meta is not None:
                    expectation_config["meta"] = meta

                raised_exception = False
                exception_traceback = None
                exception_message = None

                # Finally, execute the expectation method itself
                if self._interactive_evaluation == True:
                    try:
                        return_obj = func(self, **evaluation_args)
                
                    except Exception as err:
                        if catch_exceptions:
                            raised_exception = True
                            exception_traceback = traceback.format_exc()
                            exception_message = str(err)

                            return_obj = {
                                "success": False
                            }

                        else:
                            raise(err)

                else:
                    return_obj = {"stored_configuration": expectation_config}

                # Append the expectation to the config.
                self._append_expectation(expectation_config)

                if include_config:
                    return_obj["expectation_config"] = copy.deepcopy(
                        expectation_config)

                # If there was no interactive evaluation, success will not have been computed.
                if "success" in return_obj:
                    # Add a "success" object to the config
                    expectation_config["success_on_last_run"] = return_obj["success"]                        

                if catch_exceptions:
                    return_obj["exception_info"] = {
                        "raised_exception": raised_exception,
                        "exception_message": exception_message,
                        "exception_traceback": exception_traceback
                    }

                # Add meta to return object
                if meta is not None:
                    return_obj['meta'] = meta

                return_obj = recursively_convert_to_json_serializable(
                    return_obj)

                if self._data_context is not None:
                    return_obj = self._data_context.update_return_obj(self, return_obj)

                return return_obj

            return wrapper

        return outer_wrapper

    def _initialize_expectations(self, expectation_suite=None, data_asset_name=None):
        """Instantiates `_expectation_suite` as empty by default or with a specified expectation `config`.
        In addition, this always sets the `default_expectation_args` to:
            `include_config`: False,
            `catch_exceptions`: False,
            `output_format`: 'BASIC'

        By default, initializes data_asset_type to the name of the implementing class, but subclasses
        that have interoperable semantics (e.g. Dataset) may override that parameter to clarify their
        interoperability.

        Args:
            expectation_suite (json): \
                A json-serializable expectation config. \
                If None, creates default `_expectation_suite` with an empty list of expectations and \
                key value `data_asset_name` as `data_asset_name`.

            data_asset_name (string): \
                The name to assign to `_expectation_suite.data_asset_name` if `config` is not provided.

        """
        if expectation_suite is not None:
            # TODO: validate the incoming expectation_suite with jsonschema here
            self._expectation_suite = DotDict(copy.deepcopy(expectation_suite))
            if data_asset_name is not None:
                self._expectation_suite["data_asset_name"] = data_asset_name

        else:
            self._expectation_suite = DotDict({
                "data_asset_name": data_asset_name,
                "data_asset_type": self.__class__.__name__,
                "meta": {
                    "great_expectations.__version__": __version__,
                },
                "expectations": []
            })

        self.default_expectation_args = {
            "include_config": False,
            "catch_exceptions": False,
            "result_format": 'BASIC',
        }

    def _append_expectation(self, expectation_config):
        """Appends an expectation to `DataAsset._expectation_suite` and drops existing expectations of the same type.

           If `expectation_config` is a column expectation, this drops existing expectations that are specific to \
           that column and only if it is the same expectation type as `expectation_config`. Otherwise, if it's not a \
           column expectation, this drops existing expectations of the same type as `expectation config`. \
           After expectations of the same type are dropped, `expectation_config` is appended to `DataAsset._expectation_suite`.

           Args:
               expectation_config (json): \
                   The JSON-serializable expectation to be added to the DataAsset expectations in `_expectation_suite`.

           Notes:
               May raise future errors once json-serializable tests are implemented to check for correct arg formatting

        """
        expectation_type = expectation_config['expectation_type']

        # Test to ensure the new expectation is serializable.
        # FIXME: If it's not, are we sure we want to raise an error?
        # FIXME: Should we allow users to override the error?
        # FIXME: Should we try to convert the object using something like recursively_convert_to_json_serializable?
        json.dumps(expectation_config)

        # Drop existing expectations with the same expectation_type.
        # For column_expectations, _append_expectation should only replace expectations
        # where the expectation_type AND the column match
        #!!! This is good default behavior, but
        #!!!    it needs to be documented, and
        #!!!    we need to provide syntax to override it.

        if 'column' in expectation_config['kwargs']:
            column = expectation_config['kwargs']['column']

            self._expectation_suite.expectations = [f for f in filter(
                lambda exp: (exp['expectation_type'] != expectation_type) or (
                    'column' in exp['kwargs'] and exp['kwargs']['column'] != column),
                self._expectation_suite.expectations
            )]
        else:
            self._expectation_suite.expectations = [f for f in filter(
                lambda exp: exp['expectation_type'] != expectation_type,
                self._expectation_suite.expectations
            )]

        self._expectation_suite.expectations.append(expectation_config)

    def _copy_and_clean_up_expectation(self,
                                       expectation,
                                       discard_result_format_kwargs=True,
                                       discard_include_configs_kwargs=True,
                                       discard_catch_exceptions_kwargs=True,
                                       ):
        """Returns copy of `expectation` without `success_on_last_run` and other specified key-value pairs removed

          Returns a copy of specified expectation will not have `success_on_last_run` key-value. The other key-value \
          pairs will be removed by default but will remain in the copy if specified.

          Args:
              expectation (json): \
                  The expectation to copy and clean.
              discard_result_format_kwargs (boolean): \
                  if True, will remove the kwarg `output_format` key-value pair from the copied expectation.
              discard_include_configs_kwargs (boolean):
                  if True, will remove the kwarg `include_configs` key-value pair from the copied expectation.
              discard_catch_exceptions_kwargs (boolean):
                  if True, will remove the kwarg `catch_exceptions` key-value pair from the copied expectation.

          Returns:
              A copy of the provided expectation with `success_on_last_run` and other specified key-value pairs removed
        """
        new_expectation = copy.deepcopy(expectation)

        if "success_on_last_run" in new_expectation:
            del new_expectation["success_on_last_run"]

        if discard_result_format_kwargs:
            if "result_format" in new_expectation["kwargs"]:
                del new_expectation["kwargs"]["result_format"]
                # discards["result_format"] += 1

        if discard_include_configs_kwargs:
            if "include_configs" in new_expectation["kwargs"]:
                del new_expectation["kwargs"]["include_configs"]
                # discards["include_configs"] += 1

        if discard_catch_exceptions_kwargs:
            if "catch_exceptions" in new_expectation["kwargs"]:
                del new_expectation["kwargs"]["catch_exceptions"]
                # discards["catch_exceptions"] += 1

        return new_expectation

    def _copy_and_clean_up_expectations_from_indexes(
        self,
        match_indexes,
        discard_result_format_kwargs=True,
        discard_include_configs_kwargs=True,
        discard_catch_exceptions_kwargs=True,
    ):
        """Copies and cleans all expectations provided by their index in DataAsset._expectation_suite.expectations.

           Applies the _copy_and_clean_up_expectation method to multiple expectations, provided by their index in \
           `DataAsset,_expectation_suite.expectations`. Returns a list of the copied and cleaned expectations.

           Args:
               match_indexes (List): \
                   Index numbers of the expectations from `expectation_config.expectations` to be copied and cleaned.
               discard_result_format_kwargs (boolean): \
                   if True, will remove the kwarg `output_format` key-value pair from the copied expectation.
               discard_include_configs_kwargs (boolean):
                   if True, will remove the kwarg `include_configs` key-value pair from the copied expectation.
               discard_catch_exceptions_kwargs (boolean):
                   if True, will remove the kwarg `catch_exceptions` key-value pair from the copied expectation.

           Returns:
               A list of the copied expectations with `success_on_last_run` and other specified \
               key-value pairs removed.

           See also:
               _copy_and_clean_expectation
        """
        rval = []
        for i in match_indexes:
            rval.append(
                self._copy_and_clean_up_expectation(
                    self._expectation_suite.expectations[i],
                    discard_result_format_kwargs,
                    discard_include_configs_kwargs,
                    discard_catch_exceptions_kwargs,
                )
            )

        return rval

    def find_expectation_indexes(self,
                                 expectation_type=None,
                                 column=None,
                                 expectation_kwargs=None
                                 ):
        """Find matching expectations within _expectation_config.
        Args:
            expectation_type=None                : The name of the expectation type to be matched.
            column=None                          : The name of the column to be matched.
            expectation_kwargs=None              : A dictionary of kwargs to match against.

        Returns:
            A list of indexes for matching expectation objects.
            If there are no matches, the list will be empty.
        """
        if expectation_kwargs == None:
            expectation_kwargs = {}

        if "column" in expectation_kwargs and column != None and column != expectation_kwargs["column"]:
            raise ValueError("Conflicting column names in remove_expectation: %s and %s" % (
                column, expectation_kwargs["column"]))

        if column != None:
            expectation_kwargs["column"] = column

        match_indexes = []
        for i, exp in enumerate(self._expectation_suite.expectations):
            if expectation_type == None or (expectation_type == exp['expectation_type']):
                # if column == None or ('column' not in exp['kwargs']) or (exp['kwargs']['column'] == column) or (exp['kwargs']['column']==:
                match = True

                for k, v in expectation_kwargs.items():
                    if k in exp['kwargs'] and exp['kwargs'][k] == v:
                        continue
                    else:
                        match = False

                if match:
                    match_indexes.append(i)

        return match_indexes

    def find_expectations(self,
                          expectation_type=None,
                          column=None,
                          expectation_kwargs=None,
                          discard_result_format_kwargs=True,
                          discard_include_configs_kwargs=True,
                          discard_catch_exceptions_kwargs=True,
                          ):
        """Find matching expectations within _expectation_config.
        Args:
            expectation_type=None                : The name of the expectation type to be matched.
            column=None                          : The name of the column to be matched.
            expectation_kwargs=None              : A dictionary of kwargs to match against.
            discard_result_format_kwargs=True    : In returned expectation object(s), suppress the `result_format` parameter.
            discard_include_configs_kwargs=True  : In returned expectation object(s), suppress the `include_configs` parameter.
            discard_catch_exceptions_kwargs=True : In returned expectation object(s), suppress the `catch_exceptions` parameter.

        Returns:
            A list of matching expectation objects.
            If there are no matches, the list will be empty.
        """

        match_indexes = self.find_expectation_indexes(
            expectation_type,
            column,
            expectation_kwargs,
        )

        return self._copy_and_clean_up_expectations_from_indexes(
            match_indexes,
            discard_result_format_kwargs,
            discard_include_configs_kwargs,
            discard_catch_exceptions_kwargs,
        )

    def remove_expectation(self,
                           expectation_type=None,
                           column=None,
                           expectation_kwargs=None,
                           remove_multiple_matches=False,
                           dry_run=False,
                           ):
        """Remove matching expectation(s) from _expectation_config.
        Args:
            expectation_type=None                : The name of the expectation type to be matched.
            column=None                          : The name of the column to be matched.
            expectation_kwargs=None              : A dictionary of kwargs to match against.
            remove_multiple_matches=False        : Match multiple expectations
            dry_run=False                        : Return a list of matching expectations without removing

        Returns:
            None, unless dry_run=True.
            If dry_run=True and remove_multiple_matches=False then return the expectation that *would be* removed.
            If dry_run=True and remove_multiple_matches=True then return a list of expectations that *would be* removed.

        Note:
            If remove_expectation doesn't find any matches, it raises a ValueError.
            If remove_expectation finds more than one matches and remove_multiple_matches!=True, it raises a ValueError.
            If dry_run=True, then `remove_expectation` acts as a thin layer to find_expectations, with the default values for discard_result_format_kwargs, discard_include_configs_kwargs, and discard_catch_exceptions_kwargs
        """

        match_indexes = self.find_expectation_indexes(
            expectation_type,
            column,
            expectation_kwargs,
        )

        if len(match_indexes) == 0:
            raise ValueError('No matching expectation found.')

        elif len(match_indexes) > 1:
            if not remove_multiple_matches:
                raise ValueError(
                    'Multiple expectations matched arguments. No expectations removed.')
            else:

                if not dry_run:
                    self._expectation_suite.expectations = [i for j, i in enumerate(
                        self._expectation_suite.expectations) if j not in match_indexes]
                else:
                    return self._copy_and_clean_up_expectations_from_indexes(match_indexes)

        else:  # Exactly one match
            expectation = self._copy_and_clean_up_expectation(
                self._expectation_suite.expectations[match_indexes[0]]
            )

            if not dry_run:
                del self._expectation_suite.expectations[match_indexes[0]]

            else:
                if remove_multiple_matches:
                    return [expectation]
                else:
                    return expectation

    def get_batch_kwargs(self):
        return self._batch_kwargs

    def discard_failing_expectations(self):
        res = self.validate(only_return_failures=True).get('results')
        if any(res):
            for item in res:
                self.remove_expectation(expectation_type=item['expectation_config']['expectation_type'],
                                        expectation_kwargs=item['expectation_config']['kwargs'])
#            print("WARNING: Removed %s expectations that were 'False'" % len(res))
            warnings.warn(
                "Removed %s expectations that were 'False'" % len(res))

    def get_default_expectation_arguments(self):
        """Fetch default expectation arguments for this data_asset

        Returns:
            A dictionary containing all the current default expectation arguments for a data_asset

            Ex::

                {
                    "include_config" : False,
                    "catch_exceptions" : False,
                    "result_format" : 'BASIC'
                }

        See also:
            set_default_expectation_arguments
        """
        return self.default_expectation_args

    def set_default_expectation_argument(self, argument, value):
        """Set a default expectation argument for this data_asset

        Args:
            argument (string): The argument to be replaced
            value : The New argument to use for replacement

        Returns:
            None

        See also:
            get_default_expectation_arguments
        """
        #!!! Maybe add a validation check here?

        self.default_expectation_args[argument] = value

    def get_expectations_config(self,
                                discard_failed_expectations=True,
                                discard_result_format_kwargs=True,
                                discard_include_configs_kwargs=True,
                                discard_catch_exceptions_kwargs=True,
                                suppress_warnings=False
                                ):
        warnings.warn("get_expectations_config is deprecated, and will be removed in a future release. " +
                      "Please use get_expectation_suite instead.", DeprecationWarning)
        return self.get_expectation_suite(discard_failed_expectations, discard_result_format_kwargs,
                                          discard_include_configs_kwargs, discard_catch_exceptions_kwargs, suppress_warnings)

    def get_expectation_suite(self,
                              discard_failed_expectations=True,
                              discard_result_format_kwargs=True,
                              discard_include_configs_kwargs=True,
                              discard_catch_exceptions_kwargs=True,
                              suppress_warnings=False
                              ):
        """Returns _expectation_config as a JSON object, and perform some cleaning along the way.

        Args:
            discard_failed_expectations (boolean): \
                Only include expectations with success_on_last_run=True in the exported config.  Defaults to `True`.
            discard_result_format_kwargs (boolean): \
                In returned expectation objects, suppress the `result_format` parameter. Defaults to `True`.
            discard_include_configs_kwargs (boolean): \
                In returned expectation objects, suppress the `include_configs` parameter. Defaults to `True`.
            discard_catch_exceptions_kwargs (boolean): \
                In returned expectation objects, suppress the `catch_exceptions` parameter.  Defaults to `True`.

        Returns:
            An expectation config.

        Note:
            get_expectation_suite does not affect the underlying config at all. The returned config is a copy of _expectation_suite, not the original object.
        """
        config = dict(self._expectation_suite)
        config = copy.deepcopy(config)
        expectations = config["expectations"]

        discards = defaultdict(int)

        if discard_failed_expectations:
            new_expectations = []

            for expectation in expectations:
                # Note: This is conservative logic.
                # Instead of retaining expectations IFF success==True, it discard expectations IFF success==False.
                # In cases where expectation["success"] is missing or None, expectations are *retained*.
                # Such a case could occur if expectations were loaded from a config file and never run.
                if "success_on_last_run" in expectation and expectation["success_on_last_run"] == False:
                    discards["failed_expectations"] += 1
                else:
                    new_expectations.append(expectation)

            expectations = new_expectations

        for expectation in expectations:
            # FIXME: Factor this out into a new function. The logic is duplicated in remove_expectation, which calls _copy_and_clean_up_expectation
            if "success_on_last_run" in expectation:
                del expectation["success_on_last_run"]

            if discard_result_format_kwargs:
                if "result_format" in expectation["kwargs"]:
                    del expectation["kwargs"]["result_format"]
                    discards["result_format"] += 1

            if discard_include_configs_kwargs:
                if "include_configs" in expectation["kwargs"]:
                    del expectation["kwargs"]["include_configs"]
                    discards["include_configs"] += 1

            if discard_catch_exceptions_kwargs:
                if "catch_exceptions" in expectation["kwargs"]:
                    del expectation["kwargs"]["catch_exceptions"]
                    discards["catch_exceptions"] += 1

        if not suppress_warnings:
            """
WARNING: get_expectation_suite discarded
    12 failing expectations
    44 result_format kwargs
     0 include_config kwargs
     1 catch_exceptions kwargs
If you wish to change this behavior, please set discard_failed_expectations, discard_result_format_kwargs, discard_include_configs_kwargs, and discard_catch_exceptions_kwargs appropirately.
            """
            if any([discard_failed_expectations, discard_result_format_kwargs, discard_include_configs_kwargs, discard_catch_exceptions_kwargs]):
                print("WARNING: get_expectation_suite discarded")
                if discard_failed_expectations:
                    print("\t%d failing expectations" %
                          discards["failed_expectations"])
                if discard_result_format_kwargs:
                    print("\t%d result_format kwargs" %
                          discards["result_format"])
                if discard_include_configs_kwargs:
                    print("\t%d include_configs kwargs" %
                          discards["include_configs"])
                if discard_catch_exceptions_kwargs:
                    print("\t%d catch_exceptions kwargs" %
                          discards["catch_exceptions"])
                print("If you wish to change this behavior, please set discard_failed_expectations, discard_result_format_kwargs, discard_include_configs_kwargs, and discard_catch_exceptions_kwargs appropirately.")

        config["expectations"] = expectations
        return config

    def save_expectations_config(
        self,
        filepath=None,
        discard_failed_expectations=True,
        discard_result_format_kwargs=True,
        discard_include_configs_kwargs=True,
        discard_catch_exceptions_kwargs=True,
        suppress_warnings=False
    ):
        warnings.warn("save_expectations_config is deprecated, and will be removed in a future release. " +
                      "Please use save_expectation_suite instead.", DeprecationWarning)
        self.save_expectation_suite(filepath, discard_failed_expectations, discard_result_format_kwargs,
                               discard_include_configs_kwargs, discard_catch_exceptions_kwargs, suppress_warnings)

    def save_expectation_suite(
        self,
        filepath=None,
        discard_failed_expectations=True,
        discard_result_format_kwargs=True,
        discard_include_configs_kwargs=True,
        discard_catch_exceptions_kwargs=True,
        suppress_warnings=False
    ):
        """Writes ``_expectation_config`` to a JSON file.

           Writes the DataAsset's expectation config to the specified JSON ``filepath``. Failing expectations \
           can be excluded from the JSON expectations config with ``discard_failed_expectations``. The kwarg key-value \
           pairs :ref:`result_format`, :ref:`include_config`, and :ref:`catch_exceptions` are optionally excluded from the JSON \
           expectations config.

           Args:
               filepath (string): \
                   The location and name to write the JSON config file to.
               discard_failed_expectations (boolean): \
                   If True, excludes expectations that do not return ``success = True``. \
                   If False, all expectations are written to the JSON config file.
               discard_result_format_kwargs (boolean): \
                   If True, the :ref:`result_format` attribute for each expectation is not written to the JSON config file. \
               discard_include_configs_kwargs (boolean): \
                   If True, the :ref:`include_config` attribute for each expectation is not written to the JSON config file.\
               discard_catch_exceptions_kwargs (boolean): \
                   If True, the :ref:`catch_exceptions` attribute for each expectation is not written to the JSON config \
                   file.
               suppress_warnings (boolean): \
                  It True, all warnings raised by Great Expectations, as a result of dropped expectations, are \
                  suppressed.

        """
        expectation_suite = self.get_expectation_suite(
            discard_failed_expectations,
            discard_result_format_kwargs,
            discard_include_configs_kwargs,
            discard_catch_exceptions_kwargs,
            suppress_warnings
        )
        if filepath is None and self._data_context is not None:
            self._data_context.save_expectation_suite(expectation_suite)
        elif filepath is not None:
            expectation_config_str = json.dumps(expectation_suite, indent=2)
            open(filepath, 'w').write(expectation_config_str)
        else:
            raise ValueError("Unable to save config: filepath or data_context must be available.")

    def validate(self, 
                 expectation_suite=None, 
                 run_id=None,
                 data_context=None,
                 evaluation_parameters=None,
                 catch_exceptions=True, 
                 result_format=None, 
                 only_return_failures=False):
        """Generates a JSON-formatted report describing the outcome of all expectations.

            Use the default expectation_suite=None to validate the expectations config associated with the DataAsset.

            Args:
                expectation_suite (json or None): \
                    If None, uses the expectations config generated with the DataAsset during the current session. \
                    If a JSON file, validates those expectations.
                evaluation_parameters (dict or None): \
                    If None, uses the evaluation_paramters from the expectation_suite provided or as part of the data_asset.
                    If a dict, uses the evaluation parameters in the dictionary.
                catch_exceptions (boolean): \
                    If True, exceptions raised by tests will not end validation and will be described in the returned report.
                result_format (string or None): \
                    If None, uses the default value ('BASIC' or as specified). \
                    If string, the returned expectation output follows the specified format ('BOOLEAN_ONLY','BASIC', etc.).
                include_config (boolean): \
                    If True, the returned results include the config information associated with each expectation, if \
                    it exists.
                only_return_failures (boolean): \
                    If True, expectation results are only returned when ``success = False`` \

            Returns:
                A JSON-formatted dictionary containing a list of the validation results. \
                An example of the returned format::

                {
                  "results": [
                    {
                      "unexpected_list": [unexpected_value_1, unexpected_value_2],
                      "expectation_type": "expect_*",
                      "kwargs": {
                        "column": "Column_Name",
                        "output_format": "SUMMARY"
                      },
                      "success": true,
                      "raised_exception: false.
                      "exception_traceback": null
                    },
                    {
                      ... (Second expectation results)
                    },
                    ... (More expectations results)
                  ],
                  "success": true,
                  "statistics": {
                    "evaluated_expectations": n,
                    "successful_expectations": m,
                    "unsuccessful_expectations": n - m,
                    "success_percent": m / n
                  }
                }

           Notes:
               If the configuration object was built with a different version of great expectations then the current environment. \
               If no version was found in the configuration file.

           Raises:
               AttributeError - if 'catch_exceptions'=None and an expectation throws an AttributeError
        """
        validate__interactive_evaluation = self._interactive_evaluation
        if self._interactive_evaluation == False:
            # Turn this off for an explicit call to validate
            self._interactive_evaluation = True

        # If a different validation data context was provided, override 
        validate__data_context = self._data_context
        if data_context is None and self._data_context is not None:
            data_context = self._data_context
        elif data_context is not None:
            # temporarily set self._data_context so it is used inside the expectation decorator
            self._data_context = data_context

        results = []

        if expectation_suite is None:
            expectation_suite = self.get_expectation_suite(
                discard_failed_expectations=False,
                discard_result_format_kwargs=False,
                discard_include_configs_kwargs=False,
                discard_catch_exceptions_kwargs=False,
            )
        elif isinstance(expectation_suite, string_types):
            expectation_suite = json.load(open(expectation_suite, 'r'))

        # Evaluation parameter priority is
        # 1. from provided parameters
        # 2. from expectation configuration
        # 3. from data context
        # So, we load them in reverse order

        if data_context is not None:
            runtime_evaluation_parameters = data_context.bind_evaluation_parameters(run_id, expectation_suite)
        else:
            runtime_evaluation_parameters = {}

        if "evaluation_parameters" in expectation_suite:
            runtime_evaluation_parameters.update(expectation_suite["evaluation_parameters"])
        
        if evaluation_parameters is not None:
            runtime_evaluation_parameters.update(evaluation_parameters)

        # Warn if our version is different from the version in the configuration
        try:
            if expectation_suite['meta']['great_expectations.__version__'] != __version__:
                warnings.warn(
                    "WARNING: This configuration object was built using version %s of great_expectations, but is currently being valided by version %s." % (expectation_suite['meta']['great_expectations.__version__'], __version__))
        except KeyError:
            warnings.warn(
                "WARNING: No great_expectations version found in configuration object.")

        for expectation in expectation_suite['expectations']:

            try:
                expectation_method = getattr(
                    self, expectation['expectation_type'])

                if result_format is not None:
                    expectation['kwargs'].update({'result_format': result_format})

                # A missing parameter should raise a KeyError
                evaluation_args = self._build_evaluation_parameters(
                    expectation['kwargs'], runtime_evaluation_parameters)

                result = expectation_method(
                    catch_exceptions=catch_exceptions,
                    **evaluation_args
                )

            except Exception as err:
                if catch_exceptions:
                    raised_exception = True
                    exception_traceback = traceback.format_exc()

                    result = {
                        "success": False,
                        "exception_info": {
                            "raised_exception": raised_exception,
                            "exception_traceback": exception_traceback,
                            "exception_message": str(err)
                        }
                    }

                else:
                    raise(err)

            # if include_config:
            result["expectation_config"] = copy.deepcopy(expectation)

            # Add an empty exception_info object if no exception was caught
            if catch_exceptions and ('exception_info' not in result):
                result["exception_info"] = {
                    "raised_exception": False,
                    "exception_traceback": None,
                    "exception_message": None
                }

            results.append(result)

        statistics = _calc_validation_statistics(results)

        if only_return_failures:
            abbrev_results = []
            for exp in results:
                if exp["success"] == False:
                    abbrev_results.append(exp)
            results = abbrev_results

        # TODO: refactor this once we've settled on the correct naming convetion everywhere
        data_asset_name = None
        if "data_asset_name" in expectation_suite:
            data_asset_name = expectation_suite["data_asset_name"]
        elif "dataset_name" in expectation_suite:
            data_asset_name = expectation_suite["dataset_name"]
        elif "meta" in expectation_suite:
            if "data_asset_name" in expectation_suite["meta"]:
                data_asset_name = expectation_suite["meta"]["data_asset_name"]
            elif "dataset_name" in expectation_suite["meta"]:
                data_asset_name = expectation_suite["meta"]["dataset_name"]

        result = {
            "results": results,
            "success": statistics.success,
            "statistics": {
                "evaluated_expectations": statistics.evaluated_expectations,
                "successful_expectations": statistics.successful_expectations,
                "unsuccessful_expectations": statistics.unsuccessful_expectations,
                "success_percent": statistics.success_percent,
            },
            "meta": {
                "great_expectations.__version__": __version__,
                "data_asset_name": data_asset_name
            }            
        }

        if evaluation_parameters is not None:
            result.update({"evaluation_parameters": evaluation_parameters})

        if run_id is not None:
            result["meta"].update({"run_id": run_id})
        else:
            run_id = str(uuid.uuid1())
            result["meta"].update({"run_id": run_id})

        if self._batch_kwargs is not None:
            result["meta"].update({"batch_kwargs": self._batch_kwargs})

        if data_context is not None:
            result = data_context.register_validation_results(run_id, result, self)

        self._data_context = validate__data_context
        self._interactive_evaluation = validate__interactive_evaluation

        return result

    def get_evaluation_parameter(self, parameter_name, default_value=None):
        """Get an evaluation parameter value that has been stored in meta.

        Args:
            parameter_name (string): The name of the parameter to store.
            default_value (any): The default value to be returned if the parameter is not found.

        Returns:
            The current value of the evaluation parameter.
        """
        if "evaluation_parameters" in self._expectation_suite and \
                parameter_name in self._expectation_suite['evaluation_parameters']:
            return self._expectation_suite['evaluation_parameters'][parameter_name]
        else:
            return default_value

    def set_evaluation_parameter(self, parameter_name, parameter_value):
        """Provide a value to be stored in the data_asset evaluation_parameters object and used to evaluate
        parameterized expectations.

        Args:
            parameter_name (string): The name of the kwarg to be replaced at evaluation time
            parameter_value (any): The value to be used
        """

        if 'evaluation_parameters' not in self._expectation_suite:
            self._expectation_suite['evaluation_parameters'] = {}

        self._expectation_suite['evaluation_parameters'].update(
            {parameter_name: parameter_value})

    def set_data_asset_name(self, data_asset_name):
        """Sets the name of this data_asset as stored in the expectations configuration."""
        self._expectation_suite['data_asset_name'] = data_asset_name

    def get_data_asset_name(self):
        """Gets the current name of this data_asset as stored in the expectations configuration."""
        if "data_asset_name" in self._expectation_suite:
            return self._expectation_suite['data_asset_name']
        else:
            return None

    def _build_evaluation_parameters(self, expectation_args, evaluation_parameters):
        """Build a dictionary of parameters to evaluate, using the provided evaluation_paramters,
        AND mutate expectation_args by removing any parameter values passed in as temporary values during
        exploratory work.
        """

        evaluation_args = copy.deepcopy(expectation_args)

        # Iterate over arguments, and replace $PARAMETER-defined args with their
        # specified parameters.
        for key, value in evaluation_args.items():
            if isinstance(value, dict) and '$PARAMETER' in value:
                # First, check to see whether an argument was supplied at runtime
                # If it was, use that one, but remove it from the stored config
                if "$PARAMETER." + value["$PARAMETER"] in value:
                    evaluation_args[key] = evaluation_args[key]["$PARAMETER." +
                                                                value["$PARAMETER"]]
                    del expectation_args[key]["$PARAMETER." +
                                              value["$PARAMETER"]]
                elif evaluation_parameters is not None and value["$PARAMETER"] in evaluation_parameters:
                    evaluation_args[key] = evaluation_parameters[value['$PARAMETER']]
                elif self._interactive_evaluation == False:
                    pass
                else:
                    raise KeyError(
                        "No value found for $PARAMETER " + value["$PARAMETER"])

        return evaluation_args

    ##### Output generation #####
    def _format_map_output(
        self,
        result_format,
        success,
        element_count,
        nonnull_count,
        unexpected_count,
        unexpected_list,
        unexpected_index_list,
    ):
        """Helper function to construct expectation result objects for map_expectations (such as column_map_expectation
        and file_lines_map_expectation).

        Expectations support four result_formats: BOOLEAN_ONLY, BASIC, SUMMARY, and COMPLETE.
        In each case, the object returned has a different set of populated fields.
        See :ref:`result_format` for more information.

        This function handles the logic for mapping those fields for column_map_expectations.
        """
        # NB: unexpected_count parameter is explicit some implementing classes may limit the length of unexpected_list

        # Retain support for string-only output formats:
        result_format = parse_result_format(result_format)

        # Incrementally add to result and return when all values for the specified level are present
        return_obj = {
            'success': success
        }

        if result_format['result_format'] == 'BOOLEAN_ONLY':
            return return_obj

        missing_count = element_count - nonnull_count

        if element_count > 0:
            unexpected_percent = unexpected_count / element_count
            missing_percent = missing_count / element_count

            if nonnull_count > 0:
                unexpected_percent_nonmissing = unexpected_count / nonnull_count
            else:
                unexpected_percent_nonmissing = None

        else:
            missing_percent = None
            unexpected_percent = None
            unexpected_percent_nonmissing = None

        return_obj['result'] = {
            'element_count': element_count,
            'missing_count': missing_count,
            'missing_percent': missing_percent,
            'unexpected_count': unexpected_count,
            'unexpected_percent': unexpected_percent,
            'unexpected_percent_nonmissing': unexpected_percent_nonmissing,
            'partial_unexpected_list': unexpected_list[:result_format['partial_unexpected_count']]
        }

        if result_format['result_format'] == 'BASIC':
            return return_obj

        # Try to return the most common values, if possible.
        if 0 < result_format.get('partial_unexpected_count'):
            try:
                partial_unexpected_counts = [
                {'value': key, 'count': value}
                for key, value
                in sorted(
                    Counter(unexpected_list).most_common(result_format['partial_unexpected_count']),
                    key=lambda x: (-x[1], x[0]))
                ]
            except TypeError:
                partial_unexpected_counts = [
                    'partial_exception_counts requires a hashable type']
            finally:
                return_obj['result'].update(
                    {
                        'partial_unexpected_index_list': unexpected_index_list[:result_format[
                            'partial_unexpected_count']] if unexpected_index_list is not None else None,
                        'partial_unexpected_counts': partial_unexpected_counts
                    }
                )


        if result_format['result_format'] == 'SUMMARY':
            return return_obj

        return_obj['result'].update(
            {
                'unexpected_list': unexpected_list,
                'unexpected_index_list': unexpected_index_list
            }
        )

        if result_format['result_format'] == 'COMPLETE':
            return return_obj

        raise ValueError("Unknown result_format %s." %
                         (result_format['result_format'],))

    def _calc_map_expectation_success(self, success_count, nonnull_count, mostly):
        """Calculate success and percent_success for column_map_expectations

        Args:
            success_count (int): \
                The number of successful values in the column
            nonnull_count (int): \
                The number of nonnull values in the column
            mostly (float or None): \
                A value between 0 and 1 (or None), indicating the percentage of successes required to pass the expectation as a whole\
                If mostly=None, then all values must succeed in order for the expectation as a whole to succeed.

        Returns:
            success (boolean), percent_success (float)
        """

        if nonnull_count > 0:
            # percent_success = float(success_count)/nonnull_count
            percent_success = success_count / nonnull_count

            if mostly != None:
                success = bool(percent_success >= mostly)

            else:
                success = bool(nonnull_count-success_count == 0)

        else:
            success = True
            percent_success = None

        return success, percent_success

    ##### Iterative testing for custom expectations #####

    def test_expectation_function(self, function, *args, **kwargs):
        """Test a generic expectation function

        Args:
            function (func): The function to be tested. (Must be a valid expectation function.)
            *args          : Positional arguments to be passed the the function
            **kwargs       : Keyword arguments to be passed the the function

        Returns:
            A JSON-serializable expectation result object.

        Notes:
            This function is a thin layer to allow quick testing of new expectation functions, without having to define custom classes, etc.
            To use developed expectations from the command-line tool, you'll still need to define custom classes, etc.

            Check out :ref:`custom_expectations` for more information.
        """

        if PY3:
            argspec = inspect.getfullargspec(function)[0][1:]
        else:
            argspec = inspect.getargspec(function)[0][1:]

        new_function = self.expectation(argspec)(function)
        return new_function(self, *args, **kwargs)


ValidationStatistics = namedtuple("ValidationStatistics", [
    "evaluated_expectations",
    "successful_expectations",
    "unsuccessful_expectations",
    "success_percent",
    "success",
])


def _calc_validation_statistics(validation_results):
    """
    Calculate summary statistics for the validation results and
    return ``ExpectationStatistics``.
    """
    # calc stats
    successful_expectations = sum(exp["success"] for exp in validation_results)
    evaluated_expectations = len(validation_results)
    unsuccessful_expectations = evaluated_expectations - successful_expectations
    success = successful_expectations == evaluated_expectations
    try:
        success_percent = successful_expectations / evaluated_expectations * 100
    except ZeroDivisionError:
        # success_percent = float("nan")
        success_percent = None

    return ValidationStatistics(
        successful_expectations=successful_expectations,
        evaluated_expectations=evaluated_expectations,
        unsuccessful_expectations=unsuccessful_expectations,
        success=success,
        success_percent=success_percent,
    )<|MERGE_RESOLUTION|>--- conflicted
+++ resolved
@@ -38,13 +38,8 @@
 
         """
         interactive_evaluation = kwargs.pop("interactive_evaluation", True)
-<<<<<<< HEAD
-        autoinspect_func = kwargs.pop("autoinspect_func", None)
+        profiler = kwargs.pop("profiler", None)
         expectation_suite = kwargs.pop("expectation_suite", None)
-=======
-        profiler = kwargs.pop("profiler", None)
-        expectations_config = kwargs.pop("expectations_config", None)
->>>>>>> f7996750
         data_asset_name = kwargs.pop("data_asset_name", None)
         data_context = kwargs.pop("data_context", None)
         batch_kwargs = kwargs.pop("batch_kwargs", None)
