import copy
import locale
import logging
import os
import platform
import random
import re
import string
import threading
import time
import traceback
import warnings
from functools import wraps
from types import ModuleType
from typing import (
    TYPE_CHECKING,
    Dict,
    Iterable,
    List,
    Optional,
    Tuple,
    Type,
    Union,
    cast,
)

import numpy as np
import pandas as pd
import polars as pl
from dateutil.parser import parse

from great_expectations.core import (
    ExpectationConfigurationSchema,
    ExpectationSuite,
    ExpectationSuiteSchema,
    ExpectationSuiteValidationResultSchema,
    ExpectationValidationResultSchema,
)
from great_expectations.core.batch import Batch, BatchDefinition
from great_expectations.core.expectation_diagnostics.expectation_test_data_cases import (
    ExpectationTestCase,
    ExpectationTestDataCases,
)
from great_expectations.core.expectation_diagnostics.supporting_types import (
    ExpectationExecutionEngineDiagnostics,
)
from great_expectations.core.util import (
    get_or_create_spark_application,
    get_sql_dialect_floating_point_infinity_value,
)

# from great_expectations.data_context.data_context import DataContext
from great_expectations.dataset import PandasDataset, SparkDFDataset, SqlAlchemyDataset
from great_expectations.exceptions.exceptions import (
    InvalidExpectationConfigurationError,
    MetricProviderError,
    MetricResolutionError,
)
from great_expectations.execution_engine import (
    PandasExecutionEngine,
    SparkDFExecutionEngine,
    SqlAlchemyExecutionEngine,
)
from great_expectations.execution_engine.polars_execution_engine import (
    PolarsExecutionEngine,
)
from great_expectations.execution_engine.sparkdf_batch_data import SparkDFBatchData
from great_expectations.execution_engine.sqlalchemy_batch_data import (
    SqlAlchemyBatchData,
)
from great_expectations.profile import ColumnsExistProfiler
from great_expectations.util import import_library_module
from great_expectations.validator.validator import Validator

if TYPE_CHECKING:
    from sqlalchemy.engine import Connection

    from great_expectations.data_context import DataContext

expectationValidationResultSchema = ExpectationValidationResultSchema()
expectationSuiteValidationResultSchema = ExpectationSuiteValidationResultSchema()
expectationConfigurationSchema = ExpectationConfigurationSchema()
expectationSuiteSchema = ExpectationSuiteSchema()


logger = logging.getLogger(__name__)

try:
    import sqlalchemy as sqlalchemy
    from sqlalchemy import create_engine

    # noinspection PyProtectedMember
    from sqlalchemy.engine import Engine
    from sqlalchemy.exc import SQLAlchemyError
except ImportError:
    sqlalchemy = None
    create_engine = None
    Engine = None
    SQLAlchemyError = None
    logger.debug("Unable to load SqlAlchemy or one of its subclasses.")

try:
    from pyspark.sql import DataFrame as SparkDataFrame
    from pyspark.sql import SparkSession
    from pyspark.sql.types import StructType
except ImportError:
    SparkDataFrame = type(None)
    SparkSession = None
    StructType = None

try:
    from pyspark.sql import DataFrame as spark_DataFrame
except ImportError:
    spark_DataFrame = type(None)

try:
    import sqlalchemy.dialects.sqlite as sqlitetypes

    # noinspection PyPep8Naming
    from sqlalchemy.dialects.sqlite import dialect as sqliteDialect

    SQLITE_TYPES = {
        "VARCHAR": sqlitetypes.VARCHAR,
        "CHAR": sqlitetypes.CHAR,
        "INTEGER": sqlitetypes.INTEGER,
        "SMALLINT": sqlitetypes.SMALLINT,
        "DATETIME": sqlitetypes.DATETIME(truncate_microseconds=True),
        "DATE": sqlitetypes.DATE,
        "FLOAT": sqlitetypes.FLOAT,
        "BOOLEAN": sqlitetypes.BOOLEAN,
        "TIMESTAMP": sqlitetypes.TIMESTAMP,
    }
except (ImportError, KeyError):
    sqlitetypes = None
    sqliteDialect = None
    SQLITE_TYPES = {}

_BIGQUERY_MODULE_NAME = "sqlalchemy_bigquery"
try:
    # noinspection PyPep8Naming
    import sqlalchemy_bigquery as sqla_bigquery
    import sqlalchemy_bigquery as BigQueryDialect

    sqlalchemy.dialects.registry.register("bigquery", _BIGQUERY_MODULE_NAME, "dialect")
    bigquery_types_tuple = None
    BIGQUERY_TYPES = {
        "INTEGER": sqla_bigquery.INTEGER,
        "NUMERIC": sqla_bigquery.NUMERIC,
        "STRING": sqla_bigquery.STRING,
        "BIGNUMERIC": sqla_bigquery.BIGNUMERIC,
        "BYTES": sqla_bigquery.BYTES,
        "BOOL": sqla_bigquery.BOOL,
        "BOOLEAN": sqla_bigquery.BOOLEAN,
        "TIMESTAMP": sqla_bigquery.TIMESTAMP,
        "TIME": sqla_bigquery.TIME,
        "FLOAT": sqla_bigquery.FLOAT,
        "DATE": sqla_bigquery.DATE,
        "DATETIME": sqla_bigquery.DATETIME,
    }
    try:
        from sqlalchemy_bigquery import GEOGRAPHY

        BIGQUERY_TYPES["GEOGRAPHY"] = GEOGRAPHY
    except ImportError:
        # BigQuery GEOGRAPHY support is optional
        pass
except ImportError:
    try:
        import pybigquery.sqlalchemy_bigquery as sqla_bigquery
        import pybigquery.sqlalchemy_bigquery as BigQueryDialect

        # deprecated-v0.14.7
        warnings.warn(
            "The pybigquery package is obsolete and its usage within Great Expectations is deprecated as of v0.14.7. "
            "As support will be removed in v0.17, please transition to sqlalchemy-bigquery",
            DeprecationWarning,
        )
        _BIGQUERY_MODULE_NAME = "pybigquery.sqlalchemy_bigquery"
        # Sometimes "pybigquery.sqlalchemy_bigquery" fails to self-register in Azure (our CI/CD pipeline) in certain cases, so we do it explicitly.
        # (see https://stackoverflow.com/questions/53284762/nosuchmoduleerror-cant-load-plugin-sqlalchemy-dialectssnowflake)
        sqlalchemy.dialects.registry.register(
            "bigquery", _BIGQUERY_MODULE_NAME, "dialect"
        )
        try:
            getattr(sqla_bigquery, "INTEGER")
            bigquery_types_tuple: Dict = {}  # type: ignore[no-redef]
            BIGQUERY_TYPES = {
                "INTEGER": sqla_bigquery.INTEGER,
                "NUMERIC": sqla_bigquery.NUMERIC,
                "STRING": sqla_bigquery.STRING,
                "BIGNUMERIC": sqla_bigquery.BIGNUMERIC,
                "BYTES": sqla_bigquery.BYTES,
                "BOOL": sqla_bigquery.BOOL,
                "BOOLEAN": sqla_bigquery.BOOLEAN,
                "TIMESTAMP": sqla_bigquery.TIMESTAMP,
                "TIME": sqla_bigquery.TIME,
                "FLOAT": sqla_bigquery.FLOAT,
                "DATE": sqla_bigquery.DATE,
                "DATETIME": sqla_bigquery.DATETIME,
            }
        except AttributeError:
            # In older versions of the pybigquery driver, types were not exported, so we use a hack
            logger.warning(
                "Old pybigquery driver version detected. Consider upgrading to 0.4.14 or later."
            )
            from collections import namedtuple

            BigQueryTypes = namedtuple("BigQueryTypes", sorted(sqla_bigquery._type_map))  # type: ignore[misc]
            bigquery_types_tuple = BigQueryTypes(**sqla_bigquery._type_map)  # type: ignore[assignment]
            BIGQUERY_TYPES = {}

    except (ImportError, AttributeError):
        sqla_bigquery = None
        bigquery_types_tuple = None  # type: ignore[assignment]
        BigQueryDialect = None
        pybigquery = None  # type: ignore[var-annotated]
        BIGQUERY_TYPES = {}


try:
    import sqlalchemy.dialects.postgresql as postgresqltypes
    from sqlalchemy.dialects.postgresql import dialect as postgresqlDialect

    POSTGRESQL_TYPES = {
        "TEXT": postgresqltypes.TEXT,
        "CHAR": postgresqltypes.CHAR,
        "INTEGER": postgresqltypes.INTEGER,
        "SMALLINT": postgresqltypes.SMALLINT,
        "BIGINT": postgresqltypes.BIGINT,
        "TIMESTAMP": postgresqltypes.TIMESTAMP,
        "DATE": postgresqltypes.DATE,
        "DOUBLE_PRECISION": postgresqltypes.DOUBLE_PRECISION,
        "BOOLEAN": postgresqltypes.BOOLEAN,
        "NUMERIC": postgresqltypes.NUMERIC,
    }
except (ImportError, KeyError):
    postgresqltypes = None
    postgresqlDialect = None
    POSTGRESQL_TYPES = {}

try:
    import sqlalchemy.dialects.mysql as mysqltypes

    # noinspection PyPep8Naming
    from sqlalchemy.dialects.mysql import dialect as mysqlDialect

    MYSQL_TYPES = {
        "TEXT": mysqltypes.TEXT,
        "CHAR": mysqltypes.CHAR,
        "INTEGER": mysqltypes.INTEGER,
        "SMALLINT": mysqltypes.SMALLINT,
        "BIGINT": mysqltypes.BIGINT,
        "DATETIME": mysqltypes.DATETIME,
        "TIMESTAMP": mysqltypes.TIMESTAMP,
        "DATE": mysqltypes.DATE,
        "FLOAT": mysqltypes.FLOAT,
        "DOUBLE": mysqltypes.DOUBLE,
        "BOOLEAN": mysqltypes.BOOLEAN,
        "TINYINT": mysqltypes.TINYINT,
    }
except (ImportError, KeyError):
    mysqltypes = None
    mysqlDialect = None
    MYSQL_TYPES = {}

try:
    # SQLAlchemy does not export the "INT" type for the MS SQL Server dialect; however "INT" is supported by the engine.
    # Since SQLAlchemy exports the "INTEGER" type for the MS SQL Server dialect, alias "INT" to the "INTEGER" type.
    import sqlalchemy.dialects.mssql as mssqltypes

    # noinspection PyPep8Naming
    from sqlalchemy.dialects.mssql import dialect as mssqlDialect

    try:
        getattr(mssqltypes, "INT")
    except AttributeError:
        mssqltypes.INT = mssqltypes.INTEGER

    MSSQL_TYPES = {
        "BIGINT": mssqltypes.BIGINT,
        "BINARY": mssqltypes.BINARY,
        "BIT": mssqltypes.BIT,
        "CHAR": mssqltypes.CHAR,
        "DATE": mssqltypes.DATE,
        "DATETIME": mssqltypes.DATETIME,
        "DATETIME2": mssqltypes.DATETIME2,
        "DATETIMEOFFSET": mssqltypes.DATETIMEOFFSET,
        "DECIMAL": mssqltypes.DECIMAL,
        "FLOAT": mssqltypes.FLOAT,
        "IMAGE": mssqltypes.IMAGE,
        "INT": mssqltypes.INT,
        "INTEGER": mssqltypes.INTEGER,
        "MONEY": mssqltypes.MONEY,
        "NCHAR": mssqltypes.NCHAR,
        "NTEXT": mssqltypes.NTEXT,
        "NUMERIC": mssqltypes.NUMERIC,
        "NVARCHAR": mssqltypes.NVARCHAR,
        "REAL": mssqltypes.REAL,
        "SMALLDATETIME": mssqltypes.SMALLDATETIME,
        "SMALLINT": mssqltypes.SMALLINT,
        "SMALLMONEY": mssqltypes.SMALLMONEY,
        "SQL_VARIANT": mssqltypes.SQL_VARIANT,
        "TEXT": mssqltypes.TEXT,
        "TIME": mssqltypes.TIME,
        "TIMESTAMP": mssqltypes.TIMESTAMP,
        "TINYINT": mssqltypes.TINYINT,
        "UNIQUEIDENTIFIER": mssqltypes.UNIQUEIDENTIFIER,
        "VARBINARY": mssqltypes.VARBINARY,
        "VARCHAR": mssqltypes.VARCHAR,
    }
except (ImportError, KeyError):
    mssqltypes = None
    mssqlDialect = None
    MSSQL_TYPES = {}

try:
    import trino
    import trino.sqlalchemy.datatype as trinotypes
    from trino.sqlalchemy.dialect import TrinoDialect as trinoDialect

    TRINO_TYPES = {
        "BOOLEAN": trinotypes._type_map["boolean"],
        "TINYINT": trinotypes._type_map["tinyint"],
        "SMALLINT": trinotypes._type_map["smallint"],
        "INT": trinotypes._type_map["int"],
        "INTEGER": trinotypes._type_map["integer"],
        "BIGINT": trinotypes._type_map["bigint"],
        "REAL": trinotypes._type_map["real"],
        "DOUBLE": trinotypes._type_map["double"],
        "DECIMAL": trinotypes._type_map["decimal"],
        "VARCHAR": trinotypes._type_map["varchar"],
        "CHAR": trinotypes._type_map["char"],
        "VARBINARY": trinotypes._type_map["varbinary"],
        "JSON": trinotypes._type_map["json"],
        "DATE": trinotypes._type_map["date"],
        "TIME": trinotypes._type_map["time"],
        "TIMESTAMP": trinotypes._type_map["timestamp"],
    }
except (ImportError, KeyError):
    trino = None
    trinotypes = None
    trinoDialect = None
    TRINO_TYPES = {}

try:
    import sqlalchemy_redshift.dialect as redshifttypes
    import sqlalchemy_redshift.dialect as redshiftDialect

    REDSHIFT_TYPES = {
        "BIGINT": redshifttypes.BIGINT,
        "BOOLEAN": redshifttypes.BOOLEAN,
        "CHAR": redshifttypes.CHAR,
        "DATE": redshifttypes.DATE,
        "DECIMAL": redshifttypes.DECIMAL,
        "DOUBLE_PRECISION": redshifttypes.DOUBLE_PRECISION,
        "FOREIGN_KEY_RE": redshifttypes.FOREIGN_KEY_RE,
        "GEOMETRY": redshifttypes.GEOMETRY,
        "INTEGER": redshifttypes.INTEGER,
        "PRIMARY_KEY_RE": redshifttypes.PRIMARY_KEY_RE,
        "REAL": redshifttypes.REAL,
        "SMALLINT": redshifttypes.SMALLINT,
        "TIMESTAMP": redshifttypes.TIMESTAMP,
        "TIMESTAMPTZ": redshifttypes.TIMESTAMPTZ,
        "TIMETZ": redshifttypes.TIMETZ,
        "VARCHAR": redshifttypes.VARCHAR,
    }
except (ImportError, KeyError):
    redshifttypes = None
    redshiftDialect = None
    REDSHIFT_TYPES = {}

try:
    import snowflake.sqlalchemy.custom_types as snowflaketypes
    import snowflake.sqlalchemy.snowdialect
    import snowflake.sqlalchemy.snowdialect as snowflakeDialect

    # Sometimes "snowflake-sqlalchemy" fails to self-register in certain environments, so we do it explicitly.
    # (see https://stackoverflow.com/questions/53284762/nosuchmoduleerror-cant-load-plugin-sqlalchemy-dialectssnowflake)
    sqlalchemy.dialects.registry.register(
        "snowflake", "snowflake.sqlalchemy", "dialect"
    )

    SNOWFLAKE_TYPES = {
        "ARRAY": snowflaketypes.ARRAY,
        "BYTEINT": snowflaketypes.BYTEINT,
        "CHARACTER": snowflaketypes.CHARACTER,
        "DEC": snowflaketypes.DEC,
        "DOUBLE": snowflaketypes.DOUBLE,
        "FIXED": snowflaketypes.FIXED,
        "NUMBER": snowflaketypes.NUMBER,
        "OBJECT": snowflaketypes.OBJECT,
        "STRING": snowflaketypes.STRING,
        "TEXT": snowflaketypes.TEXT,
        "TIMESTAMP_LTZ": snowflaketypes.TIMESTAMP_LTZ,
        "TIMESTAMP_NTZ": snowflaketypes.TIMESTAMP_NTZ,
        "TIMESTAMP_TZ": snowflaketypes.TIMESTAMP_TZ,
        "TINYINT": snowflaketypes.TINYINT,
        "VARBINARY": snowflaketypes.VARBINARY,
        "VARIANT": snowflaketypes.VARIANT,
    }
except (ImportError, KeyError, AttributeError):
    snowflake = None
    snowflaketypes = None
    snowflakeDialect = None
    SNOWFLAKE_TYPES = {}

try:
    import pyathena.sqlalchemy_athena
    from pyathena.sqlalchemy_athena import AthenaDialect as athenaDialect
    from pyathena.sqlalchemy_athena import types as athenatypes

    # athenatypes is just `from sqlalchemy import types`
    # https://github.com/laughingman7743/PyAthena/blob/master/pyathena/sqlalchemy_athena.py#L692
    #   - the _get_column_type method of AthenaDialect does some mapping via conditional statements
    # https://github.com/laughingman7743/PyAthena/blob/master/pyathena/sqlalchemy_athena.py#L105
    #   - The AthenaTypeCompiler has some methods named `visit_<TYPE>`
    ATHENA_TYPES = {
        "BOOLEAN": athenatypes.BOOLEAN,
        "FLOAT": athenatypes.FLOAT,
        "DOUBLE": athenatypes.FLOAT,
        "REAL": athenatypes.FLOAT,
        "TINYINT": athenatypes.INTEGER,
        "SMALLINT": athenatypes.INTEGER,
        "INTEGER": athenatypes.INTEGER,
        "INT": athenatypes.INTEGER,
        "BIGINT": athenatypes.BIGINT,
        "DECIMAL": athenatypes.DECIMAL,
        "CHAR": athenatypes.CHAR,
        "VARCHAR": athenatypes.VARCHAR,
        "STRING": athenatypes.String,
        "DATE": athenatypes.DATE,
        "TIMESTAMP": athenatypes.TIMESTAMP,
        "BINARY": athenatypes.BINARY,
        "VARBINARY": athenatypes.BINARY,
        "ARRAY": athenatypes.String,
        "MAP": athenatypes.String,
        "STRUCT": athenatypes.String,
        "ROW": athenatypes.String,
        "JSON": athenatypes.String,
    }
except ImportError:
    pyathena = None
    athenatypes = None
    athenaDialect = None
    ATHENA_TYPES = {}

# # Others from great_expectations/dataset/sqlalchemy_dataset.py
# try:
#     import sqlalchemy_dremio.pyodbc
#
#     sqlalchemy.dialects.registry.register(
#         "dremio", "sqlalchemy_dremio.pyodbc", "dialect"
#     )
# except ImportError:
#     sqlalchemy_dremio = None
#
# try:
#     import teradatasqlalchemy.dialect
#     import teradatasqlalchemy.types as teradatatypes
# except ImportError:
#     teradatasqlalchemy = None

import tempfile

# from tests.rule_based_profiler.conftest import ATOL, RTOL
RTOL: float = 1.0e-7
ATOL: float = 5.0e-2

RX_FLOAT = re.compile(r".*\d\.\d+.*")

SQL_DIALECT_NAMES = (
    "sqlite",
    "postgresql",
    "mysql",
    "mssql",
    "bigquery",
    "trino",
    "redshift",
    # "athena",
    "snowflake",
)

BACKEND_TO_ENGINE_NAME_DICT = {
    "pandas": "pandas",
    "spark": "spark",
}

BACKEND_TO_ENGINE_NAME_DICT.update({name: "sqlalchemy" for name in SQL_DIALECT_NAMES})


class SqlAlchemyConnectionManager:
    def __init__(self) -> None:
        self.lock = threading.Lock()
        self._connections: Dict[str, "Connection"] = {}

    def get_engine(self, connection_string):
        if sqlalchemy is not None:
            with self.lock:
                if connection_string not in self._connections:
                    try:
                        engine = create_engine(connection_string)
                        conn = engine.connect()
                        self._connections[connection_string] = conn
                    except (ImportError, SQLAlchemyError):
                        print(
                            f"Unable to establish connection with {connection_string}"
                        )
                        raise
                return self._connections[connection_string]
        return None


connection_manager = SqlAlchemyConnectionManager()


class LockingConnectionCheck:
    def __init__(self, sa, connection_string) -> None:
        self.lock = threading.Lock()
        self.sa = sa
        self.connection_string = connection_string
        self._is_valid = None

    def is_valid(self):
        with self.lock:
            if self._is_valid is None:
                try:
                    engine = self.sa.create_engine(self.connection_string)
                    conn = engine.connect()
                    conn.close()
                    self._is_valid = True
                except (ImportError, self.sa.exc.SQLAlchemyError) as e:
                    print(f"{str(e)}")
                    self._is_valid = False
            return self._is_valid


def get_sqlite_connection_url(sqlite_db_path):
    url = "sqlite://"
    if sqlite_db_path is not None:
        extra_slash = ""
        if platform.system() != "Windows":
            extra_slash = "/"
        url = f"{url}/{extra_slash}{sqlite_db_path}"
    return url


def get_dataset(  # noqa: C901 - 110
    dataset_type,
    data,
    schemas=None,
    profiler=ColumnsExistProfiler,
    caching=True,
    table_name=None,
    sqlite_db_path=None,
):
    """Utility to create datasets for json-formatted tests"""
    df = pd.DataFrame(data)
    if dataset_type == "PandasDataset":
        if schemas and "pandas" in schemas:
            schema = schemas["pandas"]
            pandas_schema = {}
            for (key, value) in schema.items():
                # Note, these are just names used in our internal schemas to build datasets *for internal tests*
                # Further, some changes in pandas internal about how datetimes are created means to support pandas
                # pre- 0.25, we need to explicitly specify when we want timezone.

                # We will use timestamp for timezone-aware (UTC only) dates in our tests
                if value.lower() in ["timestamp", "datetime64[ns, tz]"]:
                    df[key] = pd.to_datetime(df[key], utc=True)
                    continue
                elif value.lower() in ["datetime", "datetime64", "datetime64[ns]"]:
                    df[key] = pd.to_datetime(df[key])
                    continue
                elif value.lower() in ["date"]:
                    df[key] = pd.to_datetime(df[key]).dt.date
                    value = "object"
                try:
                    type_ = np.dtype(value)
                except TypeError:
                    # noinspection PyUnresolvedReferences
                    type_ = getattr(pd, value)()
                pandas_schema[key] = type_
            # pandas_schema = {key: np.dtype(value) for (key, value) in schemas["pandas"].items()}
            df = df.astype(pandas_schema)
        return PandasDataset(df, profiler=profiler, caching=caching)

    elif dataset_type == "sqlite":
        if not create_engine or not SQLITE_TYPES:
            return None

        engine = create_engine(get_sqlite_connection_url(sqlite_db_path=sqlite_db_path))

        # Add the data to the database as a new table

        sql_dtypes = {}
        if (
            schemas
            and "sqlite" in schemas
            and isinstance(engine.dialect, sqlitetypes.dialect)
        ):
            schema = schemas["sqlite"]
            sql_dtypes = {col: SQLITE_TYPES[dtype] for (col, dtype) in schema.items()}
            for col in schema:
                type_ = schema[col]
                if type_ in ["INTEGER", "SMALLINT", "BIGINT"]:
                    df[col] = pd.to_numeric(df[col], downcast="signed")
                elif type_ in ["FLOAT", "DOUBLE", "DOUBLE_PRECISION"]:
                    df[col] = pd.to_numeric(df[col])
                    min_value_dbms = get_sql_dialect_floating_point_infinity_value(
                        schema=dataset_type, negative=True
                    )
                    max_value_dbms = get_sql_dialect_floating_point_infinity_value(
                        schema=dataset_type, negative=False
                    )
                    for api_schema_type in ["api_np", "api_cast"]:
                        min_value_api = get_sql_dialect_floating_point_infinity_value(
                            schema=api_schema_type, negative=True
                        )
                        max_value_api = get_sql_dialect_floating_point_infinity_value(
                            schema=api_schema_type, negative=False
                        )
                        df.replace(
                            to_replace=[min_value_api, max_value_api],
                            value=[min_value_dbms, max_value_dbms],
                            inplace=True,
                        )
                elif type_ in ["DATETIME", "TIMESTAMP"]:
                    df[col] = pd.to_datetime(df[col])
                elif type_ in ["DATE"]:
                    df[col] = pd.to_datetime(df[col]).dt.date

        if table_name is None:
            table_name = generate_test_table_name()
        df.to_sql(
            name=table_name,
            con=engine,
            index=False,
            dtype=sql_dtypes,
            if_exists="replace",
        )

        # Build a SqlAlchemyDataset using that database
        return SqlAlchemyDataset(
            table_name, engine=engine, profiler=profiler, caching=caching
        )

    elif dataset_type == "postgresql":
        if not create_engine or not POSTGRESQL_TYPES:
            return None

        # Create a new database
        db_hostname = os.getenv("GE_TEST_LOCAL_DB_HOSTNAME", "localhost")
        engine = connection_manager.get_engine(
            f"postgresql://postgres@{db_hostname}/test_ci"
        )
        sql_dtypes = {}
        if (
            schemas
            and "postgresql" in schemas
            and isinstance(engine.dialect, postgresqltypes.dialect)
        ):
            schema = schemas["postgresql"]
            sql_dtypes = {
                col: POSTGRESQL_TYPES[dtype] for (col, dtype) in schema.items()
            }
            for col in schema:
                type_ = schema[col]
                if type_ in ["INTEGER", "SMALLINT", "BIGINT"]:
                    df[col] = pd.to_numeric(df[col], downcast="signed")
                elif type_ in ["FLOAT", "DOUBLE", "DOUBLE_PRECISION"]:
                    df[col] = pd.to_numeric(df[col])
                    min_value_dbms = get_sql_dialect_floating_point_infinity_value(
                        schema=dataset_type, negative=True
                    )
                    max_value_dbms = get_sql_dialect_floating_point_infinity_value(
                        schema=dataset_type, negative=False
                    )
                    for api_schema_type in ["api_np", "api_cast"]:
                        min_value_api = get_sql_dialect_floating_point_infinity_value(
                            schema=api_schema_type, negative=True
                        )
                        max_value_api = get_sql_dialect_floating_point_infinity_value(
                            schema=api_schema_type, negative=False
                        )
                        df.replace(
                            to_replace=[min_value_api, max_value_api],
                            value=[min_value_dbms, max_value_dbms],
                            inplace=True,
                        )
                elif type_ in ["DATETIME", "TIMESTAMP"]:
                    df[col] = pd.to_datetime(df[col])
                elif type_ in ["DATE"]:
                    df[col] = pd.to_datetime(df[col]).dt.date

        if table_name is None:
            table_name = generate_test_table_name()

        df.to_sql(
            name=table_name,
            con=engine,
            index=False,
            dtype=sql_dtypes,
            if_exists="replace",
        )

        # Build a SqlAlchemyDataset using that database
        return SqlAlchemyDataset(
            table_name, engine=engine, profiler=profiler, caching=caching
        )

    elif dataset_type == "mysql":
        if not create_engine or not MYSQL_TYPES:
            return None

        db_hostname = os.getenv("GE_TEST_LOCAL_DB_HOSTNAME", "localhost")
        engine = create_engine(f"mysql+pymysql://root@{db_hostname}/test_ci")

        sql_dtypes = {}
        if (
            schemas
            and "mysql" in schemas
            and isinstance(engine.dialect, mysqltypes.dialect)
        ):
            schema = schemas["mysql"]
            sql_dtypes = {col: MYSQL_TYPES[dtype] for (col, dtype) in schema.items()}
            for col in schema:
                type_ = schema[col]
                if type_ in ["INTEGER", "SMALLINT", "BIGINT"]:
                    df[col] = pd.to_numeric(df[col], downcast="signed")
                elif type_ in ["FLOAT", "DOUBLE", "DOUBLE_PRECISION"]:
                    df[col] = pd.to_numeric(df[col])
                    min_value_dbms = get_sql_dialect_floating_point_infinity_value(
                        schema=dataset_type, negative=True
                    )
                    max_value_dbms = get_sql_dialect_floating_point_infinity_value(
                        schema=dataset_type, negative=False
                    )
                    for api_schema_type in ["api_np", "api_cast"]:
                        min_value_api = get_sql_dialect_floating_point_infinity_value(
                            schema=api_schema_type, negative=True
                        )
                        max_value_api = get_sql_dialect_floating_point_infinity_value(
                            schema=api_schema_type, negative=False
                        )
                        df.replace(
                            to_replace=[min_value_api, max_value_api],
                            value=[min_value_dbms, max_value_dbms],
                            inplace=True,
                        )
                elif type_ in ["DATETIME", "TIMESTAMP"]:
                    df[col] = pd.to_datetime(df[col])
                elif type_ in ["DATE"]:
                    df[col] = pd.to_datetime(df[col]).dt.date

        if table_name is None:
            table_name = generate_test_table_name()

        df.to_sql(
            name=table_name,
            con=engine,
            index=False,
            dtype=sql_dtypes,
            if_exists="replace",
        )

        # Will - 20210126
        # For mysql we want our tests to know when a temp_table is referred to more than once in the
        # same query. This has caused problems in expectations like expect_column_values_to_be_unique().
        # Here we instantiate a SqlAlchemyDataset with a custom_sql, which causes a temp_table to be created,
        # rather than referring the table by name.
        custom_sql: str = f"SELECT * FROM {table_name}"
        return SqlAlchemyDataset(
            custom_sql=custom_sql, engine=engine, profiler=profiler, caching=caching
        )

    elif dataset_type == "bigquery":
        if not create_engine:
            return None
        engine = _create_bigquery_engine()
        if schemas and dataset_type in schemas:
            schema = schemas[dataset_type]

        df.columns = df.columns.str.replace(" ", "_")

        if table_name is None:
            table_name = generate_test_table_name()
        df.to_sql(
            name=table_name,
            con=engine,
            index=False,
            if_exists="replace",
        )
        custom_sql = f"SELECT * FROM {_bigquery_dataset()}.{table_name}"
        return SqlAlchemyDataset(
            custom_sql=custom_sql, engine=engine, profiler=profiler, caching=caching
        )

    elif dataset_type == "trino":
        if not create_engine or not TRINO_TYPES:
            return None

        db_hostname = os.getenv("GE_TEST_LOCAL_DB_HOSTNAME", "localhost")
        engine = _create_trino_engine(db_hostname)
        sql_dtypes = {}
        if schemas and "trino" in schemas and isinstance(engine.dialect, trinoDialect):
            schema = schemas["trino"]
            sql_dtypes = {col: TRINO_TYPES[dtype] for (col, dtype) in schema.items()}
            for col in schema:
                type_ = schema[col]
                if type_ in ["INTEGER", "SMALLINT", "BIGINT"]:
                    df[col] = pd.to_numeric(df[col], downcast="signed")
                elif type_ in ["FLOAT", "DOUBLE", "DOUBLE_PRECISION"]:
                    df[col] = pd.to_numeric(df[col])
                    min_value_dbms = get_sql_dialect_floating_point_infinity_value(
                        schema=dataset_type, negative=True
                    )
                    max_value_dbms = get_sql_dialect_floating_point_infinity_value(
                        schema=dataset_type, negative=False
                    )
                    for api_schema_type in ["api_np", "api_cast"]:
                        min_value_api = get_sql_dialect_floating_point_infinity_value(
                            schema=api_schema_type, negative=True
                        )
                        max_value_api = get_sql_dialect_floating_point_infinity_value(
                            schema=api_schema_type, negative=False
                        )
                        df.replace(
                            to_replace=[min_value_api, max_value_api],
                            value=[min_value_dbms, max_value_dbms],
                            inplace=True,
                        )
                elif type_ in ["DATETIME", "TIMESTAMP"]:
                    df[col] = pd.to_datetime(df[col])
                elif type_ in ["DATE"]:
                    df[col] = pd.to_datetime(df[col]).dt.date

        if table_name is None:
            table_name = generate_test_table_name().lower()

        df.to_sql(
            name=table_name,
            con=engine,
            index=False,
            dtype=sql_dtypes,
            if_exists="replace",
            method="multi",
        )

        # Build a SqlAlchemyDataset using that database
        return SqlAlchemyDataset(
            table_name, engine=engine, profiler=profiler, caching=caching
        )

    elif dataset_type == "mssql":
        if not create_engine or not MSSQL_TYPES:
            return None

        db_hostname = os.getenv("GE_TEST_LOCAL_DB_HOSTNAME", "localhost")
        engine = create_engine(
            f"mssql+pyodbc://sa:ReallyStrongPwd1234%^&*@{db_hostname}:1433/test_ci?"
            "driver=ODBC Driver 17 for SQL Server&charset=utf8&autocommit=true",
            # echo=True,
        )

        # If "autocommit" is not desired to be on by default, then use the following pattern when explicit "autocommit"
        # is desired (e.g., for temporary tables, "autocommit" is off by default, so the override option may be useful).
        # engine.execute(sa.text(sql_query_string).execution_options(autocommit=True))

        sql_dtypes = {}
        if (
            schemas
            and dataset_type in schemas
            and isinstance(engine.dialect, mssqltypes.dialect)
        ):
            schema = schemas[dataset_type]
            sql_dtypes = {col: MSSQL_TYPES[dtype] for (col, dtype) in schema.items()}
            for col in schema:
                type_ = schema[col]
                if type_ in ["INTEGER", "SMALLINT", "BIGINT"]:
                    df[col] = pd.to_numeric(df[col], downcast="signed")
                elif type_ in ["FLOAT"]:
                    df[col] = pd.to_numeric(df[col])
                    min_value_dbms = get_sql_dialect_floating_point_infinity_value(
                        schema=dataset_type, negative=True
                    )
                    max_value_dbms = get_sql_dialect_floating_point_infinity_value(
                        schema=dataset_type, negative=False
                    )
                    for api_schema_type in ["api_np", "api_cast"]:
                        min_value_api = get_sql_dialect_floating_point_infinity_value(
                            schema=api_schema_type, negative=True
                        )
                        max_value_api = get_sql_dialect_floating_point_infinity_value(
                            schema=api_schema_type, negative=False
                        )
                        df.replace(
                            to_replace=[min_value_api, max_value_api],
                            value=[min_value_dbms, max_value_dbms],
                            inplace=True,
                        )
                elif type_ in ["DATETIME", "TIMESTAMP"]:
                    df[col] = pd.to_datetime(df[col])
                elif type_ in ["DATE"]:
                    df[col] = pd.to_datetime(df[col]).dt.date

        if table_name is None:
            table_name = generate_test_table_name()

        df.to_sql(
            name=table_name,
            con=engine,
            index=False,
            dtype=sql_dtypes,
            if_exists="replace",
        )

        # Build a SqlAlchemyDataset using that database
        return SqlAlchemyDataset(
            table_name, engine=engine, profiler=profiler, caching=caching
        )

    elif dataset_type == "snowflake":
        if not create_engine or not SNOWFLAKE_TYPES:
            return None

        engine = _create_snowflake_engine()
        sql_dtypes = {}
        if (
            schemas
            and "snowflake" in schemas
            and isinstance(engine.dialect, snowflakeDialect)
        ):
            schema = schemas["snowflake"]
            sql_dtypes = {
                col: SNOWFLAKE_TYPES[dtype] for (col, dtype) in schema.items()
            }
            for col in schema:
                type_ = schema[col]
                if type_ in ["INTEGER", "SMALLINT", "BIGINT"]:
                    df[col] = pd.to_numeric(df[col], downcast="signed")
                elif type_ in ["FLOAT", "DOUBLE", "DOUBLE_PRECISION"]:
                    df[col] = pd.to_numeric(df[col])
                    min_value_dbms = get_sql_dialect_floating_point_infinity_value(
                        schema=dataset_type, negative=True
                    )
                    max_value_dbms = get_sql_dialect_floating_point_infinity_value(
                        schema=dataset_type, negative=False
                    )
                    for api_schema_type in ["api_np", "api_cast"]:
                        min_value_api = get_sql_dialect_floating_point_infinity_value(
                            schema=api_schema_type, negative=True
                        )
                        max_value_api = get_sql_dialect_floating_point_infinity_value(
                            schema=api_schema_type, negative=False
                        )
                        df.replace(
                            to_replace=[min_value_api, max_value_api],
                            value=[min_value_dbms, max_value_dbms],
                            inplace=True,
                        )
                elif type_ in ["DATETIME", "TIMESTAMP"]:
                    df[col] = pd.to_datetime(df[col])
                elif type_ in ["DATE"]:
                    df[col] = pd.to_datetime(df[col]).dt.date

        if table_name is None:
            table_name = generate_test_table_name().lower()

        df.to_sql(
            name=table_name,
            con=engine,
            index=False,
            dtype=sql_dtypes,
            if_exists="replace",
        )

        # Build a SqlAlchemyDataset using that database
        return SqlAlchemyDataset(
            table_name, engine=engine, profiler=profiler, caching=caching
        )

    elif dataset_type == "redshift":
        if not create_engine or not REDSHIFT_TYPES:
            return None

        engine = _create_redshift_engine()
        sql_dtypes = {}
        if (
            schemas
            and "redshift" in schemas
            and isinstance(engine.dialect, redshiftDialect)
        ):
            schema = schemas["redshift"]
            sql_dtypes = {col: REDSHIFT_TYPES[dtype] for (col, dtype) in schema.items()}
            for col in schema:
                type_ = schema[col]
                if type_ in ["INTEGER", "SMALLINT", "BIGINT"]:
                    df[col] = pd.to_numeric(df[col], downcast="signed")
                elif type_ in ["FLOAT", "DOUBLE", "DOUBLE_PRECISION"]:
                    df[col] = pd.to_numeric(df[col])
                    min_value_dbms = get_sql_dialect_floating_point_infinity_value(
                        schema=dataset_type, negative=True
                    )
                    max_value_dbms = get_sql_dialect_floating_point_infinity_value(
                        schema=dataset_type, negative=False
                    )
                    for api_schema_type in ["api_np", "api_cast"]:
                        min_value_api = get_sql_dialect_floating_point_infinity_value(
                            schema=api_schema_type, negative=True
                        )
                        max_value_api = get_sql_dialect_floating_point_infinity_value(
                            schema=api_schema_type, negative=False
                        )
                        df.replace(
                            to_replace=[min_value_api, max_value_api],
                            value=[min_value_dbms, max_value_dbms],
                            inplace=True,
                        )
                elif type_ in ["DATETIME", "TIMESTAMP"]:
                    df[col] = pd.to_datetime(df[col])
                elif type_ in ["DATE"]:
                    df[col] = pd.to_datetime(df[col]).dt.date

        if table_name is None:
            table_name = generate_test_table_name().lower()

        df.to_sql(
            name=table_name,
            con=engine,
            index=False,
            dtype=sql_dtypes,
            if_exists="replace",
        )

        # Build a SqlAlchemyDataset using that database
        return SqlAlchemyDataset(
            table_name, engine=engine, profiler=profiler, caching=caching
        )

    elif dataset_type == "athena":
        if not create_engine or not ATHENA_TYPES:
            return None

        engine = _create_athena_engine()
        sql_dtypes = {}
        if (
            schemas
            and "athena" in schemas
            and isinstance(engine.dialect, athenaDialect)
        ):
            schema = schemas["athena"]
            sql_dtypes = {col: ATHENA_TYPES[dtype] for (col, dtype) in schema.items()}
            for col in schema:
                type_ = schema[col]
                if type_ in ["INTEGER", "SMALLINT", "BIGINT"]:
                    df[col] = pd.to_numeric(df[col], downcast="signed")
                elif type_ in ["FLOAT", "DOUBLE", "DOUBLE_PRECISION"]:
                    df[col] = pd.to_numeric(df[col])
                    min_value_dbms = get_sql_dialect_floating_point_infinity_value(
                        schema=dataset_type, negative=True
                    )
                    max_value_dbms = get_sql_dialect_floating_point_infinity_value(
                        schema=dataset_type, negative=False
                    )
                    for api_schema_type in ["api_np", "api_cast"]:
                        min_value_api = get_sql_dialect_floating_point_infinity_value(
                            schema=api_schema_type, negative=True
                        )
                        max_value_api = get_sql_dialect_floating_point_infinity_value(
                            schema=api_schema_type, negative=False
                        )
                        df.replace(
                            to_replace=[min_value_api, max_value_api],
                            value=[min_value_dbms, max_value_dbms],
                            inplace=True,
                        )
                elif type_ in ["DATETIME", "TIMESTAMP"]:
                    df[col] = pd.to_datetime(df[col])
                elif type_ in ["DATE"]:
                    df[col] = pd.to_datetime(df[col]).dt.date

        if table_name is None:
            table_name = generate_test_table_name().lower()

        df.to_sql(
            name=table_name,
            con=engine,
            index=False,
            dtype=sql_dtypes,
            if_exists="replace",
        )

        # Build a SqlAlchemyDataset using that database
        return SqlAlchemyDataset(
            table_name, engine=engine, profiler=profiler, caching=caching
        )

    elif dataset_type == "SparkDFDataset":
        import pyspark.sql.types as sparktypes

        spark_types = {
            "StringType": sparktypes.StringType,
            "IntegerType": sparktypes.IntegerType,
            "LongType": sparktypes.LongType,
            "DateType": sparktypes.DateType,
            "TimestampType": sparktypes.TimestampType,
            "FloatType": sparktypes.FloatType,
            "DoubleType": sparktypes.DoubleType,
            "BooleanType": sparktypes.BooleanType,
            "DataType": sparktypes.DataType,
            "NullType": sparktypes.NullType,
        }
        spark = get_or_create_spark_application(
            spark_config={
                "spark.sql.catalogImplementation": "hive",
                "spark.executor.memory": "450m",
                # "spark.driver.allowMultipleContexts": "true",  # This directive does not appear to have any effect.
            }
        )
        # We need to allow null values in some column types that do not support them natively, so we skip
        # use of df in this case.
        data_reshaped = list(
            zip(*(v for _, v in data.items()))
        )  # create a list of rows
        if schemas and "spark" in schemas:
            schema = schemas["spark"]
            # sometimes first method causes Spark to throw a TypeError
            try:
                spark_schema = sparktypes.StructType(
                    [
                        sparktypes.StructField(
                            column, spark_types[schema[column]](), True
                        )
                        for column in schema
                    ]
                )
                # We create these every time, which is painful for testing
                # However nuance around null treatment as well as the desire
                # for real datetime support in tests makes this necessary
                data = copy.deepcopy(data)
                if "ts" in data:
                    print(data)
                    print(schema)
                for col in schema:
                    type_ = schema[col]
                    if type_ in ["IntegerType", "LongType"]:
                        # Ints cannot be None...but None can be valid in Spark (as Null)
                        vals = []
                        for val in data[col]:
                            if val is None:
                                vals.append(val)
                            else:
                                vals.append(int(val))
                        data[col] = vals
                    elif type_ in ["FloatType", "DoubleType"]:
                        vals = []
                        for val in data[col]:
                            if val is None:
                                vals.append(val)
                            else:
                                vals.append(float(val))
                        data[col] = vals
                    elif type_ in ["DateType", "TimestampType"]:
                        vals = []
                        for val in data[col]:
                            if val is None:
                                vals.append(val)
                            else:
                                vals.append(parse(val))
                        data[col] = vals
                # Do this again, now that we have done type conversion using the provided schema
                data_reshaped = list(
                    zip(*(v for _, v in data.items()))
                )  # create a list of rows
                spark_df = spark.createDataFrame(data_reshaped, schema=spark_schema)
            except TypeError:
                string_schema = sparktypes.StructType(
                    [
                        sparktypes.StructField(column, sparktypes.StringType())
                        for column in schema
                    ]
                )
                spark_df = spark.createDataFrame(data_reshaped, string_schema)
                for c in spark_df.columns:
                    spark_df = spark_df.withColumn(
                        c, spark_df[c].cast(spark_types[schema[c]]())
                    )
        elif len(data_reshaped) == 0:
            # if we have an empty dataset and no schema, need to assign an arbitrary type
            columns = list(data.keys())
            spark_schema = sparktypes.StructType(
                [
                    sparktypes.StructField(column, sparktypes.StringType())
                    for column in columns
                ]
            )
            spark_df = spark.createDataFrame(data_reshaped, spark_schema)
        else:
            # if no schema provided, uses Spark's schema inference
            columns = list(data.keys())
            spark_df = spark.createDataFrame(data_reshaped, columns)
        return SparkDFDataset(spark_df, profiler=profiler, caching=caching)
    else:
        raise ValueError(f"Unknown dataset_type {str(dataset_type)}")


def get_test_validator_with_data(  # noqa: C901 - 31
    execution_engine,
    data,
    schemas=None,
    caching=True,
    table_name=None,
    sqlite_db_path=None,
    extra_debug_info="",
    debug_logger: Optional[logging.Logger] = None,
    context: Optional["DataContext"] = None,
):
    """Utility to create datasets for json-formatted tests."""

    df = pd.DataFrame(data)
    if execution_engine == "pandas":
        if schemas and "pandas" in schemas:
            schema = schemas["pandas"]
            pandas_schema = {}
            for (key, value) in schema.items():
                # Note, these are just names used in our internal schemas to build datasets *for internal tests*
                # Further, some changes in pandas internal about how datetimes are created means to support pandas
                # pre- 0.25, we need to explicitly specify when we want timezone.

                # We will use timestamp for timezone-aware (UTC only) dates in our tests
                if value.lower() in ["timestamp", "datetime64[ns, tz]"]:
                    df[key] = pd.to_datetime(df[key], utc=True)
                    continue
                elif value.lower() in ["datetime", "datetime64", "datetime64[ns]"]:
                    df[key] = pd.to_datetime(df[key])
                    continue
                elif value.lower() in ["date"]:
                    df[key] = pd.to_datetime(df[key]).dt.date
                    value = "object"
                try:
                    type_ = np.dtype(value)
                except TypeError:
                    # noinspection PyUnresolvedReferences
                    type_ = getattr(pd, value)()
                pandas_schema[key] = type_
            # pandas_schema = {key: np.dtype(value) for (key, value) in schemas["pandas"].items()}
            df = df.astype(pandas_schema)

        if table_name is None:
            # noinspection PyUnusedLocal
            table_name = generate_test_table_name()

        return build_pandas_validator_with_data(df=df, context=context)

    elif execution_engine == "polars":
        df = pl.from_numpy(df.to_numpy(), list(df.columns))
        if schemas and "polars" in schemas:
            schema = schemas["polars"]
            polars_schema = {}
            for (key, value) in schema.items():
                # Note, these are just names used in our internal schemas to build datasets *for internal tests*
                # Further, some changes in pandas internal about how datetimes are created means to support pandas
                # pre- 0.25, we need to explicitly specify when we want timezone.

                # We will use timestamp for timezone-aware (UTC only) dates in our tests
                if value.lower() in ["timestamp", "datetime64[ns, tz]"]:
                    df[key] = df[key].str.strptime(pl.Datetime)
                    continue
                elif value.lower() in ["datetime", "datetime64", "datetime64[ns]"]:
                    df[key] = df[key].str.strptime(pl.Datetime)
                    continue
                elif value.lower() in ["date"]:
                    df[key] = df[key].str.strptime(pl.Date)
                    value = "object"
                try:
                    type_ = np.dtype(value)
                except TypeError:
                    # noinspection PyUnresolvedReferences
                    type_ = getattr(pl.datatypes, value)
                    # If this raises AttributeError it's okay: it means someone built a bad test
                polars_schema[key] = type_
            # pandas_schema = {key: np.dtype(value) for (key, value) in schemas["pandas"].items()}
            typed_df = pl.DataFrame()
            for x in df.columns:
                typed_df = typed_df.with_column(
                    pl.lit(pl.Series(df[x].name, df[x].to_list()))
                )
                typed_df[x] = typed_df[x].cast(polars_schema[x], strict=False)

        if table_name is None:
            # noinspection PyUnusedLocal
            table_name = generate_test_table_name()

        return build_polars_validator_with_data(df=typed_df)

    elif execution_engine in SQL_DIALECT_NAMES:
        if not create_engine:
            return None

        if table_name is None:
            table_name = generate_test_table_name().lower()

        result = build_sa_validator_with_data(
            df=df,
            sa_engine_name=execution_engine,
            schemas=schemas,
            caching=caching,
            table_name=table_name,
            sqlite_db_path=sqlite_db_path,
            extra_debug_info=extra_debug_info,
            debug_logger=debug_logger,
            context=context,
        )
        return result

    elif execution_engine == "spark":
        import pyspark.sql.types as sparktypes

        spark_types: dict = {
            "StringType": sparktypes.StringType,
            "IntegerType": sparktypes.IntegerType,
            "LongType": sparktypes.LongType,
            "DateType": sparktypes.DateType,
            "TimestampType": sparktypes.TimestampType,
            "FloatType": sparktypes.FloatType,
            "DoubleType": sparktypes.DoubleType,
            "BooleanType": sparktypes.BooleanType,
            "DataType": sparktypes.DataType,
            "NullType": sparktypes.NullType,
        }

        spark = get_or_create_spark_application(
            spark_config={
                "spark.sql.catalogImplementation": "hive",
                "spark.executor.memory": "450m",
                # "spark.driver.allowMultipleContexts": "true",  # This directive does not appear to have any effect.
            }
        )
        # We need to allow null values in some column types that do not support them natively, so we skip
        # use of df in this case.
        data_reshaped = list(
            zip(*(v for _, v in data.items()))
        )  # create a list of rows
        if schemas and "spark" in schemas:
            schema = schemas["spark"]
            # sometimes first method causes Spark to throw a TypeError
            try:
                spark_schema = sparktypes.StructType(
                    [
                        sparktypes.StructField(
                            column, spark_types[schema[column]](), True
                        )
                        for column in schema
                    ]
                )
                # We create these every time, which is painful for testing
                # However nuance around null treatment as well as the desire
                # for real datetime support in tests makes this necessary
                data = copy.deepcopy(data)
                if "ts" in data:
                    print(data)
                    print(schema)
                for col in schema:
                    type_ = schema[col]
                    if type_ in ["IntegerType", "LongType"]:
                        # Ints cannot be None...but None can be valid in Spark (as Null)
                        vals: List[Union[str, int, float, None]] = []
                        for val in data[col]:
                            if val is None:
                                vals.append(val)
                            else:
                                vals.append(int(val))
                        data[col] = vals
                    elif type_ in ["FloatType", "DoubleType"]:
                        vals = []
                        for val in data[col]:
                            if val is None:
                                vals.append(val)
                            else:
                                vals.append(float(val))
                        data[col] = vals
                    elif type_ in ["DateType", "TimestampType"]:
                        vals = []
                        for val in data[col]:
                            if val is None:
                                vals.append(val)
                            else:
                                vals.append(parse(val))  # type: ignore[arg-type]
                        data[col] = vals
                # Do this again, now that we have done type conversion using the provided schema
                data_reshaped = list(
                    zip(*(v for _, v in data.items()))
                )  # create a list of rows
                spark_df = spark.createDataFrame(data_reshaped, schema=spark_schema)
            except TypeError:
                string_schema = sparktypes.StructType(
                    [
                        sparktypes.StructField(column, sparktypes.StringType())
                        for column in schema
                    ]
                )
                spark_df = spark.createDataFrame(data_reshaped, string_schema)
                for c in spark_df.columns:
                    spark_df = spark_df.withColumn(
                        c, spark_df[c].cast(spark_types[schema[c]]())
                    )
        elif len(data_reshaped) == 0:
            # if we have an empty dataset and no schema, need to assign an arbitrary type
            columns = list(data.keys())
            spark_schema = sparktypes.StructType(
                [
                    sparktypes.StructField(column, sparktypes.StringType())
                    for column in columns
                ]
            )
            spark_df = spark.createDataFrame(data_reshaped, spark_schema)
        else:
            # if no schema provided, uses Spark's schema inference
            columns = list(data.keys())
            spark_df = spark.createDataFrame(data_reshaped, columns)

        if table_name is None:
            # noinspection PyUnusedLocal
            table_name = generate_test_table_name()

        return build_spark_validator_with_data(
            df=spark_df, spark=spark, context=context
        )

    else:
        raise ValueError(f"Unknown dataset_type {str(execution_engine)}")


def build_pandas_validator_with_data(
    df: pd.DataFrame,
    batch_definition: Optional[BatchDefinition] = None,
    context: Optional["DataContext"] = None,
) -> Validator:
    batch = Batch(data=df, batch_definition=batch_definition)
    return Validator(
        execution_engine=PandasExecutionEngine(),
        batches=[
            batch,
        ],
        data_context=context,
    )


<<<<<<< HEAD
def build_polars_validator_with_data(
    df: pl.DataFrame,
    batch_definition: Optional[BatchDefinition] = None,
) -> Validator:
    batch: Batch = Batch(data=df, batch_definition=batch_definition)
    return Validator(
        execution_engine=PolarsExecutionEngine(),
        batches=[
            batch,
        ],
    )


def build_sa_validator_with_data(
=======
def build_sa_validator_with_data(  # noqa: C901 - 39
>>>>>>> 1af478a2
    df,
    sa_engine_name,
    schemas=None,
    caching=True,
    table_name=None,
    sqlite_db_path=None,
    extra_debug_info="",
    batch_definition: Optional[BatchDefinition] = None,
    debug_logger: Optional[logging.Logger] = None,
    context: Optional["DataContext"] = None,
):
    _debug = lambda x: x  # noqa: E731
    if debug_logger:
        _debug = lambda x: debug_logger.debug(f"(build_sa_validator_with_data) {x}")  # type: ignore[union-attr] # noqa: E731

    dialect_classes: Dict[str, Type] = {}
    dialect_types = {}
    try:
        dialect_classes["sqlite"] = sqlitetypes.dialect
        dialect_types["sqlite"] = SQLITE_TYPES
    except AttributeError:
        pass
    try:
        dialect_classes["postgresql"] = postgresqltypes.dialect
        dialect_types["postgresql"] = POSTGRESQL_TYPES
    except AttributeError:
        pass
    try:
        dialect_classes["mysql"] = mysqltypes.dialect
        dialect_types["mysql"] = MYSQL_TYPES
    except AttributeError:
        pass
    try:
        dialect_classes["mssql"] = mssqltypes.dialect
        dialect_types["mssql"] = MSSQL_TYPES
    except AttributeError:
        pass
    try:
        dialect_classes["bigquery"] = sqla_bigquery.BigQueryDialect
        dialect_types["bigquery"] = BIGQUERY_TYPES
    except AttributeError:
        pass
    try:
        dialect_classes["trino"] = trinoDialect
        dialect_types["trino"] = TRINO_TYPES
    except AttributeError:
        pass
    try:
        dialect_classes["snowflake"] = snowflakeDialect.dialect
        dialect_types["snowflake"] = SNOWFLAKE_TYPES
    except AttributeError:
        pass
    try:
        dialect_classes["redshift"] = redshiftDialect.RedshiftDialect
        dialect_types["redshift"] = REDSHIFT_TYPES
    except AttributeError:
        pass
    try:
        dialect_classes["athena"] = athenaDialect
        dialect_types["athena"] = ATHENA_TYPES
    except AttributeError:
        pass

    db_hostname = os.getenv("GE_TEST_LOCAL_DB_HOSTNAME", "localhost")
    if sa_engine_name == "sqlite":
        engine = create_engine(get_sqlite_connection_url(sqlite_db_path))
    elif sa_engine_name == "postgresql":
        engine = connection_manager.get_engine(
            f"postgresql://postgres@{db_hostname}/test_ci"
        )
    elif sa_engine_name == "mysql":
        engine = create_engine(f"mysql+pymysql://root@{db_hostname}/test_ci")
    elif sa_engine_name == "mssql":
        engine = create_engine(
            f"mssql+pyodbc://sa:ReallyStrongPwd1234%^&*@{db_hostname}:1433/test_ci?driver=ODBC Driver 17 "
            "for SQL Server&charset=utf8&autocommit=true",
            # echo=True,
        )
    elif sa_engine_name == "bigquery":
        engine = _create_bigquery_engine()
    elif sa_engine_name == "trino":
        engine = _create_trino_engine(db_hostname)
    elif sa_engine_name == "redshift":
        engine = _create_redshift_engine()
    elif sa_engine_name == "athena":
        engine = _create_athena_engine()
    elif sa_engine_name == "snowflake":
        engine = _create_snowflake_engine()
    else:
        engine = None

    # If "autocommit" is not desired to be on by default, then use the following pattern when explicit "autocommit"
    # is desired (e.g., for temporary tables, "autocommit" is off by default, so the override option may be useful).
    # engine.execute(sa.text(sql_query_string).execution_options(autocommit=True))

    # Add the data to the database as a new table

    if sa_engine_name == "bigquery":
        df.columns = df.columns.str.replace(" ", "_")

    sql_dtypes = {}
    if (
        schemas
        and sa_engine_name in schemas
        and isinstance(engine.dialect, dialect_classes[sa_engine_name])
    ):
        schema = schemas[sa_engine_name]

        sql_dtypes = {
            col: dialect_types[sa_engine_name][dtype] for (col, dtype) in schema.items()
        }
        for col in schema:
            type_ = schema[col]
            if type_ in ["INTEGER", "SMALLINT", "BIGINT"]:
                df[col] = pd.to_numeric(df[col], downcast="signed")
            elif type_ in ["FLOAT", "DOUBLE", "DOUBLE_PRECISION"]:
                df[col] = pd.to_numeric(df[col])
                min_value_dbms = get_sql_dialect_floating_point_infinity_value(
                    schema=sa_engine_name, negative=True
                )
                max_value_dbms = get_sql_dialect_floating_point_infinity_value(
                    schema=sa_engine_name, negative=False
                )
                for api_schema_type in ["api_np", "api_cast"]:
                    min_value_api = get_sql_dialect_floating_point_infinity_value(
                        schema=api_schema_type, negative=True
                    )
                    max_value_api = get_sql_dialect_floating_point_infinity_value(
                        schema=api_schema_type, negative=False
                    )
                    df.replace(
                        to_replace=[min_value_api, max_value_api],
                        value=[min_value_dbms, max_value_dbms],
                        inplace=True,
                    )
            elif type_ in ["DATETIME", "TIMESTAMP", "DATE"]:
                df[col] = pd.to_datetime(df[col])
            elif type_ in ["VARCHAR", "STRING"]:
                df[col] = df[col].apply(str)

    if table_name is None:
        table_name = generate_test_table_name()

    if sa_engine_name in [
        "trino",
    ]:
        table_name = table_name.lower()
        sql_insert_method = "multi"
    else:
        sql_insert_method = None

    _debug("Calling df.to_sql")
    _start = time.time()
    df.to_sql(
        name=table_name,
        con=engine,
        index=False,
        dtype=sql_dtypes,
        if_exists="replace",
        method=sql_insert_method,
    )
    _end = time.time()
    _debug(
        f"Took {_end - _start} seconds to df.to_sql for {sa_engine_name} {extra_debug_info}"
    )

    batch_data = SqlAlchemyBatchData(execution_engine=engine, table_name=table_name)
    batch = Batch(data=batch_data, batch_definition=batch_definition)
    execution_engine = SqlAlchemyExecutionEngine(caching=caching, engine=engine)

    return Validator(
        execution_engine=execution_engine,
        batches=[
            batch,
        ],
        data_context=context,
    )


def modify_locale(func):
    @wraps(func)
    def locale_wrapper(*args, **kwargs) -> None:
        old_locale = locale.setlocale(locale.LC_TIME, None)
        print(old_locale)
        # old_locale = locale.getlocale(locale.LC_TIME) Why not getlocale? not sure
        try:
            new_locale = locale.setlocale(locale.LC_TIME, "en_US.UTF-8")
            assert new_locale == "en_US.UTF-8"
            func(*args, **kwargs)
        except Exception:
            raise
        finally:
            locale.setlocale(locale.LC_TIME, old_locale)

    return locale_wrapper


def build_spark_validator_with_data(
    df: Union[pd.DataFrame, SparkDataFrame],
    spark: SparkSession,
    batch_definition: Optional[BatchDefinition] = None,
    context: Optional["DataContext"] = None,
) -> Validator:
    if isinstance(df, pd.DataFrame):
        df = spark.createDataFrame(
            [
                tuple(
                    None if isinstance(x, (float, int)) and np.isnan(x) else x
                    for x in record.tolist()
                )
                for record in df.to_records(index=False)
            ],
            df.columns.tolist(),
        )
    batch = Batch(data=df, batch_definition=batch_definition)
    execution_engine: SparkDFExecutionEngine = build_spark_engine(
        spark=spark,
        df=df,
        batch_id=batch.id,
    )
    return Validator(
        execution_engine=execution_engine,
        batches=[
            batch,
        ],
        data_context=context,
    )


def build_pandas_engine(
    df: pd.DataFrame,
) -> PandasExecutionEngine:
    batch = Batch(data=df)

    execution_engine = PandasExecutionEngine(batch_data_dict={batch.id: batch.data})
    return execution_engine


def build_sa_engine(
    df: pd.DataFrame,
    sa: ModuleType,
    schema: Optional[str] = None,
    batch_id: Optional[str] = None,
    if_exists: str = "fail",
    index: bool = False,
    dtype: Optional[dict] = None,
) -> SqlAlchemyExecutionEngine:
    table_name: str = "test"

    # noinspection PyUnresolvedReferences
    sqlalchemy_engine: Engine = sa.create_engine("sqlite://", echo=False)
    df.to_sql(
        name=table_name,
        con=sqlalchemy_engine,
        schema=schema,
        if_exists=if_exists,
        index=index,
        dtype=dtype,
    )

    execution_engine: SqlAlchemyExecutionEngine

    execution_engine = SqlAlchemyExecutionEngine(engine=sqlalchemy_engine)
    batch_data = SqlAlchemyBatchData(
        execution_engine=execution_engine, table_name=table_name
    )
    batch = Batch(data=batch_data)

    if batch_id is None:
        batch_id = batch.id

    execution_engine = SqlAlchemyExecutionEngine(
        engine=sqlalchemy_engine, batch_data_dict={batch_id: batch_data}
    )

    return execution_engine


# Builds a Spark Execution Engine
def build_spark_engine(
    spark: SparkSession,
    df: Union[pd.DataFrame, SparkDataFrame],
    schema: StructType = None,
    batch_id: Optional[str] = None,
    batch_definition: Optional[BatchDefinition] = None,
) -> SparkDFExecutionEngine:
    if (
        sum(
            bool(x)
            for x in [
                batch_id is not None,
                batch_definition is not None,
            ]
        )
        != 1
    ):
        raise ValueError(
            "Exactly one of batch_id or batch_definition must be specified."
        )

    if batch_id is None:
        batch_id = cast(BatchDefinition, batch_definition).id

    if isinstance(df, pd.DataFrame):
        if schema is None:
            data: Union[pd.DataFrame, List[tuple]] = [
                tuple(
                    None if isinstance(x, (float, int)) and np.isnan(x) else x
                    for x in record.tolist()
                )
                for record in df.to_records(index=False)
            ]
            schema = df.columns.tolist()
        else:
            data = df

        df = spark.createDataFrame(data=data, schema=schema)

    conf: Iterable[Tuple[str, str]] = spark.sparkContext.getConf().getAll()
    spark_config: Dict[str, str] = dict(conf)
    execution_engine = SparkDFExecutionEngine(spark_config=spark_config)
    execution_engine.load_batch_data(batch_id=batch_id, batch_data=df)
    return execution_engine


def candidate_getter_is_on_temporary_notimplemented_list(context, getter):
    if context in ["sqlite"]:
        return getter in ["get_column_modes", "get_column_stdev"]
    if context in ["postgresql", "mysql", "mssql"]:
        return getter in ["get_column_modes"]
    if context == "spark":
        return getter in []


def candidate_test_is_on_temporary_notimplemented_list(context, expectation_type):
    if context in SQL_DIALECT_NAMES:
        expectations_not_implemented_v2_sql = [
            "expect_column_values_to_be_increasing",
            "expect_column_values_to_be_decreasing",
            "expect_column_values_to_match_strftime_format",
            "expect_column_values_to_be_dateutil_parseable",
            "expect_column_values_to_be_json_parseable",
            "expect_column_values_to_match_json_schema",
            "expect_column_stdev_to_be_between",
            "expect_column_most_common_value_to_be_in_set",
            "expect_column_bootstrapped_ks_test_p_value_to_be_greater_than",
            "expect_column_parameterized_distribution_ks_test_p_value_to_be_greater_than",
            "expect_column_pair_values_to_be_equal",
            "expect_column_pair_values_A_to_be_greater_than_B",
            "expect_column_pair_values_to_be_in_set",
            "expect_select_column_values_to_be_unique_within_record",
            "expect_compound_columns_to_be_unique",
            "expect_multicolumn_values_to_be_unique",
            "expect_column_pair_cramers_phi_value_to_be_less_than",
            "expect_multicolumn_sum_to_equal",
        ]
        if context in ["bigquery"]:
            ###
            # NOTE: 202201 - Will: Expectations below are temporarily not being tested
            # with BigQuery in V2 API
            ###
            expectations_not_implemented_v2_sql.append(
                "expect_column_kl_divergence_to_be_less_than"
            )  # TODO: unique to bigquery  -- https://github.com/great-expectations/great_expectations/issues/3261
            expectations_not_implemented_v2_sql.append(
                "expect_column_chisquare_test_p_value_to_be_greater_than"
            )  # TODO: unique to bigquery  -- https://github.com/great-expectations/great_expectations/issues/3261
            expectations_not_implemented_v2_sql.append(
                "expect_column_values_to_be_between"
            )  # TODO: error unique to bigquery -- https://github.com/great-expectations/great_expectations/issues/3261
            expectations_not_implemented_v2_sql.append(
                "expect_column_values_to_be_in_set"
            )  # TODO: error unique to bigquery -- https://github.com/great-expectations/great_expectations/issues/3261
            expectations_not_implemented_v2_sql.append(
                "expect_column_values_to_be_in_type_list"
            )  # TODO: error unique to bigquery -- https://github.com/great-expectations/great_expectations/issues/3261
            expectations_not_implemented_v2_sql.append(
                "expect_column_values_to_be_of_type"
            )  # TODO: error unique to bigquery -- https://github.com/great-expectations/great_expectations/issues/3261
            expectations_not_implemented_v2_sql.append(
                "expect_column_values_to_match_like_pattern_list"
            )  # TODO: error unique to bigquery -- https://github.com/great-expectations/great_expectations/issues/3261
            expectations_not_implemented_v2_sql.append(
                "expect_column_values_to_not_match_like_pattern_list"
            )  # TODO: error unique to bigquery -- https://github.com/great-expectations/great_expectations/issues/3261
        return expectation_type in expectations_not_implemented_v2_sql

    if context == "SparkDFDataset":
        return expectation_type in [
            "expect_column_values_to_be_dateutil_parseable",
            "expect_column_values_to_be_json_parseable",
            "expect_column_bootstrapped_ks_test_p_value_to_be_greater_than",
            "expect_column_parameterized_distribution_ks_test_p_value_to_be_greater_than",
            "expect_compound_columns_to_be_unique",
            "expect_column_pair_cramers_phi_value_to_be_less_than",
            "expect_table_row_count_to_equal_other_table",
        ]
    if context == "PandasDataset":
        return expectation_type in [
            "expect_table_row_count_to_equal_other_table",
        ]
    return False


def candidate_test_is_on_temporary_notimplemented_list_cfe(context, expectation_type):
    candidate_test_is_on_temporary_notimplemented_list_cfe_trino = [
        "expect_column_distinct_values_to_contain_set",
        "expect_column_max_to_be_between",
        "expect_column_mean_to_be_between",
        "expect_column_median_to_be_between",
        "expect_column_min_to_be_between",
        "expect_column_most_common_value_to_be_in_set",
        "expect_column_quantile_values_to_be_between",
        "expect_column_sum_to_be_between",
        "expect_column_kl_divergence_to_be_less_than",
        "expect_column_value_lengths_to_be_between",
        "expect_column_values_to_be_between",
        "expect_column_values_to_be_in_set",
        "expect_column_values_to_be_in_type_list",
        "expect_column_values_to_be_null",
        "expect_column_values_to_be_of_type",
        "expect_column_values_to_be_unique",
        "expect_column_values_to_match_like_pattern",
        "expect_column_values_to_match_like_pattern_list",
        "expect_column_values_to_match_regex",
        "expect_column_values_to_match_regex_list",
        "expect_column_values_to_not_be_null",
        "expect_column_values_to_not_match_like_pattern",
        "expect_column_values_to_not_match_like_pattern_list",
        "expect_column_values_to_not_match_regex",
        "expect_column_values_to_not_match_regex_list",
        "expect_column_pair_values_A_to_be_greater_than_B",
        "expect_column_pair_values_to_be_equal",
        "expect_column_pair_values_to_be_in_set",
        "expect_compound_columns_to_be_unique",
        "expect_select_column_values_to_be_unique_within_record",
        "expect_table_column_count_to_be_between",
        "expect_table_column_count_to_equal",
        "expect_table_row_count_to_be_between",
        "expect_table_row_count_to_equal",
    ]
    candidate_test_is_on_temporary_notimplemented_list_cfe_other_sql = [
        "expect_column_values_to_be_increasing",
        "expect_column_values_to_be_decreasing",
        "expect_column_values_to_match_strftime_format",
        "expect_column_values_to_be_dateutil_parseable",
        "expect_column_values_to_be_json_parseable",
        "expect_column_values_to_match_json_schema",
        "expect_column_stdev_to_be_between",
        # "expect_column_unique_value_count_to_be_between",
        # "expect_column_proportion_of_unique_values_to_be_between",
        # "expect_column_most_common_value_to_be_in_set",
        # "expect_column_max_to_be_between",
        # "expect_column_min_to_be_between",
        # "expect_column_sum_to_be_between",
        # "expect_column_pair_values_A_to_be_greater_than_B",
        # "expect_column_pair_values_to_be_equal",
        # "expect_column_pair_values_to_be_in_set",
        # "expect_multicolumn_sum_to_equal",
        # "expect_compound_columns_to_be_unique",
        "expect_multicolumn_values_to_be_unique",
        # "expect_select_column_values_to_be_unique_within_record",
        "expect_column_pair_cramers_phi_value_to_be_less_than",
        "expect_column_bootstrapped_ks_test_p_value_to_be_greater_than",
        "expect_column_chisquare_test_p_value_to_be_greater_than",
        "expect_column_parameterized_distribution_ks_test_p_value_to_be_greater_than",
    ]
    if context in ["trino"]:
        return expectation_type in set(
            candidate_test_is_on_temporary_notimplemented_list_cfe_trino
        ).union(set(candidate_test_is_on_temporary_notimplemented_list_cfe_other_sql))
    if context in SQL_DIALECT_NAMES:
        expectations_not_implemented_v3_sql = [
            "expect_column_values_to_be_increasing",
            "expect_column_values_to_be_decreasing",
            "expect_column_values_to_match_strftime_format",
            "expect_column_values_to_be_dateutil_parseable",
            "expect_column_values_to_be_json_parseable",
            "expect_column_values_to_match_json_schema",
            "expect_multicolumn_values_to_be_unique",
            "expect_column_pair_cramers_phi_value_to_be_less_than",
            "expect_column_bootstrapped_ks_test_p_value_to_be_greater_than",
            "expect_column_chisquare_test_p_value_to_be_greater_than",
            "expect_column_parameterized_distribution_ks_test_p_value_to_be_greater_than",
        ]
        if context in ["bigquery"]:
            ###
            # NOTE: 20210729 - jdimatteo: Below are temporarily not being tested
            # with BigQuery. For each disabled test below, please include a link to
            # a github issue tracking adding the test with BigQuery.
            ###
            expectations_not_implemented_v3_sql.append(
                "expect_column_kl_divergence_to_be_less_than"  # TODO: will collect for over 60 minutes, and will not completes
            )
            expectations_not_implemented_v3_sql.append(
                "expect_column_quantile_values_to_be_between"  # TODO: will run but will add about 1hr to pipeline.
            )
        return expectation_type in expectations_not_implemented_v3_sql

    if context == "spark":
        return expectation_type in [
            "expect_table_row_count_to_equal_other_table",
            "expect_column_values_to_be_in_set",
            "expect_column_values_to_not_be_in_set",
            "expect_column_values_to_not_match_regex_list",
            "expect_column_values_to_match_like_pattern",
            "expect_column_values_to_not_match_like_pattern",
            "expect_column_values_to_match_like_pattern_list",
            "expect_column_values_to_not_match_like_pattern_list",
            "expect_column_values_to_be_dateutil_parseable",
            "expect_multicolumn_values_to_be_unique",
            "expect_column_pair_cramers_phi_value_to_be_less_than",
            "expect_column_bootstrapped_ks_test_p_value_to_be_greater_than",
            "expect_column_chisquare_test_p_value_to_be_greater_than",
            "expect_column_parameterized_distribution_ks_test_p_value_to_be_greater_than",
        ]
    if context == "pandas":
        return expectation_type in [
            "expect_table_row_count_to_equal_other_table",
            "expect_column_values_to_match_like_pattern",
            "expect_column_values_to_not_match_like_pattern",
            "expect_column_values_to_match_like_pattern_list",
            "expect_column_values_to_not_match_like_pattern_list",
            "expect_multicolumn_values_to_be_unique",
            "expect_column_pair_cramers_phi_value_to_be_less_than",
            "expect_column_bootstrapped_ks_test_p_value_to_be_greater_than",
            "expect_column_chisquare_test_p_value_to_be_greater_than",
            "expect_column_parameterized_distribution_ks_test_p_value_to_be_greater_than",
        ]

    return False


def build_test_backends_list(  # noqa: C901 - 48
    include_pandas=True,
    include_polars=False,
    include_spark=False,
    include_sqlalchemy=True,
    include_sqlite=True,
    include_postgresql=False,
    include_mysql=False,
    include_mssql=False,
    include_bigquery=False,
    include_aws=False,
    include_trino=False,
    include_azure=False,
    include_redshift=False,
    include_athena=False,
    include_snowflake=False,
    raise_exceptions_for_backends: bool = True,
) -> List[str]:
    """Attempts to identify supported backends by checking which imports are available."""

    test_backends = []

    if include_pandas:
        test_backends += ["pandas"]

    if include_polars:
        try:
            import polars
        except ImportError:
            if raise_exceptions_for_backends is True:
                raise ValueError(
                    "polars tests are requested, but polars is not installed"
                )
            else:
                logger.warning(
                    "polars tests are requested, but polars is not installed"
                )
        else:
            test_backends += ["polars"]

    if include_spark:
        try:
            import pyspark  # noqa: F401
            from pyspark.sql import SparkSession  # noqa: F401
        except ImportError:
            if raise_exceptions_for_backends is True:
                raise ValueError(
                    "spark tests are requested, but pyspark is not installed"
                )
            else:
                logger.warning(
                    "spark tests are requested, but pyspark is not installed"
                )
        else:
            test_backends += ["spark"]

    db_hostname = os.getenv("GE_TEST_LOCAL_DB_HOSTNAME", "localhost")
    if include_sqlalchemy:

        sa: Optional[ModuleType] = import_library_module(module_name="sqlalchemy")
        if sa is None:
            if raise_exceptions_for_backends is True:
                raise ImportError(
                    "sqlalchemy tests are requested, but sqlalchemy in not installed"
                )
            else:
                logger.warning(
                    "sqlalchemy tests are requested, but sqlalchemy in not installed"
                )
            return test_backends

        if include_sqlite:
            test_backends += ["sqlite"]

        if include_postgresql:
            ###
            # NOTE: 20190918 - JPC: Since I've had to relearn this a few times, a note here.
            # SQLALCHEMY coerces postgres DOUBLE_PRECISION to float, which loses precision
            # round trip compared to NUMERIC, which stays as a python DECIMAL

            # Be sure to ensure that tests (and users!) understand that subtlety,
            # which can be important for distributional expectations, for example.
            ###
            connection_string = f"postgresql://postgres@{db_hostname}/test_ci"
            checker = LockingConnectionCheck(sa, connection_string)
            if checker.is_valid() is True:
                test_backends += ["postgresql"]
            else:
                if raise_exceptions_for_backends is True:
                    raise ValueError(
                        f"backend-specific tests are requested, but unable to connect to the database at "
                        f"{connection_string}"
                    )
                else:
                    logger.warning(
                        f"backend-specific tests are requested, but unable to connect to the database at "
                        f"{connection_string}"
                    )

        if include_mysql:
            try:
                engine = create_engine(f"mysql+pymysql://root@{db_hostname}/test_ci")
                conn = engine.connect()
                conn.close()
            except (ImportError, SQLAlchemyError):
                if raise_exceptions_for_backends is True:
                    raise ImportError(
                        "mysql tests are requested, but unable to connect to the mysql database at "
                        f"'mysql+pymysql://root@{db_hostname}/test_ci'"
                    )
                else:
                    logger.warning(
                        "mysql tests are requested, but unable to connect to the mysql database at "
                        f"'mysql+pymysql://root@{db_hostname}/test_ci'"
                    )
            else:
                test_backends += ["mysql"]

        if include_mssql:
            # noinspection PyUnresolvedReferences
            try:
                engine = create_engine(
                    f"mssql+pyodbc://sa:ReallyStrongPwd1234%^&*@{db_hostname}:1433/test_ci?"
                    "driver=ODBC Driver 17 for SQL Server&charset=utf8&autocommit=true",
                    # echo=True,
                )
                conn = engine.connect()
                conn.close()
            except (ImportError, sa.exc.SQLAlchemyError):
                if raise_exceptions_for_backends is True:
                    raise ImportError(
                        "mssql tests are requested, but unable to connect to the mssql database at "
                        f"'mssql+pyodbc://sa:ReallyStrongPwd1234%^&*@{db_hostname}:1433/test_ci?"
                        "driver=ODBC Driver 17 for SQL Server&charset=utf8&autocommit=true'",
                    )
                else:
                    logger.warning(
                        "mssql tests are requested, but unable to connect to the mssql database at "
                        f"'mssql+pyodbc://sa:ReallyStrongPwd1234%^&*@{db_hostname}:1433/test_ci?"
                        "driver=ODBC Driver 17 for SQL Server&charset=utf8&autocommit=true'",
                    )
            else:
                test_backends += ["mssql"]

        if include_bigquery:
            # noinspection PyUnresolvedReferences
            try:
                engine = _create_bigquery_engine()
                conn = engine.connect()
                conn.close()
            except (ImportError, ValueError, sa.exc.SQLAlchemyError) as e:
                if raise_exceptions_for_backends is True:
                    raise ImportError(
                        "bigquery tests are requested, but unable to connect"
                    ) from e
                else:
                    logger.warning(
                        f"bigquery tests are requested, but unable to connect; {repr(e)}"
                    )
            else:
                test_backends += ["bigquery"]

        if include_redshift or include_athena:
            include_aws = True

        if include_aws:
            # TODO need to come up with a better way to do this check.
            # currently this checks the 3 default EVN variables that boto3 looks for
            aws_access_key_id: Optional[str] = os.getenv("AWS_ACCESS_KEY_ID")
            aws_secret_access_key: Optional[str] = os.getenv("AWS_SECRET_ACCESS_KEY")
            aws_session_token: Optional[str] = os.getenv("AWS_SESSION_TOKEN")
            aws_config_file: Optional[str] = os.getenv("AWS_CONFIG_FILE")
            if (
                not aws_access_key_id
                and not aws_secret_access_key
                and not aws_session_token
                and not aws_config_file
            ):
                if raise_exceptions_for_backends is True:
                    raise ImportError(
                        "AWS tests are requested, but credentials were not set up"
                    )
                else:
                    logger.warning(
                        "AWS tests are requested, but credentials were not set up"
                    )

        if include_trino:
            # noinspection PyUnresolvedReferences
            try:
                engine = _create_trino_engine(db_hostname)
                conn = engine.connect()
                conn.close()
            except (ImportError, ValueError, sa.exc.SQLAlchemyError) as e:
                if raise_exceptions_for_backends is True:
                    raise ImportError(
                        "trino tests are requested, but unable to connect"
                    ) from e
                else:
                    logger.warning(
                        f"trino tests are requested, but unable to connect; {repr(e)}"
                    )
            else:
                test_backends += ["trino"]

        if include_azure:
            azure_credential: Optional[str] = os.getenv("AZURE_CREDENTIAL")
            azure_access_key: Optional[str] = os.getenv("AZURE_ACCESS_KEY")
            if not azure_access_key and not azure_credential:
                if raise_exceptions_for_backends is True:
                    raise ImportError(
                        "Azure tests are requested, but credentials were not set up"
                    )
                else:
                    logger.warning(
                        "Azure tests are requested, but credentials were not set up"
                    )
            test_backends += ["azure"]

        if include_redshift:
            # noinspection PyUnresolvedReferences
            try:
                engine = _create_redshift_engine()
                conn = engine.connect()
                conn.close()
            except (ImportError, ValueError, sa.exc.SQLAlchemyError) as e:
                if raise_exceptions_for_backends is True:
                    raise ImportError(
                        "redshift tests are requested, but unable to connect"
                    ) from e
                else:
                    logger.warning(
                        f"redshift tests are requested, but unable to connect; {repr(e)}"
                    )
            else:
                test_backends += ["redshift"]

        if include_athena:
            # noinspection PyUnresolvedReferences
            try:
                engine = _create_athena_engine()
                conn = engine.connect()
                conn.close()
            except (ImportError, ValueError, sa.exc.SQLAlchemyError) as e:
                if raise_exceptions_for_backends is True:
                    raise ImportError(
                        "athena tests are requested, but unable to connect"
                    ) from e
                else:
                    logger.warning(
                        f"athena tests are requested, but unable to connect; {repr(e)}"
                    )
            else:
                test_backends += ["athena"]

        if include_snowflake:
            # noinspection PyUnresolvedReferences
            try:
                engine = _create_snowflake_engine()
                conn = engine.connect()
                conn.close()
            except (ImportError, ValueError, sa.exc.SQLAlchemyError) as e:
                if raise_exceptions_for_backends is True:
                    raise ImportError(
                        "snowflake tests are requested, but unable to connect"
                    ) from e
                else:
                    logger.warning(
                        f"snowflake tests are requested, but unable to connect; {repr(e)}"
                    )
            else:
                test_backends += ["snowflake"]

    return test_backends


def generate_expectation_tests(  # noqa: C901 - 43
    expectation_type: str,
    test_data_cases: List[ExpectationTestDataCases],
    execution_engine_diagnostics: ExpectationExecutionEngineDiagnostics,
    raise_exceptions_for_backends: bool = False,
    ignore_suppress: bool = False,
    ignore_only_for: bool = False,
    debug_logger: Optional[logging.Logger] = None,
    only_consider_these_backends: Optional[List[str]] = None,
    context: Optional["DataContext"] = None,
):
    """Determine tests to run

    :param expectation_type: snake_case name of the expectation type
    :param test_data_cases: list of ExpectationTestDataCases that has data, tests, schemas, and backends to use
    :param execution_engine_diagnostics: ExpectationExecutionEngineDiagnostics object specifying the engines the expectation is implemented for
    :param raise_exceptions_for_backends: bool object that when True will raise an Exception if a backend fails to connect
    :param ignore_suppress: bool object that when True will ignore the suppress_test_for list on Expectation sample tests
    :param ignore_only_for: bool object that when True will ignore the only_for list on Expectation sample tests
    :param debug_logger: optional logging.Logger object to use for sending debug messages to
    :param only_consider_these_backends: optional list of backends to consider
    :return: list of parametrized tests with loaded validators and accessible backends
    """
    _debug = lambda x: x  # noqa: E731
    _error = lambda x: x  # noqa: E731
    if debug_logger:
        _debug = lambda x: debug_logger.debug(f"(generate_expectation_tests) {x}")  # type: ignore[union-attr]  # noqa: E731
        _error = lambda x: debug_logger.error(f"(generate_expectation_tests) {x}")  # type: ignore[union-attr]  # noqa: E731

    parametrized_tests = []

    if only_consider_these_backends:
        only_consider_these_backends = [
            backend
            for backend in only_consider_these_backends
            if backend in BACKEND_TO_ENGINE_NAME_DICT
        ]

    engines_implemented = []
    if execution_engine_diagnostics.PandasExecutionEngine:
        engines_implemented.append("pandas")
    if execution_engine_diagnostics.SparkDFExecutionEngine:
        engines_implemented.append("spark")
    if execution_engine_diagnostics.SqlAlchemyExecutionEngine:
        engines_implemented.append("sqlalchemy")
    _debug(
        f"Implemented engines for {expectation_type}: {', '.join(engines_implemented)}"
    )

    num_test_data_cases = len(test_data_cases)
    for i, d in enumerate(test_data_cases, 1):
        _debug(f"test_data_case {i}/{num_test_data_cases}")
        d = copy.deepcopy(d)
        dialects_to_include = {}
        engines_to_include = {}

        # Some Expectations (mostly contrib) explicitly list test_backends/dialects to test with
        if d.test_backends:
            for tb in d.test_backends:
                engines_to_include[tb.backend] = True
                if tb.backend == "sqlalchemy":
                    for dialect in tb.dialects:
                        dialects_to_include[dialect] = True
            _debug(
                f"Tests specify specific backends only: engines_to_include -> {engines_to_include}  dialects_to_include -> {dialects_to_include}"
            )
            if only_consider_these_backends:
                test_backends = list(engines_to_include.keys()) + list(
                    dialects_to_include.keys()
                )
                if "sqlalchemy" in test_backends:
                    test_backends.extend(list(SQL_DIALECT_NAMES))
                engines_to_include = {}
                dialects_to_include = {}
                for backend in set(test_backends) & set(only_consider_these_backends):
                    dialects_to_include[backend] = True
                    if backend in SQL_DIALECT_NAMES:
                        engines_to_include["sqlalchemy"] = True
                    else:
                        engines_to_include[BACKEND_TO_ENGINE_NAME_DICT[backend]] = True
        else:
            engines_to_include[
                "pandas"
            ] = execution_engine_diagnostics.PandasExecutionEngine
            engines_to_include[
                "spark"
            ] = execution_engine_diagnostics.SparkDFExecutionEngine
            engines_to_include[
                "sqlalchemy"
            ] = execution_engine_diagnostics.SqlAlchemyExecutionEngine
            engines_to_include[
                "polars"
            ] = execution_engine_diagnostics.PolarsExecutionEngine
            if (
                engines_to_include.get("sqlalchemy") is True
                and raise_exceptions_for_backends is False
            ):
                dialects_to_include = {dialect: True for dialect in SQL_DIALECT_NAMES}

            if only_consider_these_backends:
                engines_to_include = {}
                dialects_to_include = {}
                for backend in only_consider_these_backends:
                    if backend in SQL_DIALECT_NAMES:
                        if "sqlalchemy" in engines_implemented:
                            dialects_to_include[backend] = True
                            engines_to_include["sqlalchemy"] = True
                    else:
                        if backend == "pandas" and "pandas" in engines_implemented:
                            engines_to_include["pandas"] = True
                        elif backend == "spark" and "spark" in engines_implemented:
                            engines_to_include["spark"] = True

        # # Ensure that there is at least 1 SQL dialect if sqlalchemy is used
        # if engines_to_include.get("sqlalchemy") is True and not dialects_to_include:
        #     dialects_to_include["sqlite"] = True

        backends = build_test_backends_list(
            include_pandas=engines_to_include.get("pandas", False),
            include_polars=engines_to_include.get("polars", False),
            include_spark=engines_to_include.get("spark", False),
            include_sqlalchemy=engines_to_include.get("sqlalchemy", False),
            include_sqlite=dialects_to_include.get("sqlite", False),
            include_postgresql=dialects_to_include.get("postgresql", False),
            include_mysql=dialects_to_include.get("mysql", False),
            include_mssql=dialects_to_include.get("mssql", False),
            include_bigquery=dialects_to_include.get("bigquery", False),
            include_trino=dialects_to_include.get("trino", False),
            include_redshift=dialects_to_include.get("redshift", False),
            include_athena=dialects_to_include.get("athena", False),
            include_snowflake=dialects_to_include.get("snowflake", False),
            raise_exceptions_for_backends=raise_exceptions_for_backends,
        )
        titles = []
        only_fors = []
        suppress_test_fors = []
        for _test_case in d.tests:
            titles.append(_test_case.title)
            only_fors.append(_test_case.only_for)
            suppress_test_fors.append(_test_case.suppress_test_for)
        _debug(f"titles -> {titles}")
        _debug(
            f"only_fors -> {only_fors}  suppress_test_fors -> {suppress_test_fors}  only_consider_these_backends -> {only_consider_these_backends}"
        )
        _debug(f"backends -> {backends}")
        if not backends:
            _debug("No suitable backends for this test_data_case")
            continue

        for c in backends:
            _debug(f"Getting validators with data: {c}")

            tests_suppressed_for_backend = [
                c in sup or ("sqlalchemy" in sup and c in SQL_DIALECT_NAMES)
                if sup
                else False
                for sup in suppress_test_fors
            ]
            only_fors_ok = []
            for i, only_for in enumerate(only_fors):
                if not only_for:
                    only_fors_ok.append(True)
                    continue
                if c in only_for or (
                    "sqlalchemy" in only_for and c in SQL_DIALECT_NAMES
                ):
                    only_fors_ok.append(True)
                else:
                    only_fors_ok.append(False)
            if tests_suppressed_for_backend and all(tests_suppressed_for_backend):
                _debug(
                    f"All {len(tests_suppressed_for_backend)} tests are SUPPRESSED for {c}"
                )
                continue
            if not any(only_fors_ok):
                _debug(f"No tests are allowed for {c}")
                _debug(
                    f"c -> {c}  only_fors -> {only_fors}  only_fors_ok -> {only_fors_ok}"
                )
                continue

            datasets = []

            try:
                if isinstance(d["data"], list):
                    sqlite_db_path = generate_sqlite_db_path()
                    for dataset in d["data"]:
                        datasets.append(
                            get_test_validator_with_data(
                                c,
                                dataset["data"],
                                dataset.get("schemas"),
                                table_name=dataset.get("dataset_name"),
                                sqlite_db_path=sqlite_db_path,
                                extra_debug_info=expectation_type,
                                debug_logger=debug_logger,
                                context=context,
                            )
                        )
                    validator_with_data = datasets[0]
                else:
                    validator_with_data = get_test_validator_with_data(
                        c,
                        d["data"],
                        d["schemas"],
                        extra_debug_info=expectation_type,
                        debug_logger=debug_logger,
                        context=context,
                    )
            except Exception as e:
                _error(
                    f"PROBLEM with get_test_validator_with_data in backend {c} for {expectation_type} {repr(e)[:300]}"
                )
                # # Adding these print statements for build_gallery.py's console output
                # print("\n\n[[ Problem calling get_test_validator_with_data ]]")
                # print(f"expectation_type -> {expectation_type}")
                # print(f"c -> {c}\ne -> {e}")
                # print(f"d['data'] -> {d.get('data')}")
                # print(f"d['schemas'] -> {d.get('schemas')}")
                # print("DataFrame from data without any casting/conversion ->")
                # print(pd.DataFrame(d.get("data")))
                # print()

                if "data_alt" in d and d["data_alt"] is not None:
                    # print("There is alternate data to try!!")
                    try:
                        if isinstance(d["data_alt"], list):
                            sqlite_db_path = generate_sqlite_db_path()
                            for dataset in d["data_alt"]:
                                datasets.append(
                                    get_test_validator_with_data(
                                        c,
                                        dataset["data_alt"],
                                        dataset.get("schemas"),
                                        table_name=dataset.get("dataset_name"),
                                        sqlite_db_path=sqlite_db_path,
                                        extra_debug_info=expectation_type,
                                        debug_logger=debug_logger,
                                        context=context,
                                    )
                                )
                            validator_with_data = datasets[0]
                        else:
                            validator_with_data = get_test_validator_with_data(
                                c,
                                d["data_alt"],
                                d["schemas"],
                                extra_debug_info=expectation_type,
                                debug_logger=debug_logger,
                                context=context,
                            )
                    except Exception:
                        # print(
                        #     "\n[[ STILL Problem calling get_test_validator_with_data ]]"
                        # )
                        # print(f"expectation_type -> {expectation_type}")
                        # print(f"c -> {c}\ne2 -> {e2}")
                        # print(f"d['data_alt'] -> {d.get('data_alt')}")
                        # print(
                        #     "DataFrame from data_alt without any casting/conversion ->"
                        # )
                        # print(pd.DataFrame(d.get("data_alt")))
                        # print()
                        parametrized_tests.append(
                            {
                                "expectation_type": expectation_type,
                                "validator_with_data": None,
                                "error": repr(e)[:300],
                                "test": None,
                                "backend": c,
                            }
                        )
                        continue
                    else:
                        # print("\n[[ The alternate data worked!! ]]\n")
                        pass
                else:
                    parametrized_tests.append(
                        {
                            "expectation_type": expectation_type,
                            "validator_with_data": None,
                            "error": repr(e)[:300],
                            "test": None,
                            "backend": c,
                        }
                    )
                    continue

            except Exception:
                continue

            for test in d["tests"]:
                if not should_we_generate_this_test(
                    backend=c,
                    expectation_test_case=test,
                    ignore_suppress=ignore_suppress,
                    ignore_only_for=ignore_only_for,
                    extra_debug_info=expectation_type,
                    debug_logger=debug_logger,
                ):
                    continue

                # Known condition: SqlAlchemy does not support allow_cross_type_comparisons
                if (
                    "allow_cross_type_comparisons" in test["input"]
                    and validator_with_data
                    and isinstance(
                        validator_with_data.execution_engine.active_batch_data,
                        SqlAlchemyBatchData,
                    )
                ):
                    continue

                parametrized_tests.append(
                    {
                        "expectation_type": expectation_type,
                        "validator_with_data": validator_with_data,
                        "test": test,
                        "backend": c,
                    }
                )

    return parametrized_tests


def should_we_generate_this_test(
    backend: str,
    expectation_test_case: ExpectationTestCase,
    ignore_suppress: bool = False,
    ignore_only_for: bool = False,
    extra_debug_info: str = "",
    debug_logger: Optional[logging.Logger] = None,
):

    _debug = lambda x: x  # noqa: E731
    if debug_logger:
        _debug = lambda x: debug_logger.debug(f"(should_we_generate_this_test) {x}")  # type: ignore[union-attr] # noqa: E731

    # backend will only ever be pandas, spark, or a specific SQL dialect, but sometimes
    # suppress_test_for or only_for may include "sqlalchemy"
    #
    # There is one Expectation (expect_column_values_to_be_of_type) that has some tests that
    # are only for specific versions of pandas
    #   - only_for can be any of: pandas, pandas_022, pandas_023, pandas>=024
    #   - See: https://github.com/great-expectations/great_expectations/blob/7766bb5caa4e0e5b22fa3b3a5e1f2ac18922fdeb/tests/test_definitions/test_expectations_cfe.py#L176-L185
    if backend in expectation_test_case.suppress_test_for:
        if ignore_suppress:
            _debug(
                f"Should be suppressing {expectation_test_case.title} for {backend}, but ignore_suppress is True | {extra_debug_info}"
            )
            return True
        else:
            _debug(
                f"Backend {backend} is suppressed for test {expectation_test_case.title}: | {extra_debug_info}"
            )
            return False
    if (
        "sqlalchemy" in expectation_test_case.suppress_test_for
        and backend in SQL_DIALECT_NAMES
    ):
        if ignore_suppress:
            _debug(
                f"Should be suppressing {expectation_test_case.title} for sqlalchemy (including {backend}), but ignore_suppress is True | {extra_debug_info}"
            )
            return True
        else:
            _debug(
                f"All sqlalchemy (including {backend}) is suppressed for test: {expectation_test_case.title} | {extra_debug_info}"
            )
            return False
    if expectation_test_case.only_for is not None and expectation_test_case.only_for:
        if backend not in expectation_test_case.only_for:
            if (
                "sqlalchemy" in expectation_test_case.only_for
                and backend in SQL_DIALECT_NAMES
            ):
                return True
            elif "pandas" == backend:
                major, minor, *_ = pd.__version__.split(".")
                if (
                    "pandas_022" in expectation_test_case.only_for
                    or "pandas_023" in expectation_test_case.only_for
                ):
                    if major == "0" and minor in ["22", "23"]:
                        return True
                elif "pandas>=024" in expectation_test_case.only_for:
                    if (major == "0" and int(minor) >= 24) or int(major) >= 1:
                        return True

            if ignore_only_for:
                _debug(
                    f"Should normally not run test {expectation_test_case.title} for {backend}, but ignore_only_for is True | {extra_debug_info}"
                )
                return True
            else:
                _debug(
                    f"Only {expectation_test_case.only_for} allowed (not {backend}) for test: {expectation_test_case.title} | {extra_debug_info}"
                )
                return False

    return True


def sort_unexpected_values(test_value_list, result_value_list):
    # check if value can be sorted; if so, sort so arbitrary ordering of results does not cause failure
    if (isinstance(test_value_list, list)) & (len(test_value_list) >= 1):
        # __lt__ is not implemented for python dictionaries making sorting trickier
        # in our case, we will sort on the values for each key sequentially
        if isinstance(test_value_list[0], dict):
            test_value_list = sorted(
                test_value_list,
                key=lambda x: tuple(x[k] for k in list(test_value_list[0].keys())),
            )
            result_value_list = sorted(
                result_value_list,
                key=lambda x: tuple(x[k] for k in list(test_value_list[0].keys())),
            )
        # if python built-in class has __lt__ then sorting can always work this way
        elif type(test_value_list[0].__lt__(test_value_list[0])) != type(
            NotImplemented
        ):
            test_value_list = sorted(test_value_list, key=lambda x: str(x))
            result_value_list = sorted(result_value_list, key=lambda x: str(x))

    return test_value_list, result_value_list


def evaluate_json_test(data_asset, expectation_type, test) -> None:
    """
    This method will evaluate the result of a test build using the Great Expectations json test format.

    NOTE: Tests can be suppressed for certain data types if the test contains the Key 'suppress_test_for' with a list
        of DataAsset types to suppress, such as ['SQLAlchemy', 'Pandas'].

    :param data_asset: (DataAsset) A great expectations DataAsset
    :param expectation_type: (string) the name of the expectation to be run using the test input
    :param test: (dict) a dictionary containing information for the test to be run. The dictionary must include:
        - title: (string) the name of the test
        - exact_match_out: (boolean) If true, match the 'out' dictionary exactly against the result of the expectation
        - in: (dict or list) a dictionary of keyword arguments to use to evaluate the expectation or a list of positional arguments
        - out: (dict) the dictionary keys against which to make assertions. Unless exact_match_out is true, keys must\
            come from the following list:
              - success
              - observed_value
              - unexpected_index_list
              - unexpected_list
              - details
              - traceback_substring (if present, the string value will be expected as a substring of the exception_traceback)
    :return: None. asserts correctness of results.
    """

    data_asset.set_default_expectation_argument("result_format", "COMPLETE")
    data_asset.set_default_expectation_argument("include_config", False)

    if "title" not in test:
        raise ValueError("Invalid test configuration detected: 'title' is required.")

    if "exact_match_out" not in test:
        raise ValueError(
            "Invalid test configuration detected: 'exact_match_out' is required."
        )

    if "input" not in test:
        if "in" in test:
            test["input"] = test["in"]
        else:
            raise ValueError(
                "Invalid test configuration detected: 'input' is required."
            )

    if "output" not in test:
        if "out" in test:
            test["output"] = test["out"]
        else:
            raise ValueError(
                "Invalid test configuration detected: 'output' is required."
            )

    # Support tests with positional arguments
    if isinstance(test["input"], list):
        result = getattr(data_asset, expectation_type)(*test["input"])
    # As well as keyword arguments
    else:
        result = getattr(data_asset, expectation_type)(**test["input"])

    check_json_test_result(test=test, result=result, data_asset=data_asset)


def evaluate_json_test_cfe(validator, expectation_type, test, raise_exception=True):
    """
    This method will evaluate the result of a test build using the Great Expectations json test format.

    NOTE: Tests can be suppressed for certain data types if the test contains the Key 'suppress_test_for' with a list
        of DataAsset types to suppress, such as ['SQLAlchemy', 'Pandas'].

    :param expectation_type: (string) the name of the expectation to be run using the test input
    :param test: (dict) a dictionary containing information for the test to be run. The dictionary must include:
        - title: (string) the name of the test
        - exact_match_out: (boolean) If true, match the 'out' dictionary exactly against the result of the expectation
        - in: (dict or list) a dictionary of keyword arguments to use to evaluate the expectation or a list of positional arguments
        - out: (dict) the dictionary keys against which to make assertions. Unless exact_match_out is true, keys must\
            come from the following list:
              - success
              - observed_value
              - unexpected_index_list
              - unexpected_list
              - details
              - traceback_substring (if present, the string value will be expected as a substring of the exception_traceback)
    :param raise_exception: (bool) If False, capture any failed AssertionError from the call to check_json_test_result and return with validation_result
    :return: Tuple(ExpectationValidationResult, error_message, stack_trace). asserts correctness of results.
    """
    expectation_suite = ExpectationSuite(
        "json_test_suite", data_context=validator._data_context
    )
    # noinspection PyProtectedMember
    validator._initialize_expectations(expectation_suite=expectation_suite)
    # validator.set_default_expectation_argument("result_format", "COMPLETE")
    # validator.set_default_expectation_argument("include_config", False)

    if "title" not in test:
        raise ValueError("Invalid test configuration detected: 'title' is required.")

    if "exact_match_out" not in test:
        raise ValueError(
            "Invalid test configuration detected: 'exact_match_out' is required."
        )

    if "input" not in test:
        if "in" in test:
            test["input"] = test["in"]
        else:
            raise ValueError(
                "Invalid test configuration detected: 'input' is required."
            )

    if "output" not in test:
        if "out" in test:
            test["output"] = test["out"]
        else:
            raise ValueError(
                "Invalid test configuration detected: 'output' is required."
            )

    kwargs = copy.deepcopy(test["input"])
    error_message = None
    stack_trace = None

    try:
        if isinstance(test["input"], list):
            result = getattr(validator, expectation_type)(*kwargs)
        # As well as keyword arguments
        else:
            runtime_kwargs = {
                "result_format": "COMPLETE",
                "include_config": False,
            }
            runtime_kwargs.update(kwargs)
            result = getattr(validator, expectation_type)(**runtime_kwargs)
    except (
        MetricProviderError,
        MetricResolutionError,
        InvalidExpectationConfigurationError,
    ) as e:
        if raise_exception:
            raise
        error_message = str(e)
        stack_trace = (traceback.format_exc(),)
        result = None
    else:
        try:
            check_json_test_result(
                test=test,
                result=result,
                data_asset=validator.execution_engine.active_batch_data,
            )
        except Exception as e:
            if raise_exception:
                raise
            error_message = str(e)
            stack_trace = (traceback.format_exc(),)

    return (result, error_message, stack_trace)


def check_json_test_result(test, result, data_asset=None) -> None:  # noqa: C901 - 49
    # We do not guarantee the order in which values are returned (e.g. Spark), so we sort for testing purposes
    if "unexpected_list" in result["result"]:
        if ("result" in test["output"]) and (
            "unexpected_list" in test["output"]["result"]
        ):
            (
                test["output"]["result"]["unexpected_list"],
                result["result"]["unexpected_list"],
            ) = sort_unexpected_values(
                test["output"]["result"]["unexpected_list"],
                result["result"]["unexpected_list"],
            )
        elif "unexpected_list" in test["output"]:
            (
                test["output"]["unexpected_list"],
                result["result"]["unexpected_list"],
            ) = sort_unexpected_values(
                test["output"]["unexpected_list"],
                result["result"]["unexpected_list"],
            )

    if "partial_unexpected_list" in result["result"]:
        if ("result" in test["output"]) and (
            "partial_unexpected_list" in test["output"]["result"]
        ):
            (
                test["output"]["result"]["partial_unexpected_list"],
                result["result"]["partial_unexpected_list"],
            ) = sort_unexpected_values(
                test["output"]["result"]["partial_unexpected_list"],
                result["result"]["partial_unexpected_list"],
            )
        elif "partial_unexpected_list" in test["output"]:
            (
                test["output"]["partial_unexpected_list"],
                result["result"]["partial_unexpected_list"],
            ) = sort_unexpected_values(
                test["output"]["partial_unexpected_list"],
                result["result"]["partial_unexpected_list"],
            )

    # Determine if np.allclose(..) might be needed for float comparison
    try_allclose = False
    if "observed_value" in test["output"]:
        if RX_FLOAT.match(repr(test["output"]["observed_value"])):
            try_allclose = True

    # Check results
    if test["exact_match_out"] is True:
        if "result" in result and "observed_value" in result["result"]:
            if isinstance(result["result"]["observed_value"], (np.floating, float)):
                assert np.allclose(
                    result["result"]["observed_value"],
                    expectationValidationResultSchema.load(test["output"])["result"][
                        "observed_value"
                    ],
                    rtol=RTOL,
                    atol=ATOL,
                ), f"(RTOL={RTOL}, ATOL={ATOL}) {result['result']['observed_value']} not np.allclose to {expectationValidationResultSchema.load(test['output'])['result']['observed_value']}"
            else:
                assert result == expectationValidationResultSchema.load(
                    test["output"]
                ), f"{result} != {expectationValidationResultSchema.load(test['output'])}"
        else:
            assert result == expectationValidationResultSchema.load(
                test["output"]
            ), f"{result} != {expectationValidationResultSchema.load(test['output'])}"
    else:
        # Convert result to json since our tests are reading from json so cannot easily contain richer types (e.g. NaN)
        # NOTE - 20191031 - JPC - we may eventually want to change these tests as we update our view on how
        # representations, serializations, and objects should interact and how much of that is shown to the user.
        result = result.to_json_dict()
        for key, value in test["output"].items():
            # Apply our great expectations-specific test logic

            if key == "success":
                if isinstance(value, (np.floating, float)):
                    try:
                        assert np.allclose(
                            result["success"],
                            value,
                            rtol=RTOL,
                            atol=ATOL,
                        ), f"(RTOL={RTOL}, ATOL={ATOL}) {result['success']} not np.allclose to {value}"
                    except TypeError:
                        assert (
                            result["success"] == value
                        ), f"{result['success']} != {value}"
                else:
                    assert result["success"] == value, f"{result['success']} != {value}"

            elif key == "observed_value":
                if "tolerance" in test:
                    if isinstance(value, dict):
                        assert set(result["result"]["observed_value"].keys()) == set(
                            value.keys()
                        ), f"{set(result['result']['observed_value'].keys())} != {set(value.keys())}"
                        for k, v in value.items():
                            assert np.allclose(
                                result["result"]["observed_value"][k],
                                v,
                                rtol=test["tolerance"],
                            )
                    else:
                        assert np.allclose(
                            result["result"]["observed_value"],
                            value,
                            rtol=test["tolerance"],
                        )
                else:
                    if isinstance(value, dict) and "values" in value:
                        try:
                            assert np.allclose(
                                result["result"]["observed_value"]["values"],
                                value["values"],
                                rtol=RTOL,
                                atol=ATOL,
                            ), f"(RTOL={RTOL}, ATOL={ATOL}) {result['result']['observed_value']['values']} not np.allclose to {value['values']}"
                        except TypeError as e:
                            print(e)
                            assert (
                                result["result"]["observed_value"] == value
                            ), f"{result['result']['observed_value']} != {value}"
                    elif try_allclose:
                        assert np.allclose(
                            result["result"]["observed_value"],
                            value,
                            rtol=RTOL,
                            atol=ATOL,
                        ), f"(RTOL={RTOL}, ATOL={ATOL}) {result['result']['observed_value']} not np.allclose to {value}"
                    else:
                        assert (
                            result["result"]["observed_value"] == value
                        ), f"{result['result']['observed_value']} != {value}"

            # NOTE: This is a key used ONLY for testing cases where an expectation is legitimately allowed to return
            # any of multiple possible observed_values. expect_column_values_to_be_of_type is one such expectation.
            elif key == "observed_value_list":
                assert result["result"]["observed_value"] in value

            elif key == "unexpected_index_list":
                if isinstance(data_asset, (SqlAlchemyDataset, SparkDFDataset)):
                    pass
                elif isinstance(data_asset, (SqlAlchemyBatchData, SparkDFBatchData)):
                    pass
                else:
                    assert (
                        result["result"]["unexpected_index_list"] == value
                    ), f"{result['result']['unexpected_index_list']} != {value}"

            elif key == "unexpected_list":
                try:
                    assert result["result"]["unexpected_list"] == value, (
                        "expected "
                        + str(value)
                        + " but got "
                        + str(result["result"]["unexpected_list"])
                    )
                except AssertionError:
                    if result["result"]["unexpected_list"]:
                        if type(result["result"]["unexpected_list"][0]) == list:
                            unexpected_list_tup = [
                                tuple(x) for x in result["result"]["unexpected_list"]
                            ]
                            assert (
                                unexpected_list_tup == value
                            ), f"{unexpected_list_tup} != {value}"
                        else:
                            raise
                    else:
                        raise

            elif key == "partial_unexpected_list":
                assert result["result"]["partial_unexpected_list"] == value, (
                    "expected "
                    + str(value)
                    + " but got "
                    + str(result["result"]["partial_unexpected_list"])
                )

            elif key == "unexpected_count":
                pass

            elif key == "details":
                assert result["result"]["details"] == value

            elif key == "value_counts":
                for val_count in value:
                    assert val_count in result["result"]["details"]["value_counts"]

            elif key.startswith("observed_cdf"):
                if "x_-1" in key:
                    if key.endswith("gt"):
                        assert (
                            result["result"]["details"]["observed_cdf"]["x"][-1] > value
                        )
                    else:
                        assert (
                            result["result"]["details"]["observed_cdf"]["x"][-1]
                            == value
                        )
                elif "x_0" in key:
                    if key.endswith("lt"):
                        assert (
                            result["result"]["details"]["observed_cdf"]["x"][0] < value
                        )
                    else:
                        assert (
                            result["result"]["details"]["observed_cdf"]["x"][0] == value
                        )
                else:
                    raise ValueError(
                        f"Invalid test specification: unknown key {key} in 'out'"
                    )

            elif key == "traceback_substring":
                assert result["exception_info"][
                    "raised_exception"
                ], f"{result['exception_info']['raised_exception']}"
                assert value in result["exception_info"]["exception_traceback"], (
                    "expected to find "
                    + value
                    + " in "
                    + result["exception_info"]["exception_traceback"]
                )

            elif key == "expected_partition":
                assert np.allclose(
                    result["result"]["details"]["expected_partition"]["bins"],
                    value["bins"],
                )
                assert np.allclose(
                    result["result"]["details"]["expected_partition"]["weights"],
                    value["weights"],
                )
                if "tail_weights" in result["result"]["details"]["expected_partition"]:
                    assert np.allclose(
                        result["result"]["details"]["expected_partition"][
                            "tail_weights"
                        ],
                        value["tail_weights"],
                    )

            elif key == "observed_partition":
                assert np.allclose(
                    result["result"]["details"]["observed_partition"]["bins"],
                    value["bins"],
                )
                assert np.allclose(
                    result["result"]["details"]["observed_partition"]["weights"],
                    value["weights"],
                )
                if "tail_weights" in result["result"]["details"]["observed_partition"]:
                    assert np.allclose(
                        result["result"]["details"]["observed_partition"][
                            "tail_weights"
                        ],
                        value["tail_weights"],
                    )

            else:
                raise ValueError(
                    f"Invalid test specification: unknown key {key} in 'out'"
                )


def generate_test_table_name(
    default_table_name_prefix: str = "test_data_",
) -> str:
    table_name: str = default_table_name_prefix + "".join(
        [random.choice(string.ascii_letters + string.digits) for _ in range(8)]
    )
    return table_name


def _create_bigquery_engine() -> Engine:
    gcp_project = os.getenv("GE_TEST_GCP_PROJECT")
    if not gcp_project:
        raise ValueError(
            "Environment Variable GE_TEST_GCP_PROJECT is required to run BigQuery expectation tests"
        )
    return create_engine(f"bigquery://{gcp_project}/{_bigquery_dataset()}")


def _bigquery_dataset() -> str:
    dataset = os.getenv("GE_TEST_BIGQUERY_DATASET")
    if not dataset:
        raise ValueError(
            "Environment Variable GE_TEST_BIGQUERY_DATASET is required to run BigQuery expectation tests"
        )
    return dataset


def _create_trino_engine(
    hostname: str = "localhost", schema_name: str = "schema"
) -> Engine:
    engine = create_engine(f"trino://test@{hostname}:8088/memory/{schema_name}")
    from sqlalchemy import text
    from trino.exceptions import TrinoUserError

    with engine.begin() as conn:
        try:
            schemas = conn.execute(
                text(f"show schemas from memory like {repr(schema_name)}")
            ).fetchall()
            if (schema_name,) not in schemas:
                conn.execute(text(f"create schema {schema_name}"))
        except TrinoUserError:
            pass
    return engine
    # trino_user = os.getenv("GE_TEST_TRINO_USER")
    # if not trino_user:
    #     raise ValueError(
    #         "Environment Variable GE_TEST_TRINO_USER is required to run trino expectation tests."
    #     )

    # trino_password = os.getenv("GE_TEST_TRINO_PASSWORD")
    # if not trino_password:
    #     raise ValueError(
    #         "Environment Variable GE_TEST_TRINO_PASSWORD is required to run trino expectation tests."
    #     )

    # trino_account = os.getenv("GE_TEST_TRINO_ACCOUNT")
    # if not trino_account:
    #     raise ValueError(
    #         "Environment Variable GE_TEST_TRINO_ACCOUNT is required to run trino expectation tests."
    #     )

    # trino_cluster = os.getenv("GE_TEST_TRINO_CLUSTER")
    # if not trino_cluster:
    #     raise ValueError(
    #         "Environment Variable GE_TEST_TRINO_CLUSTER is required to run trino expectation tests."
    #     )

    # return create_engine(
    #     f"trino://{trino_user}:{trino_password}@{trino_account}-{trino_cluster}.trino.galaxy.starburst.io:443/test_suite/test_ci"
    # )


def _create_redshift_engine() -> Engine:
    """
    Copied get_redshift_connection_url func from tests/test_utils.py
    """
    host = os.environ.get("REDSHIFT_HOST")
    port = os.environ.get("REDSHIFT_PORT")
    user = os.environ.get("REDSHIFT_USERNAME")
    pswd = os.environ.get("REDSHIFT_PASSWORD")
    db = os.environ.get("REDSHIFT_DATABASE")
    ssl = os.environ.get("REDSHIFT_SSLMODE")

    if not host:
        raise ValueError(
            "Environment Variable REDSHIFT_HOST is required to run integration tests against Redshift"
        )
    if not port:
        raise ValueError(
            "Environment Variable REDSHIFT_PORT is required to run integration tests against Redshift"
        )
    if not user:
        raise ValueError(
            "Environment Variable REDSHIFT_USERNAME is required to run integration tests against Redshift"
        )
    if not pswd:
        raise ValueError(
            "Environment Variable REDSHIFT_PASSWORD is required to run integration tests against Redshift"
        )
    if not db:
        raise ValueError(
            "Environment Variable REDSHIFT_DATABASE is required to run integration tests against Redshift"
        )
    if not ssl:
        raise ValueError(
            "Environment Variable REDSHIFT_SSLMODE is required to run integration tests against Redshift"
        )

    url = f"redshift+psycopg2://{user}:{pswd}@{host}:{port}/{db}?sslmode={ssl}"
    return create_engine(url)


def _create_athena_engine(db_name_env_var: str = "ATHENA_DB_NAME") -> Engine:
    """
    Copied get_awsathena_connection_url and get_awsathena_db_name funcs from
    tests/test_utils.py
    """
    ATHENA_DB_NAME: Optional[str] = os.getenv(db_name_env_var)
    ATHENA_STAGING_S3: Optional[str] = os.getenv("ATHENA_STAGING_S3")
    if not ATHENA_DB_NAME:
        raise ValueError(
            f"Environment Variable {db_name_env_var} is required to run integration tests against AWS Athena"
        )
    if not ATHENA_STAGING_S3:
        raise ValueError(
            "Environment Variable ATHENA_STAGING_S3 is required to run integration tests against AWS Athena"
        )

    url = f"awsathena+rest://@athena.us-east-1.amazonaws.com/{ATHENA_DB_NAME}?s3_staging_dir={ATHENA_STAGING_S3}"
    return create_engine(url)


def _create_snowflake_engine() -> Engine:
    """
    Copied get_snowflake_connection_url func from tests/test_utils.py
    """
    sfUser = os.environ.get("SNOWFLAKE_USER")
    sfPswd = os.environ.get("SNOWFLAKE_PW")
    sfAccount = os.environ.get("SNOWFLAKE_ACCOUNT")
    sfDatabase = os.environ.get("SNOWFLAKE_DATABASE")
    sfSchema = os.environ.get("SNOWFLAKE_SCHEMA")
    sfWarehouse = os.environ.get("SNOWFLAKE_WAREHOUSE")
    sfRole = os.environ.get("SNOWFLAKE_ROLE") or "PUBLIC"

    url = f"snowflake://{sfUser}:{sfPswd}@{sfAccount}/{sfDatabase}/{sfSchema}?warehouse={sfWarehouse}&role={sfRole}"
    return create_engine(url)


def generate_sqlite_db_path():
    """Creates a temporary directory and absolute path to an ephemeral sqlite_db within that temp directory.

    Used to support testing of multi-table expectations without creating temp directories at import.

    Returns:
        str: An absolute path to the ephemeral db within the created temporary directory.
    """
    tmp_dir = str(tempfile.mkdtemp())
    abspath = os.path.abspath(
        os.path.join(
            tmp_dir,
            "sqlite_db"
            + "".join(
                [random.choice(string.ascii_letters + string.digits) for _ in range(8)]
            )
            + ".db",
        )
    )
    return abspath<|MERGE_RESOLUTION|>--- conflicted
+++ resolved
@@ -1446,7 +1446,6 @@
     )
 
 
-<<<<<<< HEAD
 def build_polars_validator_with_data(
     df: pl.DataFrame,
     batch_definition: Optional[BatchDefinition] = None,
@@ -1460,10 +1459,7 @@
     )
 
 
-def build_sa_validator_with_data(
-=======
 def build_sa_validator_with_data(  # noqa: C901 - 39
->>>>>>> 1af478a2
     df,
     sa_engine_name,
     schemas=None,
