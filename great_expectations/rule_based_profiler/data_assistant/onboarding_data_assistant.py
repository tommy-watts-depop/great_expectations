from typing import Any, Dict, List, Optional

from great_expectations.rule_based_profiler.config import ParameterBuilderConfig
from great_expectations.rule_based_profiler.data_assistant import DataAssistant
from great_expectations.rule_based_profiler.data_assistant.data_assistant import (
    build_map_metric_rule,
)
from great_expectations.rule_based_profiler.data_assistant_result import (
    DataAssistantResult,
    OnboardingDataAssistantResult,
)
from great_expectations.rule_based_profiler.domain import SemanticDomainTypes
from great_expectations.rule_based_profiler.domain_builder import (
    CategoricalColumnDomainBuilder,
    ColumnDomainBuilder,
    TableDomainBuilder,
)
from great_expectations.rule_based_profiler.expectation_configuration_builder import (
    DefaultExpectationConfigurationBuilder,
    ExpectationConfigurationBuilder,
)
from great_expectations.rule_based_profiler.helpers.cardinality_checker import (
    CardinalityLimitMode,
)
from great_expectations.rule_based_profiler.helpers.util import sanitize_parameter_name
from great_expectations.rule_based_profiler.parameter_builder import (
    MeanTableColumnsSetMatchMultiBatchParameterBuilder,
    MetricMultiBatchParameterBuilder,
    ParameterBuilder,
    ValueSetMultiBatchParameterBuilder,
)
from great_expectations.rule_based_profiler.parameter_container import (
    DOMAIN_KWARGS_PARAMETER_FULLY_QUALIFIED_NAME,
    FULLY_QUALIFIED_PARAMETER_NAME_METADATA_KEY,
    FULLY_QUALIFIED_PARAMETER_NAME_SEPARATOR_CHARACTER,
    FULLY_QUALIFIED_PARAMETER_NAME_VALUE_KEY,
    VARIABLES_KEY,
)
from great_expectations.rule_based_profiler.rule import Rule
from great_expectations.validator.validator import Validator


class OnboardingDataAssistant(DataAssistant):
    """
    OnboardingDataAssistant provides dataset exploration and validation to help with Great Expectations "Onboarding".
    """

    __alias__: str = "onboarding"

    def __init__(
        self,
        name: str,
        validator: Validator,
    ) -> None:
        super().__init__(
            name=name,
            validator=validator,
        )

    def get_variables(self) -> Optional[Dict[str, Any]]:
        """
        Returns:
            Optional "variables" configuration attribute name/value pairs (overrides), commonly-used in Builder objects.
        """
        return None

    def get_rules(self) -> Optional[List[Rule]]:
        """
        Returns:
            Optional custom list of "Rule" objects implementing particular "DataAssistant" functionality.
        """
        table_rule: Rule = self._build_table_rule()

        total_count_metric_multi_batch_parameter_builder_for_evaluations: ParameterBuilder = (
            DataAssistant.commonly_used_parameter_builders.get_table_row_count_metric_multi_batch_parameter_builder()
        )

        column_value_uniqueness_rule: Rule = build_map_metric_rule(
            rule_name="column_value_uniqueness_rule",
            expectation_type="expect_column_values_to_be_unique",
            map_metric_name="column_values.unique",
            total_count_metric_multi_batch_parameter_builder_for_evaluations=total_count_metric_multi_batch_parameter_builder_for_evaluations,
            include_column_names=None,
            exclude_column_names=None,
            include_column_name_suffixes=None,
            exclude_column_name_suffixes=None,
            semantic_type_filter_module_name=None,
            semantic_type_filter_class_name=None,
            include_semantic_types=None,
            exclude_semantic_types=None,
            max_unexpected_values=0,
            max_unexpected_ratio=None,
            min_max_unexpected_values_proportion=9.75e-1,
        )
        column_value_nullity_rule: Rule = build_map_metric_rule(
            rule_name="column_value_nullity_rule",
            expectation_type="expect_column_values_to_be_null",
            map_metric_name="column_values.null",
            total_count_metric_multi_batch_parameter_builder_for_evaluations=total_count_metric_multi_batch_parameter_builder_for_evaluations,
            include_column_names=None,
            exclude_column_names=None,
            include_column_name_suffixes=None,
            exclude_column_name_suffixes=None,
            semantic_type_filter_module_name=None,
            semantic_type_filter_class_name=None,
            include_semantic_types=None,
            exclude_semantic_types=None,
            max_unexpected_values=0,
            max_unexpected_ratio=None,
            min_max_unexpected_values_proportion=9.75e-1,
        )
        column_value_nonnullity_rule: Rule = build_map_metric_rule(
            rule_name="column_value_nonnullity_rule",
            expectation_type="expect_column_values_to_not_be_null",
            map_metric_name="column_values.nonnull",
            total_count_metric_multi_batch_parameter_builder_for_evaluations=total_count_metric_multi_batch_parameter_builder_for_evaluations,
            include_column_names=None,
            exclude_column_names=None,
            include_column_name_suffixes=None,
            exclude_column_name_suffixes=None,
            semantic_type_filter_module_name=None,
            semantic_type_filter_class_name=None,
            include_semantic_types=None,
            exclude_semantic_types=None,
            max_unexpected_values=0,
            max_unexpected_ratio=None,
            min_max_unexpected_values_proportion=9.75e-1,
        )
        numeric_columns_rule: Rule = self._build_numeric_columns_rule()
        datetime_columns_rule: Rule = self._build_datetime_columns_rule()
        text_columns_rule: Rule = self._build_text_columns_rule()
        categorical_columns_rule: Rule = self._build_categorical_columns_rule()

        return [
            table_rule,
            column_value_uniqueness_rule,
            column_value_nullity_rule,
            column_value_nonnullity_rule,
            numeric_columns_rule,
            datetime_columns_rule,
            text_columns_rule,
            categorical_columns_rule,
        ]

    def _build_data_assistant_result(
        self, data_assistant_result: DataAssistantResult
    ) -> DataAssistantResult:
        return OnboardingDataAssistantResult(
            _batch_id_to_batch_identifier_display_name_map=data_assistant_result._batch_id_to_batch_identifier_display_name_map,
            profiler_config=data_assistant_result.profiler_config,
            profiler_execution_time=data_assistant_result.profiler_execution_time,
            rule_execution_time=data_assistant_result.rule_execution_time,
            metrics_by_domain=data_assistant_result.metrics_by_domain,
            expectation_configurations=data_assistant_result.expectation_configurations,
            citation=data_assistant_result.citation,
            execution_time=data_assistant_result.execution_time,
            _usage_statistics_handler=data_assistant_result._usage_statistics_handler,
        )

    @staticmethod
    def _build_table_rule() -> Rule:
        """
        This method builds "Rule" object focused on emitting "ExpectationConfiguration" objects for table "Domain" type.
        """
        # Step-1: Instantiate "TableDomainBuilder" object.

        table_domain_builder = TableDomainBuilder(
            data_context=None,
        )

        # Step-2: Declare "ParameterBuilder" for every metric of interest.

        table_row_count_metric_multi_batch_parameter_builder_for_metrics: ParameterBuilder = (
            DataAssistant.commonly_used_parameter_builders.get_table_row_count_metric_multi_batch_parameter_builder()
        )
        table_columns_metric_multi_batch_parameter_builder_for_metrics: ParameterBuilder = (
            DataAssistant.commonly_used_parameter_builders.get_table_columns_metric_multi_batch_parameter_builder()
        )

        # Step-3: Declare "ParameterBuilder" for every "validation" need in "ExpectationConfigurationBuilder" objects.

        evaluation_parameter_builder_configs: Optional[List[ParameterBuilderConfig]] = [
            ParameterBuilderConfig(
                **table_row_count_metric_multi_batch_parameter_builder_for_metrics.to_json_dict()
            ),
        ]
        table_row_count_range_parameter_builder_for_validations: ParameterBuilder = DataAssistant.commonly_used_parameter_builders.build_numeric_metric_range_multi_batch_parameter_builder(
            metric_name=None,
            metric_value_kwargs=None,
            evaluation_parameter_builder_configs=evaluation_parameter_builder_configs,
        )

        mean_table_columns_set_match_multi_batch_parameter_builder_for_validations = (
            MeanTableColumnsSetMatchMultiBatchParameterBuilder(
                name="column_names_set_estimator",
                metric_domain_kwargs=DOMAIN_KWARGS_PARAMETER_FULLY_QUALIFIED_NAME,
                metric_value_kwargs=None,
                evaluation_parameter_builder_configs=None,
            )
        )

        # Step-4: Pass "validation" "ParameterBuilderConfig" objects to every "DefaultExpectationConfigurationBuilder", responsible for emitting "ExpectationConfiguration" (with specified "expectation_type").

        validation_parameter_builder_configs: Optional[List[ParameterBuilderConfig]]

        validation_parameter_builder_configs = [
            ParameterBuilderConfig(
                **table_row_count_range_parameter_builder_for_validations.to_json_dict(),
            ),
        ]
        expect_table_row_count_to_be_between_expectation_configuration_builder = DefaultExpectationConfigurationBuilder(
            expectation_type="expect_table_row_count_to_be_between",
            validation_parameter_builder_configs=validation_parameter_builder_configs,
            min_value=f"{table_row_count_range_parameter_builder_for_validations.json_serialized_fully_qualified_parameter_name}{FULLY_QUALIFIED_PARAMETER_NAME_SEPARATOR_CHARACTER}{FULLY_QUALIFIED_PARAMETER_NAME_VALUE_KEY}[0]",
            max_value=f"{table_row_count_range_parameter_builder_for_validations.json_serialized_fully_qualified_parameter_name}{FULLY_QUALIFIED_PARAMETER_NAME_SEPARATOR_CHARACTER}{FULLY_QUALIFIED_PARAMETER_NAME_VALUE_KEY}[1]",
            meta={
                "profiler_details": f"{table_row_count_range_parameter_builder_for_validations.json_serialized_fully_qualified_parameter_name}{FULLY_QUALIFIED_PARAMETER_NAME_SEPARATOR_CHARACTER}{FULLY_QUALIFIED_PARAMETER_NAME_METADATA_KEY}",
            },
        )

        validation_parameter_builder_configs = [
            ParameterBuilderConfig(
                **mean_table_columns_set_match_multi_batch_parameter_builder_for_validations.to_json_dict(),
            ),
        ]
        expect_table_columns_to_match_set_expectation_configuration_builder = DefaultExpectationConfigurationBuilder(
            expectation_type="expect_table_columns_to_match_set",
            validation_parameter_builder_configs=validation_parameter_builder_configs,
            condition=f"{mean_table_columns_set_match_multi_batch_parameter_builder_for_validations.json_serialized_fully_qualified_parameter_name}{FULLY_QUALIFIED_PARAMETER_NAME_SEPARATOR_CHARACTER}{FULLY_QUALIFIED_PARAMETER_NAME_METADATA_KEY}{FULLY_QUALIFIED_PARAMETER_NAME_SEPARATOR_CHARACTER}success_ratio >= {VARIABLES_KEY}success_ratio",
            column_set=f"{mean_table_columns_set_match_multi_batch_parameter_builder_for_validations.json_serialized_fully_qualified_parameter_name}{FULLY_QUALIFIED_PARAMETER_NAME_SEPARATOR_CHARACTER}{FULLY_QUALIFIED_PARAMETER_NAME_VALUE_KEY}",
            exact_match=f"{VARIABLES_KEY}exact_match",
            meta={
                "profiler_details": f"{mean_table_columns_set_match_multi_batch_parameter_builder_for_validations.json_serialized_fully_qualified_parameter_name}{FULLY_QUALIFIED_PARAMETER_NAME_SEPARATOR_CHARACTER}{FULLY_QUALIFIED_PARAMETER_NAME_METADATA_KEY}",
            },
        )

        # Step-5: Instantiate and return "Rule" object, comprised of "variables", "domain_builder", "parameter_builders", and "expectation_configuration_builders" components.

        variables: dict = {
            "false_positive_rate": 0.05,
            "estimator": "bootstrap",
            "n_resamples": 9999,
            "random_seed": None,
            "quantile_statistic_interpolation_method": "nearest",
            "quantile_bias_correction": False,
            "quantile_bias_std_error_ratio_threshold": None,
            "include_estimator_samples_histogram_in_details": False,
            "truncate_values": {
                "lower_bound": 0,
                "upper_bound": None,
            },
            "round_decimals": 0,
            "exact_match": None,
            "success_ratio": 1.0,
        }
        parameter_builders: List[ParameterBuilder] = [
            table_row_count_metric_multi_batch_parameter_builder_for_metrics,
            table_columns_metric_multi_batch_parameter_builder_for_metrics,
        ]
        expectation_configuration_builders: List[ExpectationConfigurationBuilder] = [
            expect_table_row_count_to_be_between_expectation_configuration_builder,
            expect_table_columns_to_match_set_expectation_configuration_builder,
        ]
        rule = Rule(
            name="table_rule",
            variables=variables,
            domain_builder=table_domain_builder,
            parameter_builders=parameter_builders,
            expectation_configuration_builders=expectation_configuration_builders,
        )

        return rule

    @staticmethod
    def _build_numeric_columns_rule() -> Rule:
        """
        This method builds "Rule" object focused on emitting "ExpectationConfiguration" objects for numeric columns.
        """

        # Step-1: Instantiate "ColumnDomainBuilder" for selecting numeric columns (but not "ID-type" columns).

        numeric_column_type_domain_builder = ColumnDomainBuilder(
            include_column_names=None,
            exclude_column_names=None,
            include_column_name_suffixes=None,
            exclude_column_name_suffixes=[
                "_id",
            ],
            semantic_type_filter_module_name=None,
            semantic_type_filter_class_name=None,
            include_semantic_types=[
                SemanticDomainTypes.NUMERIC,
            ],
            exclude_semantic_types=[
                SemanticDomainTypes.IDENTIFIER,
            ],
            data_context=None,
        )

        # Step-2: Declare "ParameterBuilder" for every metric of interest.

        column_partition_parameter_builder_for_metrics: ParameterBuilder = DataAssistant.commonly_used_parameter_builders.build_partition_parameter_builder(
            name="column_values.partition",
            bucketize_data=True,
        )
        column_min_metric_multi_batch_parameter_builder_for_metrics: ParameterBuilder = (
            DataAssistant.commonly_used_parameter_builders.get_column_min_metric_multi_batch_parameter_builder()
        )
        column_max_metric_multi_batch_parameter_builder_for_metrics: ParameterBuilder = (
            DataAssistant.commonly_used_parameter_builders.get_column_max_metric_multi_batch_parameter_builder()
        )
        column_quantile_values_metric_multi_batch_parameter_builder_for_metrics: ParameterBuilder = (
            DataAssistant.commonly_used_parameter_builders.get_column_quantile_values_metric_multi_batch_parameter_builder()
        )
        column_median_metric_multi_batch_parameter_builder_for_metrics: ParameterBuilder = (
            DataAssistant.commonly_used_parameter_builders.get_column_median_metric_multi_batch_parameter_builder()
        )
        column_mean_metric_multi_batch_parameter_builder_for_metrics: ParameterBuilder = (
            DataAssistant.commonly_used_parameter_builders.get_column_mean_metric_multi_batch_parameter_builder()
        )
        column_standard_deviation_metric_multi_batch_parameter_builder_for_metrics: ParameterBuilder = (
            DataAssistant.commonly_used_parameter_builders.get_column_standard_deviation_metric_multi_batch_parameter_builder()
        )

        # Step-3: Declare "ParameterBuilder" for every "validation" need in "ExpectationConfigurationBuilder" objects.

        evaluation_parameter_builder_configs: Optional[List[ParameterBuilderConfig]]

        evaluation_parameter_builder_configs = [
            ParameterBuilderConfig(
                **column_min_metric_multi_batch_parameter_builder_for_metrics.to_json_dict()
            ),
        ]
        column_min_values_range_parameter_builder_for_validations: ParameterBuilder = DataAssistant.commonly_used_parameter_builders.build_numeric_metric_range_multi_batch_parameter_builder(
            metric_name=None,
            metric_value_kwargs=None,
            evaluation_parameter_builder_configs=evaluation_parameter_builder_configs,
        )

        evaluation_parameter_builder_configs = [
            ParameterBuilderConfig(
                **column_max_metric_multi_batch_parameter_builder_for_metrics.to_json_dict()
            ),
        ]
        column_max_values_range_parameter_builder_for_validations: ParameterBuilder = DataAssistant.commonly_used_parameter_builders.build_numeric_metric_range_multi_batch_parameter_builder(
            metric_name=None,
            metric_value_kwargs=None,
            evaluation_parameter_builder_configs=evaluation_parameter_builder_configs,
        )

        evaluation_parameter_builder_configs = [
            ParameterBuilderConfig(
                **column_quantile_values_metric_multi_batch_parameter_builder_for_metrics.to_json_dict()
            ),
        ]
        column_quantile_values_range_parameter_builder_for_validations: ParameterBuilder = DataAssistant.commonly_used_parameter_builders.build_numeric_metric_range_multi_batch_parameter_builder(
            metric_name=None,
            metric_value_kwargs={
                "quantiles": f"{VARIABLES_KEY}quantiles",
                "allow_relative_error": f"{VARIABLES_KEY}allow_relative_error",
            },
            evaluation_parameter_builder_configs=evaluation_parameter_builder_configs,
        )

        evaluation_parameter_builder_configs = [
            ParameterBuilderConfig(
                **column_median_metric_multi_batch_parameter_builder_for_metrics.to_json_dict()
            ),
        ]
        column_median_values_range_parameter_builder_for_validations: ParameterBuilder = DataAssistant.commonly_used_parameter_builders.build_numeric_metric_range_multi_batch_parameter_builder(
            metric_name=None,
            metric_value_kwargs=None,
            evaluation_parameter_builder_configs=evaluation_parameter_builder_configs,
        )

        evaluation_parameter_builder_configs = [
            ParameterBuilderConfig(
                **column_mean_metric_multi_batch_parameter_builder_for_metrics.to_json_dict()
            ),
        ]
        column_mean_values_range_parameter_builder_for_validations: ParameterBuilder = DataAssistant.commonly_used_parameter_builders.build_numeric_metric_range_multi_batch_parameter_builder(
            metric_name=None,
            metric_value_kwargs=None,
            evaluation_parameter_builder_configs=evaluation_parameter_builder_configs,
        )

        evaluation_parameter_builder_configs = [
            ParameterBuilderConfig(
                **column_standard_deviation_metric_multi_batch_parameter_builder_for_metrics.to_json_dict()
            ),
        ]
        column_standard_deviation_values_range_parameter_builder_for_validations: ParameterBuilder = DataAssistant.commonly_used_parameter_builders.build_numeric_metric_range_multi_batch_parameter_builder(
            metric_name=None,
            metric_value_kwargs=None,
            evaluation_parameter_builder_configs=evaluation_parameter_builder_configs,
        )

        # Step-4: Pass "validation" "ParameterBuilderConfig" objects to every "DefaultExpectationConfigurationBuilder", responsible for emitting "ExpectationConfiguration" (with specified "expectation_type").

        validation_parameter_builder_configs: Optional[List[ParameterBuilderConfig]]

        validation_parameter_builder_configs = [
            ParameterBuilderConfig(
                **column_min_values_range_parameter_builder_for_validations.to_json_dict(),
            ),
        ]
        expect_column_min_to_be_between_expectation_configuration_builder = DefaultExpectationConfigurationBuilder(
            expectation_type="expect_column_min_to_be_between",
            validation_parameter_builder_configs=validation_parameter_builder_configs,
            column=f"{DOMAIN_KWARGS_PARAMETER_FULLY_QUALIFIED_NAME}{FULLY_QUALIFIED_PARAMETER_NAME_SEPARATOR_CHARACTER}column",
            min_value=f"{column_min_values_range_parameter_builder_for_validations.json_serialized_fully_qualified_parameter_name}{FULLY_QUALIFIED_PARAMETER_NAME_SEPARATOR_CHARACTER}{FULLY_QUALIFIED_PARAMETER_NAME_VALUE_KEY}[0]",
            max_value=f"{column_min_values_range_parameter_builder_for_validations.json_serialized_fully_qualified_parameter_name}{FULLY_QUALIFIED_PARAMETER_NAME_SEPARATOR_CHARACTER}{FULLY_QUALIFIED_PARAMETER_NAME_VALUE_KEY}[1]",
            strict_min=f"{VARIABLES_KEY}strict_min",
            strict_max=f"{VARIABLES_KEY}strict_max",
            meta={
                "profiler_details": f"{column_min_values_range_parameter_builder_for_validations.json_serialized_fully_qualified_parameter_name}{FULLY_QUALIFIED_PARAMETER_NAME_SEPARATOR_CHARACTER}{FULLY_QUALIFIED_PARAMETER_NAME_METADATA_KEY}",
            },
        )

        validation_parameter_builder_configs = [
            ParameterBuilderConfig(
                **column_max_values_range_parameter_builder_for_validations.to_json_dict(),
            ),
        ]
        expect_column_max_to_be_between_expectation_configuration_builder = DefaultExpectationConfigurationBuilder(
            expectation_type="expect_column_max_to_be_between",
            validation_parameter_builder_configs=validation_parameter_builder_configs,
            column=f"{DOMAIN_KWARGS_PARAMETER_FULLY_QUALIFIED_NAME}{FULLY_QUALIFIED_PARAMETER_NAME_SEPARATOR_CHARACTER}column",
            min_value=f"{column_max_values_range_parameter_builder_for_validations.json_serialized_fully_qualified_parameter_name}{FULLY_QUALIFIED_PARAMETER_NAME_SEPARATOR_CHARACTER}{FULLY_QUALIFIED_PARAMETER_NAME_VALUE_KEY}[0]",
            max_value=f"{column_max_values_range_parameter_builder_for_validations.json_serialized_fully_qualified_parameter_name}{FULLY_QUALIFIED_PARAMETER_NAME_SEPARATOR_CHARACTER}{FULLY_QUALIFIED_PARAMETER_NAME_VALUE_KEY}[1]",
            strict_min=f"{VARIABLES_KEY}strict_min",
            strict_max=f"{VARIABLES_KEY}strict_max",
            meta={
                "profiler_details": f"{column_max_values_range_parameter_builder_for_validations.json_serialized_fully_qualified_parameter_name}{FULLY_QUALIFIED_PARAMETER_NAME_SEPARATOR_CHARACTER}{FULLY_QUALIFIED_PARAMETER_NAME_METADATA_KEY}",
            },
        )

        validation_parameter_builder_configs = [
            ParameterBuilderConfig(
                **column_min_values_range_parameter_builder_for_validations.to_json_dict(),
            ),
            ParameterBuilderConfig(
                **column_max_values_range_parameter_builder_for_validations.to_json_dict(),
            ),
        ]
        expect_column_values_to_be_between_expectation_configuration_builder = DefaultExpectationConfigurationBuilder(
            expectation_type="expect_column_values_to_be_between",
            validation_parameter_builder_configs=validation_parameter_builder_configs,
            column=f"{DOMAIN_KWARGS_PARAMETER_FULLY_QUALIFIED_NAME}{FULLY_QUALIFIED_PARAMETER_NAME_SEPARATOR_CHARACTER}column",
            min_value=f"{column_min_values_range_parameter_builder_for_validations.json_serialized_fully_qualified_parameter_name}{FULLY_QUALIFIED_PARAMETER_NAME_SEPARATOR_CHARACTER}{FULLY_QUALIFIED_PARAMETER_NAME_VALUE_KEY}[0]",
            max_value=f"{column_max_values_range_parameter_builder_for_validations.json_serialized_fully_qualified_parameter_name}{FULLY_QUALIFIED_PARAMETER_NAME_SEPARATOR_CHARACTER}{FULLY_QUALIFIED_PARAMETER_NAME_VALUE_KEY}[1]",
            mostly=f"{VARIABLES_KEY}mostly",
            strict_min=f"{VARIABLES_KEY}strict_min",
            strict_max=f"{VARIABLES_KEY}strict_max",
            meta={
                "profiler_details": {
                    "column_min_values_range_estimator": f"{column_min_values_range_parameter_builder_for_validations.json_serialized_fully_qualified_parameter_name}{FULLY_QUALIFIED_PARAMETER_NAME_SEPARATOR_CHARACTER}{FULLY_QUALIFIED_PARAMETER_NAME_METADATA_KEY}",
                    "column_max_values_range_estimator": f"{column_max_values_range_parameter_builder_for_validations.json_serialized_fully_qualified_parameter_name}{FULLY_QUALIFIED_PARAMETER_NAME_SEPARATOR_CHARACTER}{FULLY_QUALIFIED_PARAMETER_NAME_METADATA_KEY}",
                },
            },
        )

        validation_parameter_builder_configs = [
            ParameterBuilderConfig(
                **column_quantile_values_range_parameter_builder_for_validations.to_json_dict(),
            ),
        ]
        expect_column_quantile_values_to_be_between_expectation_configuration_builder = DefaultExpectationConfigurationBuilder(
            expectation_type="expect_column_quantile_values_to_be_between",
            validation_parameter_builder_configs=validation_parameter_builder_configs,
            column=f"{DOMAIN_KWARGS_PARAMETER_FULLY_QUALIFIED_NAME}{FULLY_QUALIFIED_PARAMETER_NAME_SEPARATOR_CHARACTER}column",
            quantile_ranges={
                "quantiles": f"{VARIABLES_KEY}quantiles",
                "value_ranges": f"{column_quantile_values_range_parameter_builder_for_validations.json_serialized_fully_qualified_parameter_name}{FULLY_QUALIFIED_PARAMETER_NAME_SEPARATOR_CHARACTER}{FULLY_QUALIFIED_PARAMETER_NAME_VALUE_KEY}",
            },
            allow_relative_error=f"{VARIABLES_KEY}allow_relative_error",
            meta={
                "profiler_details": f"{column_quantile_values_range_parameter_builder_for_validations.json_serialized_fully_qualified_parameter_name}{FULLY_QUALIFIED_PARAMETER_NAME_SEPARATOR_CHARACTER}{FULLY_QUALIFIED_PARAMETER_NAME_METADATA_KEY}",
            },
        )

        validation_parameter_builder_configs = [
            ParameterBuilderConfig(
                **column_median_values_range_parameter_builder_for_validations.to_json_dict(),
            ),
        ]
        expect_column_median_to_be_between_expectation_configuration_builder = DefaultExpectationConfigurationBuilder(
            expectation_type="expect_column_median_to_be_between",
            validation_parameter_builder_configs=validation_parameter_builder_configs,
            column=f"{DOMAIN_KWARGS_PARAMETER_FULLY_QUALIFIED_NAME}{FULLY_QUALIFIED_PARAMETER_NAME_SEPARATOR_CHARACTER}column",
            min_value=f"{column_median_values_range_parameter_builder_for_validations.json_serialized_fully_qualified_parameter_name}{FULLY_QUALIFIED_PARAMETER_NAME_SEPARATOR_CHARACTER}{FULLY_QUALIFIED_PARAMETER_NAME_VALUE_KEY}[0]",
            max_value=f"{column_median_values_range_parameter_builder_for_validations.json_serialized_fully_qualified_parameter_name}{FULLY_QUALIFIED_PARAMETER_NAME_SEPARATOR_CHARACTER}{FULLY_QUALIFIED_PARAMETER_NAME_VALUE_KEY}[1]",
            strict_min=f"{VARIABLES_KEY}strict_min",
            strict_max=f"{VARIABLES_KEY}strict_max",
            meta={
                "profiler_details": f"{column_median_values_range_parameter_builder_for_validations.json_serialized_fully_qualified_parameter_name}{FULLY_QUALIFIED_PARAMETER_NAME_SEPARATOR_CHARACTER}{FULLY_QUALIFIED_PARAMETER_NAME_METADATA_KEY}",
            },
        )

        validation_parameter_builder_configs = [
            ParameterBuilderConfig(
                **column_mean_values_range_parameter_builder_for_validations.to_json_dict(),
            ),
        ]
        expect_column_mean_to_be_between_expectation_configuration_builder = DefaultExpectationConfigurationBuilder(
            expectation_type="expect_column_mean_to_be_between",
            validation_parameter_builder_configs=validation_parameter_builder_configs,
            column=f"{DOMAIN_KWARGS_PARAMETER_FULLY_QUALIFIED_NAME}{FULLY_QUALIFIED_PARAMETER_NAME_SEPARATOR_CHARACTER}column",
            min_value=f"{column_mean_values_range_parameter_builder_for_validations.json_serialized_fully_qualified_parameter_name}{FULLY_QUALIFIED_PARAMETER_NAME_SEPARATOR_CHARACTER}{FULLY_QUALIFIED_PARAMETER_NAME_VALUE_KEY}[0]",
            max_value=f"{column_mean_values_range_parameter_builder_for_validations.json_serialized_fully_qualified_parameter_name}{FULLY_QUALIFIED_PARAMETER_NAME_SEPARATOR_CHARACTER}{FULLY_QUALIFIED_PARAMETER_NAME_VALUE_KEY}[1]",
            strict_min=f"{VARIABLES_KEY}strict_min",
            strict_max=f"{VARIABLES_KEY}strict_max",
            meta={
                "profiler_details": f"{column_mean_values_range_parameter_builder_for_validations.json_serialized_fully_qualified_parameter_name}{FULLY_QUALIFIED_PARAMETER_NAME_SEPARATOR_CHARACTER}{FULLY_QUALIFIED_PARAMETER_NAME_METADATA_KEY}",
            },
        )

        validation_parameter_builder_configs = [
            ParameterBuilderConfig(
                **column_standard_deviation_values_range_parameter_builder_for_validations.to_json_dict(),
            ),
        ]
        expect_column_stdev_to_be_between_expectation_configuration_builder = DefaultExpectationConfigurationBuilder(
            expectation_type="expect_column_stdev_to_be_between",
            validation_parameter_builder_configs=validation_parameter_builder_configs,
            column=f"{DOMAIN_KWARGS_PARAMETER_FULLY_QUALIFIED_NAME}{FULLY_QUALIFIED_PARAMETER_NAME_SEPARATOR_CHARACTER}column",
            min_value=f"{column_standard_deviation_values_range_parameter_builder_for_validations.json_serialized_fully_qualified_parameter_name}{FULLY_QUALIFIED_PARAMETER_NAME_SEPARATOR_CHARACTER}{FULLY_QUALIFIED_PARAMETER_NAME_VALUE_KEY}[0]",
            max_value=f"{column_standard_deviation_values_range_parameter_builder_for_validations.json_serialized_fully_qualified_parameter_name}{FULLY_QUALIFIED_PARAMETER_NAME_SEPARATOR_CHARACTER}{FULLY_QUALIFIED_PARAMETER_NAME_VALUE_KEY}[1]",
            strict_min=f"{VARIABLES_KEY}strict_min",
            strict_max=f"{VARIABLES_KEY}strict_max",
            meta={
                "profiler_details": f"{column_standard_deviation_values_range_parameter_builder_for_validations.json_serialized_fully_qualified_parameter_name}{FULLY_QUALIFIED_PARAMETER_NAME_SEPARATOR_CHARACTER}{FULLY_QUALIFIED_PARAMETER_NAME_METADATA_KEY}",
            },
        )

        # Step-5: Instantiate and return "Rule" object, comprised of "variables", "domain_builder", "parameter_builders", and "expectation_configuration_builders" components.

        variables: dict = {
            "mostly": 1.0,
            "strict_min": False,
            "strict_max": False,
            "quantiles": [
                0.25,
                0.5,
                0.75,
            ],
            "allow_relative_error": False,
            "false_positive_rate": 0.05,
            "estimator": "bootstrap",
            "n_resamples": 9999,
            "random_seed": None,
            "quantile_statistic_interpolation_method": "nearest",
            "quantile_bias_correction": False,
            "quantile_bias_std_error_ratio_threshold": None,
            "include_estimator_samples_histogram_in_details": False,
            "truncate_values": {
                "lower_bound": None,
                "upper_bound": None,
            },
            "round_decimals": 15,
        }
        parameter_builders: List[ParameterBuilder] = [
            column_partition_parameter_builder_for_metrics,
            column_min_metric_multi_batch_parameter_builder_for_metrics,
            column_max_metric_multi_batch_parameter_builder_for_metrics,
            column_quantile_values_metric_multi_batch_parameter_builder_for_metrics,
            column_median_metric_multi_batch_parameter_builder_for_metrics,
            column_mean_metric_multi_batch_parameter_builder_for_metrics,
            column_standard_deviation_metric_multi_batch_parameter_builder_for_metrics,
        ]
        expectation_configuration_builders: List[ExpectationConfigurationBuilder] = [
            expect_column_min_to_be_between_expectation_configuration_builder,
            expect_column_max_to_be_between_expectation_configuration_builder,
            expect_column_values_to_be_between_expectation_configuration_builder,
            expect_column_quantile_values_to_be_between_expectation_configuration_builder,
            expect_column_median_to_be_between_expectation_configuration_builder,
            expect_column_mean_to_be_between_expectation_configuration_builder,
            expect_column_stdev_to_be_between_expectation_configuration_builder,
        ]
        rule = Rule(
            name="numeric_columns_rule",
            variables=variables,
            domain_builder=numeric_column_type_domain_builder,
            parameter_builders=parameter_builders,
            expectation_configuration_builders=expectation_configuration_builders,
        )

        return rule

    @staticmethod
    def _build_datetime_columns_rule() -> Rule:
        """
        This method builds "Rule" object focused on emitting "ExpectationConfiguration" objects for datetime columns.
        """

        # Step-1: Instantiate "ColumnDomainBuilder" for selecting proper datetime columns (not "datetime-looking" text).

        datetime_column_type_domain_builder = ColumnDomainBuilder(
            include_column_names=None,
            exclude_column_names=None,
            include_column_name_suffixes=None,
            exclude_column_name_suffixes=None,
            semantic_type_filter_module_name=None,
            semantic_type_filter_class_name=None,
            include_semantic_types=[
                SemanticDomainTypes.DATETIME,
            ],
            exclude_semantic_types=[
                SemanticDomainTypes.TEXT,
            ],
            data_context=None,
        )

        # Step-2: Declare "ParameterBuilder" for every metric of interest.

        column_partition_parameter_builder_for_metrics: ParameterBuilder = DataAssistant.commonly_used_parameter_builders.build_partition_parameter_builder(
            name="column_values.partition",
            bucketize_data=True,
        )
        column_min_metric_multi_batch_parameter_builder_for_metrics: ParameterBuilder = (
            DataAssistant.commonly_used_parameter_builders.get_column_min_metric_multi_batch_parameter_builder()
        )
        column_max_metric_multi_batch_parameter_builder_for_metrics: ParameterBuilder = (
            DataAssistant.commonly_used_parameter_builders.get_column_max_metric_multi_batch_parameter_builder()
        )
        column_quantile_values_metric_multi_batch_parameter_builder_for_metrics: ParameterBuilder = (
            DataAssistant.commonly_used_parameter_builders.get_column_quantile_values_metric_multi_batch_parameter_builder()
        )
<<<<<<< HEAD
        # TODO: <Alex>ALEX</Alex>
        # column_median_metric_multi_batch_parameter_builder_for_metrics: ParameterBuilder = (
        #     DataAssistant.commonly_used_parameter_builders.get_column_median_metric_multi_batch_parameter_builder()
        # )
        # column_mean_metric_multi_batch_parameter_builder_for_metrics: ParameterBuilder = (
        #     DataAssistant.commonly_used_parameter_builders.get_column_mean_metric_multi_batch_parameter_builder()
        # )
        # column_standard_deviation_metric_multi_batch_parameter_builder_for_metrics: ParameterBuilder = (
        #     DataAssistant.commonly_used_parameter_builders.get_column_standard_deviation_metric_multi_batch_parameter_builder()
        # )
        # TODO: <Alex>ALEX</Alex>
=======
>>>>>>> 4bed0c52

        # Step-3: Declare "ParameterBuilder" for every "validation" need in "ExpectationConfigurationBuilder" objects.

        evaluation_parameter_builder_configs: Optional[List[ParameterBuilderConfig]]

        evaluation_parameter_builder_configs = [
            ParameterBuilderConfig(
                **column_min_metric_multi_batch_parameter_builder_for_metrics.to_json_dict()
            ),
        ]
        column_min_values_range_parameter_builder_for_validations: ParameterBuilder = DataAssistant.commonly_used_parameter_builders.build_numeric_metric_range_multi_batch_parameter_builder(
            metric_name=None,
            metric_value_kwargs=None,
            evaluation_parameter_builder_configs=evaluation_parameter_builder_configs,
        )

        evaluation_parameter_builder_configs = [
            ParameterBuilderConfig(
                **column_max_metric_multi_batch_parameter_builder_for_metrics.to_json_dict()
            ),
        ]
        column_max_values_range_parameter_builder_for_validations: ParameterBuilder = DataAssistant.commonly_used_parameter_builders.build_numeric_metric_range_multi_batch_parameter_builder(
            metric_name=None,
            metric_value_kwargs=None,
            evaluation_parameter_builder_configs=evaluation_parameter_builder_configs,
        )

        evaluation_parameter_builder_configs = [
            ParameterBuilderConfig(
                **column_quantile_values_metric_multi_batch_parameter_builder_for_metrics.to_json_dict()
            ),
        ]
        column_quantile_values_range_parameter_builder_for_validations: ParameterBuilder = DataAssistant.commonly_used_parameter_builders.build_numeric_metric_range_multi_batch_parameter_builder(
            metric_name=None,
            metric_value_kwargs={
                "quantiles": f"{VARIABLES_KEY}quantiles",
                "allow_relative_error": f"{VARIABLES_KEY}allow_relative_error",
            },
            evaluation_parameter_builder_configs=evaluation_parameter_builder_configs,
        )

        # Step-4: Pass "validation" "ParameterBuilderConfig" objects to every "DefaultExpectationConfigurationBuilder", responsible for emitting "ExpectationConfiguration" (with specified "expectation_type").

        validation_parameter_builder_configs: Optional[List[ParameterBuilderConfig]]

        validation_parameter_builder_configs = [
            ParameterBuilderConfig(
                **column_min_values_range_parameter_builder_for_validations.to_json_dict(),
            ),
        ]
        expect_column_min_to_be_between_expectation_configuration_builder = DefaultExpectationConfigurationBuilder(
            expectation_type="expect_column_min_to_be_between",
            validation_parameter_builder_configs=validation_parameter_builder_configs,
            column=f"{DOMAIN_KWARGS_PARAMETER_FULLY_QUALIFIED_NAME}{FULLY_QUALIFIED_PARAMETER_NAME_SEPARATOR_CHARACTER}column",
            min_value=f"{column_min_values_range_parameter_builder_for_validations.json_serialized_fully_qualified_parameter_name}{FULLY_QUALIFIED_PARAMETER_NAME_SEPARATOR_CHARACTER}{FULLY_QUALIFIED_PARAMETER_NAME_VALUE_KEY}[0]",
            max_value=f"{column_min_values_range_parameter_builder_for_validations.json_serialized_fully_qualified_parameter_name}{FULLY_QUALIFIED_PARAMETER_NAME_SEPARATOR_CHARACTER}{FULLY_QUALIFIED_PARAMETER_NAME_VALUE_KEY}[1]",
            strict_min=f"{VARIABLES_KEY}strict_min",
            strict_max=f"{VARIABLES_KEY}strict_max",
            meta={
                "profiler_details": f"{column_min_values_range_parameter_builder_for_validations.json_serialized_fully_qualified_parameter_name}{FULLY_QUALIFIED_PARAMETER_NAME_SEPARATOR_CHARACTER}{FULLY_QUALIFIED_PARAMETER_NAME_METADATA_KEY}",
            },
        )

        validation_parameter_builder_configs = [
            ParameterBuilderConfig(
                **column_max_values_range_parameter_builder_for_validations.to_json_dict(),
            ),
        ]
        expect_column_max_to_be_between_expectation_configuration_builder = DefaultExpectationConfigurationBuilder(
            expectation_type="expect_column_max_to_be_between",
            validation_parameter_builder_configs=validation_parameter_builder_configs,
            column=f"{DOMAIN_KWARGS_PARAMETER_FULLY_QUALIFIED_NAME}{FULLY_QUALIFIED_PARAMETER_NAME_SEPARATOR_CHARACTER}column",
            min_value=f"{column_max_values_range_parameter_builder_for_validations.json_serialized_fully_qualified_parameter_name}{FULLY_QUALIFIED_PARAMETER_NAME_SEPARATOR_CHARACTER}{FULLY_QUALIFIED_PARAMETER_NAME_VALUE_KEY}[0]",
            max_value=f"{column_max_values_range_parameter_builder_for_validations.json_serialized_fully_qualified_parameter_name}{FULLY_QUALIFIED_PARAMETER_NAME_SEPARATOR_CHARACTER}{FULLY_QUALIFIED_PARAMETER_NAME_VALUE_KEY}[1]",
            strict_min=f"{VARIABLES_KEY}strict_min",
            strict_max=f"{VARIABLES_KEY}strict_max",
            meta={
                "profiler_details": f"{column_max_values_range_parameter_builder_for_validations.json_serialized_fully_qualified_parameter_name}{FULLY_QUALIFIED_PARAMETER_NAME_SEPARATOR_CHARACTER}{FULLY_QUALIFIED_PARAMETER_NAME_METADATA_KEY}",
            },
        )

        validation_parameter_builder_configs = [
            ParameterBuilderConfig(
                **column_min_values_range_parameter_builder_for_validations.to_json_dict(),
            ),
            ParameterBuilderConfig(
                **column_max_values_range_parameter_builder_for_validations.to_json_dict(),
            ),
        ]
        expect_column_values_to_be_between_expectation_configuration_builder = DefaultExpectationConfigurationBuilder(
            expectation_type="expect_column_values_to_be_between",
            validation_parameter_builder_configs=validation_parameter_builder_configs,
            column=f"{DOMAIN_KWARGS_PARAMETER_FULLY_QUALIFIED_NAME}{FULLY_QUALIFIED_PARAMETER_NAME_SEPARATOR_CHARACTER}column",
            min_value=f"{column_min_values_range_parameter_builder_for_validations.json_serialized_fully_qualified_parameter_name}{FULLY_QUALIFIED_PARAMETER_NAME_SEPARATOR_CHARACTER}{FULLY_QUALIFIED_PARAMETER_NAME_VALUE_KEY}[0]",
            max_value=f"{column_max_values_range_parameter_builder_for_validations.json_serialized_fully_qualified_parameter_name}{FULLY_QUALIFIED_PARAMETER_NAME_SEPARATOR_CHARACTER}{FULLY_QUALIFIED_PARAMETER_NAME_VALUE_KEY}[1]",
            mostly=f"{VARIABLES_KEY}mostly",
            strict_min=f"{VARIABLES_KEY}strict_min",
            strict_max=f"{VARIABLES_KEY}strict_max",
            meta={
                "profiler_details": {
                    "column_min_values_range_estimator": f"{column_min_values_range_parameter_builder_for_validations.json_serialized_fully_qualified_parameter_name}{FULLY_QUALIFIED_PARAMETER_NAME_SEPARATOR_CHARACTER}{FULLY_QUALIFIED_PARAMETER_NAME_METADATA_KEY}",
                    "column_max_values_range_estimator": f"{column_max_values_range_parameter_builder_for_validations.json_serialized_fully_qualified_parameter_name}{FULLY_QUALIFIED_PARAMETER_NAME_SEPARATOR_CHARACTER}{FULLY_QUALIFIED_PARAMETER_NAME_METADATA_KEY}",
                },
            },
        )

        validation_parameter_builder_configs = [
            ParameterBuilderConfig(
                **column_quantile_values_range_parameter_builder_for_validations.to_json_dict(),
            ),
        ]
        expect_column_quantile_values_to_be_between_expectation_configuration_builder = DefaultExpectationConfigurationBuilder(
            expectation_type="expect_column_quantile_values_to_be_between",
            validation_parameter_builder_configs=validation_parameter_builder_configs,
            column=f"{DOMAIN_KWARGS_PARAMETER_FULLY_QUALIFIED_NAME}{FULLY_QUALIFIED_PARAMETER_NAME_SEPARATOR_CHARACTER}column",
            quantile_ranges={
                "quantiles": f"{VARIABLES_KEY}quantiles",
                "value_ranges": f"{column_quantile_values_range_parameter_builder_for_validations.json_serialized_fully_qualified_parameter_name}{FULLY_QUALIFIED_PARAMETER_NAME_SEPARATOR_CHARACTER}{FULLY_QUALIFIED_PARAMETER_NAME_VALUE_KEY}",
            },
            allow_relative_error=f"{VARIABLES_KEY}allow_relative_error",
            meta={
                "profiler_details": f"{column_quantile_values_range_parameter_builder_for_validations.json_serialized_fully_qualified_parameter_name}{FULLY_QUALIFIED_PARAMETER_NAME_SEPARATOR_CHARACTER}{FULLY_QUALIFIED_PARAMETER_NAME_METADATA_KEY}",
            },
        )

        # Step-5: Instantiate and return "Rule" object, comprised of "variables", "domain_builder", "parameter_builders", and "expectation_configuration_builders" components.

        variables: dict = {
            "mostly": 1.0,
            "strict_min": False,
            "strict_max": False,
            "quantiles": [
                0.25,
                0.5,
                0.75,
            ],
            "allow_relative_error": False,
            "false_positive_rate": 0.05,
            "estimator": "bootstrap",
            "n_resamples": 9999,
            "random_seed": None,
            "quantile_statistic_interpolation_method": "nearest",
            "quantile_bias_correction": False,
            "quantile_bias_std_error_ratio_threshold": None,
            "include_estimator_samples_histogram_in_details": False,
            "truncate_values": {
                "lower_bound": None,
                "upper_bound": None,
            },
            "round_decimals": 1,
        }
        parameter_builders: List[ParameterBuilder] = [
            column_partition_parameter_builder_for_metrics,
            column_min_metric_multi_batch_parameter_builder_for_metrics,
            column_max_metric_multi_batch_parameter_builder_for_metrics,
            column_quantile_values_metric_multi_batch_parameter_builder_for_metrics,
<<<<<<< HEAD
            # TODO: <Alex>ALEX</Alex>
            # TODO: <Alex>ALEX</Alex>
            # column_median_metric_multi_batch_parameter_builder_for_metrics,
            # TODO: <Alex>ALEX</Alex>
            # column_mean_metric_multi_batch_parameter_builder_for_metrics,
            # column_standard_deviation_metric_multi_batch_parameter_builder_for_metrics,
            # TODO: <Alex>ALEX</Alex>
=======
>>>>>>> 4bed0c52
        ]
        expectation_configuration_builders: List[ExpectationConfigurationBuilder] = [
            expect_column_min_to_be_between_expectation_configuration_builder,
            expect_column_max_to_be_between_expectation_configuration_builder,
            expect_column_values_to_be_between_expectation_configuration_builder,
            expect_column_quantile_values_to_be_between_expectation_configuration_builder,
        ]
        rule = Rule(
            name="datetime_columns_rule",
            variables=variables,
            domain_builder=datetime_column_type_domain_builder,
            parameter_builders=parameter_builders,
            expectation_configuration_builders=expectation_configuration_builders,
        )

        return rule

    @staticmethod
    def _build_text_columns_rule() -> Rule:

        # Step-1: Instantiate "ColumnDomainBuilder" for selecting proper text columns.

        text_column_type_domain_builder = ColumnDomainBuilder(
            include_column_names=None,
            exclude_column_names=None,
            include_column_name_suffixes=None,
            exclude_column_name_suffixes=None,
            semantic_type_filter_module_name=None,
            semantic_type_filter_class_name=None,
            include_semantic_types=[
                SemanticDomainTypes.TEXT,
            ],
            exclude_semantic_types=[
                SemanticDomainTypes.NUMERIC,
                SemanticDomainTypes.DATETIME,
            ],
            data_context=None,
        )

        # Step-2: Declare "ParameterBuilder" for every metric of interest.

        column_min_length_metric_multi_batch_parameter_builder_for_metrics: ParameterBuilder = (
            DataAssistant.commonly_used_parameter_builders.get_column_min_length_metric_multi_batch_parameter_builder()
        )
        column_max_length_metric_multi_batch_parameter_builder_for_metrics: ParameterBuilder = (
            DataAssistant.commonly_used_parameter_builders.get_column_max_length_metric_multi_batch_parameter_builder()
        )

        # Step-3: Declare "ParameterBuilder" for every "validation" need in "ExpectationConfigurationBuilder" objects.

        evaluation_parameter_builder_configs: Optional[List[ParameterBuilderConfig]]

        evaluation_parameter_builder_configs = [
            ParameterBuilderConfig(
                **column_min_length_metric_multi_batch_parameter_builder_for_metrics.to_json_dict()
            ),
        ]
        column_min_length_range_parameter_builder_for_validations: ParameterBuilder = DataAssistant.commonly_used_parameter_builders.build_numeric_metric_range_multi_batch_parameter_builder(
            metric_name=None,
            metric_value_kwargs=None,
            evaluation_parameter_builder_configs=evaluation_parameter_builder_configs,
        )

        evaluation_parameter_builder_configs = [
            ParameterBuilderConfig(
                **column_max_length_metric_multi_batch_parameter_builder_for_metrics.to_json_dict()
            ),
        ]
        column_max_length_range_parameter_builder_for_validations: ParameterBuilder = DataAssistant.commonly_used_parameter_builders.build_numeric_metric_range_multi_batch_parameter_builder(
            metric_name=None,
            metric_value_kwargs=None,
            evaluation_parameter_builder_configs=evaluation_parameter_builder_configs,
        )

        column_values_to_match_regex_parameter_builder_for_validations: ParameterBuilder = DataAssistant.commonly_used_parameter_builders.build_regex_pattern_string_parameter_builder(
            name="column_values.match_regex",
        )

        # Step-4: Pass "validation" "ParameterBuilderConfig" objects to every "DefaultExpectationConfigurationBuilder", responsible for emitting "ExpectationConfiguration" (with specified "expectation_type").

        validation_parameter_builder_configs: Optional[List[ParameterBuilderConfig]]

        validation_parameter_builder_configs = [
            ParameterBuilderConfig(
                **column_min_length_range_parameter_builder_for_validations.to_json_dict(),
            ),
            ParameterBuilderConfig(
                **column_max_length_range_parameter_builder_for_validations.to_json_dict(),
            ),
        ]
        expect_column_value_lengths_to_be_between_expectation_configuration_builder = DefaultExpectationConfigurationBuilder(
            expectation_type="expect_column_value_lengths_to_be_between",
            validation_parameter_builder_configs=validation_parameter_builder_configs,
            column=f"{DOMAIN_KWARGS_PARAMETER_FULLY_QUALIFIED_NAME}{FULLY_QUALIFIED_PARAMETER_NAME_SEPARATOR_CHARACTER}column",
            min_value=f"{column_min_length_range_parameter_builder_for_validations.json_serialized_fully_qualified_parameter_name}{FULLY_QUALIFIED_PARAMETER_NAME_SEPARATOR_CHARACTER}{FULLY_QUALIFIED_PARAMETER_NAME_VALUE_KEY}[0]",
            max_value=f"{column_max_length_range_parameter_builder_for_validations.json_serialized_fully_qualified_parameter_name}{FULLY_QUALIFIED_PARAMETER_NAME_SEPARATOR_CHARACTER}{FULLY_QUALIFIED_PARAMETER_NAME_VALUE_KEY}[1]",
            mostly=f"{VARIABLES_KEY}mostly",
            strict_min=f"{VARIABLES_KEY}strict_min",
            strict_max=f"{VARIABLES_KEY}strict_max",
            meta={
                "profiler_details": {
                    "column_min_length_range_estimator": f"{column_min_length_range_parameter_builder_for_validations.json_serialized_fully_qualified_parameter_name}{FULLY_QUALIFIED_PARAMETER_NAME_SEPARATOR_CHARACTER}{FULLY_QUALIFIED_PARAMETER_NAME_METADATA_KEY}",
                    "column_max_length_range_estimator": f"{column_max_length_range_parameter_builder_for_validations.json_serialized_fully_qualified_parameter_name}{FULLY_QUALIFIED_PARAMETER_NAME_SEPARATOR_CHARACTER}{FULLY_QUALIFIED_PARAMETER_NAME_METADATA_KEY}",
                },
            },
        )

        validation_parameter_builder_configs = [
            ParameterBuilderConfig(
                **column_values_to_match_regex_parameter_builder_for_validations.to_json_dict(),
            ),
        ]
        expect_column_values_to_match_regex_expectation_configuration_builder = DefaultExpectationConfigurationBuilder(
            expectation_type="expect_column_values_to_match_regex",
            validation_parameter_builder_configs=validation_parameter_builder_configs,
            condition=f"{column_values_to_match_regex_parameter_builder_for_validations.json_serialized_fully_qualified_parameter_name}{FULLY_QUALIFIED_PARAMETER_NAME_SEPARATOR_CHARACTER}{FULLY_QUALIFIED_PARAMETER_NAME_METADATA_KEY}{FULLY_QUALIFIED_PARAMETER_NAME_SEPARATOR_CHARACTER}success_ratio >= {VARIABLES_KEY}success_ratio",
            column=f"{DOMAIN_KWARGS_PARAMETER_FULLY_QUALIFIED_NAME}{FULLY_QUALIFIED_PARAMETER_NAME_SEPARATOR_CHARACTER}column",
            regex=f"{column_values_to_match_regex_parameter_builder_for_validations.json_serialized_fully_qualified_parameter_name}{FULLY_QUALIFIED_PARAMETER_NAME_SEPARATOR_CHARACTER}{FULLY_QUALIFIED_PARAMETER_NAME_VALUE_KEY}",
            mostly=f"{VARIABLES_KEY}mostly",
            meta={
                "profiler_details": f"{column_values_to_match_regex_parameter_builder_for_validations.json_serialized_fully_qualified_parameter_name}{FULLY_QUALIFIED_PARAMETER_NAME_SEPARATOR_CHARACTER}{FULLY_QUALIFIED_PARAMETER_NAME_METADATA_KEY}",
            },
        )

        # Step-5: Instantiate and return "Rule" object, comprised of "variables", "domain_builder", "parameter_builders", and "expectation_configuration_builders" components.

        variables: dict = {
            "mostly": 1.0,
            "strict_min": False,
            "strict_max": False,
            "false_positive_rate": 0.05,
            "estimator": "bootstrap",
            "n_resamples": 9999,
            "random_seed": None,
            "quantile_statistic_interpolation_method": "nearest",
            "quantile_bias_correction": False,
            "quantile_bias_std_error_ratio_threshold": None,
            "include_estimator_samples_histogram_in_details": False,
            "truncate_values": {
                "lower_bound": 0,
                "upper_bound": None,
            },
            "round_decimals": 0,
            "success_ratio": 7.5e-1,
        }
        parameter_builders: List[ParameterBuilder] = [
            column_min_length_metric_multi_batch_parameter_builder_for_metrics,
            column_max_length_metric_multi_batch_parameter_builder_for_metrics,
        ]
        expectation_configuration_builders: List[ExpectationConfigurationBuilder] = [
            expect_column_value_lengths_to_be_between_expectation_configuration_builder,
            expect_column_values_to_match_regex_expectation_configuration_builder,
        ]
        rule = Rule(
            name="text_columns_rule",
            variables=variables,
            domain_builder=text_column_type_domain_builder,
            parameter_builders=parameter_builders,
            expectation_configuration_builders=expectation_configuration_builders,
        )

        return rule

    @staticmethod
    def _build_categorical_columns_rule() -> Rule:
        """
        This method builds "Rule" object focused on emitting "ExpectationConfiguration" objects for categorical columns.
        """

        # Step-1: Instantiate "CategoricalColumnDomainBuilder" for selecting columns containing "FEW" discrete values.

        categorical_column_type_domain_builder: CategoricalColumnDomainBuilder = (
            CategoricalColumnDomainBuilder(
                include_column_names=None,
                exclude_column_names=None,
                include_column_name_suffixes=None,
                exclude_column_name_suffixes=None,
                semantic_type_filter_module_name=None,
                semantic_type_filter_class_name=None,
                include_semantic_types=None,
                exclude_semantic_types=None,
                allowed_semantic_types_passthrough=None,
                cardinality_limit_mode=f"{VARIABLES_KEY}cardinality_limit_mode",
                max_unique_values=None,
                max_proportion_unique=None,
                data_context=None,
            )
        )

        # Step-2: Declare "ParameterBuilder" for every metric of interest.

        column_distinct_values_count_metric_multi_batch_parameter_builder_for_metrics: ParameterBuilder = (
            DataAssistant.commonly_used_parameter_builders.get_column_distinct_values_count_metric_multi_batch_parameter_builder()
        )
        metric_name: str = "column.value_counts"
        name: str = sanitize_parameter_name(name=metric_name)
        column_value_counts_metric_multi_batch_parameter_builder_for_metrics = (
            MetricMultiBatchParameterBuilder(
                name=name,
                metric_name=metric_name,
                metric_domain_kwargs=DOMAIN_KWARGS_PARAMETER_FULLY_QUALIFIED_NAME,
                metric_value_kwargs={
                    "sort": "value",
                },
                enforce_numeric_metric=False,
                replace_nan_with_zero=False,
                reduce_scalar_metric=True,
                evaluation_parameter_builder_configs=None,
                data_context=None,
            )
        )

        # Step-3: Declare "ParameterBuilder" for every "validation" need in "ExpectationConfigurationBuilder" objects.

        value_set_multi_batch_parameter_builder_for_validations: ParameterBuilder = (
            ValueSetMultiBatchParameterBuilder(
                name="value_set_estimator",
                metric_domain_kwargs=DOMAIN_KWARGS_PARAMETER_FULLY_QUALIFIED_NAME,
                metric_value_kwargs=None,
                evaluation_parameter_builder_configs=None,
                data_context=None,
            )
        )

        evaluation_parameter_builder_configs: Optional[List[ParameterBuilderConfig]]

        evaluation_parameter_builder_configs = [
            ParameterBuilderConfig(
                **column_distinct_values_count_metric_multi_batch_parameter_builder_for_metrics.to_json_dict()
            ),
        ]
        column_distinct_values_count_range_parameter_builder_for_validations: ParameterBuilder = DataAssistant.commonly_used_parameter_builders.build_numeric_metric_range_multi_batch_parameter_builder(
            metric_name=None,
            metric_value_kwargs=None,
            evaluation_parameter_builder_configs=evaluation_parameter_builder_configs,
        )

        column_unique_proportion_range_parameter_builder_for_validations: ParameterBuilder = DataAssistant.commonly_used_parameter_builders.build_numeric_metric_range_multi_batch_parameter_builder(
            metric_name="column.unique_proportion",
            metric_value_kwargs=None,
        )

        # Step-4: Pass "validation" "ParameterBuilderConfig" objects to every "DefaultExpectationConfigurationBuilder", responsible for emitting "ExpectationConfiguration" (with specified "expectation_type").

        validation_parameter_builder_configs: Optional[List[ParameterBuilderConfig]]

        validation_parameter_builder_configs = [
            ParameterBuilderConfig(
                **value_set_multi_batch_parameter_builder_for_validations.to_json_dict(),
            ),
        ]
        expect_column_values_to_be_in_set_expectation_configuration_builder = DefaultExpectationConfigurationBuilder(
            expectation_type="expect_column_values_to_be_in_set",
            validation_parameter_builder_configs=validation_parameter_builder_configs,
            column=f"{DOMAIN_KWARGS_PARAMETER_FULLY_QUALIFIED_NAME}{FULLY_QUALIFIED_PARAMETER_NAME_SEPARATOR_CHARACTER}column",
            value_set=f"{value_set_multi_batch_parameter_builder_for_validations.json_serialized_fully_qualified_parameter_name}{FULLY_QUALIFIED_PARAMETER_NAME_SEPARATOR_CHARACTER}{FULLY_QUALIFIED_PARAMETER_NAME_VALUE_KEY}",
            mostly=f"{VARIABLES_KEY}mostly",
            meta={
                "profiler_details": f"{value_set_multi_batch_parameter_builder_for_validations.json_serialized_fully_qualified_parameter_name}{FULLY_QUALIFIED_PARAMETER_NAME_SEPARATOR_CHARACTER}{FULLY_QUALIFIED_PARAMETER_NAME_METADATA_KEY}",
            },
        )

        validation_parameter_builder_configs = [
            ParameterBuilderConfig(
                **column_distinct_values_count_range_parameter_builder_for_validations.to_json_dict(),
            ),
        ]
        expect_column_unique_value_count_to_be_between_expectation_configuration_builder = DefaultExpectationConfigurationBuilder(
            expectation_type="expect_column_unique_value_count_to_be_between",
            validation_parameter_builder_configs=validation_parameter_builder_configs,
            column=f"{DOMAIN_KWARGS_PARAMETER_FULLY_QUALIFIED_NAME}{FULLY_QUALIFIED_PARAMETER_NAME_SEPARATOR_CHARACTER}column",
            min_value=f"{column_distinct_values_count_range_parameter_builder_for_validations.json_serialized_fully_qualified_parameter_name}{FULLY_QUALIFIED_PARAMETER_NAME_SEPARATOR_CHARACTER}{FULLY_QUALIFIED_PARAMETER_NAME_VALUE_KEY}[0]",
            max_value=f"{column_distinct_values_count_range_parameter_builder_for_validations.json_serialized_fully_qualified_parameter_name}{FULLY_QUALIFIED_PARAMETER_NAME_SEPARATOR_CHARACTER}{FULLY_QUALIFIED_PARAMETER_NAME_VALUE_KEY}[1]",
            strict_min=f"{VARIABLES_KEY}strict_min",
            strict_max=f"{VARIABLES_KEY}strict_max",
            meta={
                "profiler_details": f"{column_distinct_values_count_range_parameter_builder_for_validations.json_serialized_fully_qualified_parameter_name}{FULLY_QUALIFIED_PARAMETER_NAME_SEPARATOR_CHARACTER}{FULLY_QUALIFIED_PARAMETER_NAME_METADATA_KEY}",
            },
        )

        validation_parameter_builder_configs = [
            ParameterBuilderConfig(
                **column_unique_proportion_range_parameter_builder_for_validations.to_json_dict(),
            ),
        ]
        expect_column_proportion_of_unique_values_to_be_between_expectation_configuration_builder = DefaultExpectationConfigurationBuilder(
            expectation_type="expect_column_proportion_of_unique_values_to_be_between",
            validation_parameter_builder_configs=validation_parameter_builder_configs,
            column=f"{DOMAIN_KWARGS_PARAMETER_FULLY_QUALIFIED_NAME}{FULLY_QUALIFIED_PARAMETER_NAME_SEPARATOR_CHARACTER}column",
            min_value=f"{column_unique_proportion_range_parameter_builder_for_validations.json_serialized_fully_qualified_parameter_name}{FULLY_QUALIFIED_PARAMETER_NAME_SEPARATOR_CHARACTER}{FULLY_QUALIFIED_PARAMETER_NAME_VALUE_KEY}[0]",
            max_value=f"{column_unique_proportion_range_parameter_builder_for_validations.json_serialized_fully_qualified_parameter_name}{FULLY_QUALIFIED_PARAMETER_NAME_SEPARATOR_CHARACTER}{FULLY_QUALIFIED_PARAMETER_NAME_VALUE_KEY}[1]",
            strict_min=f"{VARIABLES_KEY}strict_min",
            strict_max=f"{VARIABLES_KEY}strict_max",
            meta={
                "profiler_details": f"{column_unique_proportion_range_parameter_builder_for_validations.json_serialized_fully_qualified_parameter_name}{FULLY_QUALIFIED_PARAMETER_NAME_SEPARATOR_CHARACTER}{FULLY_QUALIFIED_PARAMETER_NAME_METADATA_KEY}",
            },
        )

        # Step-5: Instantiate and return "Rule" object, comprised of "variables", "domain_builder", "parameter_builders", and "expectation_configuration_builders" components.

        variables: dict = {
            "cardinality_limit_mode": CardinalityLimitMode.FEW.name,
            "mostly": 1.0,
            "strict_min": False,
            "strict_max": False,
            "false_positive_rate": 0.05,
            "estimator": "bootstrap",
            "n_resamples": 9999,
            "random_seed": None,
            "quantile_statistic_interpolation_method": "nearest",
            "quantile_bias_correction": False,
            "quantile_bias_std_error_ratio_threshold": None,
            "include_estimator_samples_histogram_in_details": False,
            "truncate_values": {
                "lower_bound": 0.0,
                "upper_bound": None,
            },
            "round_decimals": 15,
        }
        parameter_builders: List[ParameterBuilder] = [
            column_distinct_values_count_metric_multi_batch_parameter_builder_for_metrics,
            column_value_counts_metric_multi_batch_parameter_builder_for_metrics,
        ]
        expectation_configuration_builders: List[ExpectationConfigurationBuilder] = [
            expect_column_values_to_be_in_set_expectation_configuration_builder,
            expect_column_unique_value_count_to_be_between_expectation_configuration_builder,
            expect_column_proportion_of_unique_values_to_be_between_expectation_configuration_builder,
        ]
        rule = Rule(
            name="categorical_columns_rule",
            variables=variables,
            domain_builder=categorical_column_type_domain_builder,
            parameter_builders=parameter_builders,
            expectation_configuration_builders=expectation_configuration_builders,
        )

        return rule<|MERGE_RESOLUTION|>--- conflicted
+++ resolved
@@ -626,20 +626,6 @@
         column_quantile_values_metric_multi_batch_parameter_builder_for_metrics: ParameterBuilder = (
             DataAssistant.commonly_used_parameter_builders.get_column_quantile_values_metric_multi_batch_parameter_builder()
         )
-<<<<<<< HEAD
-        # TODO: <Alex>ALEX</Alex>
-        # column_median_metric_multi_batch_parameter_builder_for_metrics: ParameterBuilder = (
-        #     DataAssistant.commonly_used_parameter_builders.get_column_median_metric_multi_batch_parameter_builder()
-        # )
-        # column_mean_metric_multi_batch_parameter_builder_for_metrics: ParameterBuilder = (
-        #     DataAssistant.commonly_used_parameter_builders.get_column_mean_metric_multi_batch_parameter_builder()
-        # )
-        # column_standard_deviation_metric_multi_batch_parameter_builder_for_metrics: ParameterBuilder = (
-        #     DataAssistant.commonly_used_parameter_builders.get_column_standard_deviation_metric_multi_batch_parameter_builder()
-        # )
-        # TODO: <Alex>ALEX</Alex>
-=======
->>>>>>> 4bed0c52
 
         # Step-3: Declare "ParameterBuilder" for every "validation" need in "ExpectationConfigurationBuilder" objects.
 
@@ -796,16 +782,6 @@
             column_min_metric_multi_batch_parameter_builder_for_metrics,
             column_max_metric_multi_batch_parameter_builder_for_metrics,
             column_quantile_values_metric_multi_batch_parameter_builder_for_metrics,
-<<<<<<< HEAD
-            # TODO: <Alex>ALEX</Alex>
-            # TODO: <Alex>ALEX</Alex>
-            # column_median_metric_multi_batch_parameter_builder_for_metrics,
-            # TODO: <Alex>ALEX</Alex>
-            # column_mean_metric_multi_batch_parameter_builder_for_metrics,
-            # column_standard_deviation_metric_multi_batch_parameter_builder_for_metrics,
-            # TODO: <Alex>ALEX</Alex>
-=======
->>>>>>> 4bed0c52
         ]
         expectation_configuration_builders: List[ExpectationConfigurationBuilder] = [
             expect_column_min_to_be_between_expectation_configuration_builder,
